import pydantic
import pytest

from primaite.simulator.network.hardware.nodes.host.server import Printer
from primaite.simulator.network.hardware.nodes.network.wireless_router import WirelessRouter
from tests import TEST_ASSETS_ROOT
from tests.conftest import TempPrimaiteSession

CFG_PATH = TEST_ASSETS_ROOT / "configs/test_primaite_session.yaml"
TRAINING_ONLY_PATH = TEST_ASSETS_ROOT / "configs/train_only_primaite_session.yaml"
EVAL_ONLY_PATH = TEST_ASSETS_ROOT / "configs/eval_only_primaite_session.yaml"
MISCONFIGURED_PATH = TEST_ASSETS_ROOT / "configs/bad_primaite_session.yaml"
MULTI_AGENT_PATH = TEST_ASSETS_ROOT / "configs/multi_agent_session.yaml"


<<<<<<< HEAD
@pytest.mark.skip(reason="Session is not being maintained and will be removed in the subsequent beta release.")
=======
>>>>>>> 1dd911b4
class TestPrimaiteSession:
    @pytest.mark.skip(reason="Session is not being maintained and will be removed in the subsequent beta release.")
    @pytest.mark.parametrize("temp_primaite_session", [[CFG_PATH]], indirect=True)
    def test_creating_session(self, temp_primaite_session):
        """Check that creating a session from config works."""
        with temp_primaite_session as session:
            if not isinstance(session, TempPrimaiteSession):
                raise AssertionError

            assert session is not None
            assert session.env.game.simulation
            assert len(session.env.game.agents) == 3
            assert len(session.env.game.rl_agents) == 1

            assert session.policy
            assert session.env

            assert session.env.game.simulation.network
            assert len(session.env.game.simulation.network.nodes) == 12
            wireless = session.env.game.simulation.network.get_node_by_hostname("router_2")
            assert isinstance(wireless, WirelessRouter)
            printer = session.env.game.simulation.network.get_node_by_hostname("HP_LaserJet_Pro_4102fdn_printer")
            assert isinstance(printer, Printer)

    @pytest.mark.skip(reason="Session is not being maintained and will be removed in the subsequent beta release.")
    @pytest.mark.parametrize("temp_primaite_session", [[CFG_PATH]], indirect=True)
    def test_start_session(self, temp_primaite_session):
        """Make sure you can go all the way through the session without errors."""
        with temp_primaite_session as session:
            session: TempPrimaiteSession
            session.start_session()

            session_path = session.io_manager.session_path
            assert session_path.exists()
            print(list(session_path.glob("*")))
            checkpoint_dir = session_path / "checkpoints" / "sb3_final"
            assert checkpoint_dir.exists()
            checkpoint_1 = checkpoint_dir / "sb3_model_640_steps.zip"
            checkpoint_2 = checkpoint_dir / "sb3_model_1280_steps.zip"
            checkpoint_3 = checkpoint_dir / "sb3_model_1920_steps.zip"
            assert checkpoint_1.exists()
            assert checkpoint_2.exists()
            assert not checkpoint_3.exists()

    @pytest.mark.skip(reason="Session is not being maintained and will be removed in the subsequent beta release.")
    @pytest.mark.parametrize("temp_primaite_session", [[TRAINING_ONLY_PATH]], indirect=True)
    def test_training_only_session(self, temp_primaite_session):
        """Check that you can run a training-only session."""
        with temp_primaite_session as session:
            session: TempPrimaiteSession
            session.start_session()
            # TODO: include checks that the model was trained, e.g. that the loss changed and checkpoints were saved?

    @pytest.mark.skip(reason="Session is not being maintained and will be removed in the subsequent beta release.")
    @pytest.mark.parametrize("temp_primaite_session", [[EVAL_ONLY_PATH]], indirect=True)
    def test_eval_only_session(self, temp_primaite_session):
        """Check that you can load a model and run an eval-only session."""
        with temp_primaite_session as session:
            session: TempPrimaiteSession
            session.start_session()
            # TODO: include checks that the model was loaded and that the eval-only session ran

    @pytest.mark.skip(reason="Session is not being maintained and will be removed in the subsequent beta release.")
    @pytest.mark.skip(reason="Slow, reenable later")
    @pytest.mark.parametrize("temp_primaite_session", [[MULTI_AGENT_PATH]], indirect=True)
    def test_multi_agent_session(self, temp_primaite_session):
        """Check that we can run a training session with a multi agent system."""
        with temp_primaite_session as session:
            session.start_session()

    @pytest.mark.skip(reason="Session is not being maintained and will be removed in the subsequent beta release.")
    def test_error_thrown_on_bad_configuration(self):
        with pytest.raises(pydantic.ValidationError):
            session = TempPrimaiteSession.from_config(MISCONFIGURED_PATH)

    @pytest.mark.skip(reason="Session is not being maintained and will be removed in the subsequent beta release.")
    @pytest.mark.skip(
        reason="Currently software cannot be dynamically created/destroyed during simulation. Therefore, "
        "reset doesn't implement software restore."
    )
    @pytest.mark.parametrize("temp_primaite_session", [[CFG_PATH]], indirect=True)
    def test_session_sim_reset(self, temp_primaite_session):
        with temp_primaite_session as session:
            session: TempPrimaiteSession
            client_1 = session.game.simulation.network.get_node_by_hostname("client_1")
            client_1.software_manager.uninstall("DataManipulationBot")

            assert "DataManipulationBot" not in client_1.software_manager.software

            session.game.reset()
            client_1 = session.game.simulation.network.get_node_by_hostname("client_1")

            assert "DataManipulationBot" in client_1.software_manager.software<|MERGE_RESOLUTION|>--- conflicted
+++ resolved
@@ -13,10 +13,7 @@
 MULTI_AGENT_PATH = TEST_ASSETS_ROOT / "configs/multi_agent_session.yaml"
 
 
-<<<<<<< HEAD
 @pytest.mark.skip(reason="Session is not being maintained and will be removed in the subsequent beta release.")
-=======
->>>>>>> 1dd911b4
 class TestPrimaiteSession:
     @pytest.mark.skip(reason="Session is not being maintained and will be removed in the subsequent beta release.")
     @pytest.mark.parametrize("temp_primaite_session", [[CFG_PATH]], indirect=True)
