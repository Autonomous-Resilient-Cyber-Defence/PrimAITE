# © Crown-owned copyright 2025, Defence Science and Technology Laboratory UK
from typing import Any, Dict, Optional, Tuple

import pytest
import yaml
from pydantic import Field
from ray import init as rayinit

from primaite import getLogger, PRIMAITE_PATHS
from primaite.game.agent.actions import ActionManager
from primaite.game.agent.interface import AbstractAgent
from primaite.game.agent.observations.observation_manager import NestedObservation, ObservationManager
from primaite.game.agent.rewards import RewardFunction
from primaite.game.agent.scripted_agents.probabilistic_agent import ProbabilisticAgent
from primaite.game.game import PrimaiteGame
from primaite.simulator.file_system.file_system import FileSystem
from primaite.simulator.network.container import Network
from primaite.simulator.network.hardware.nodes.host.computer import Computer
from primaite.simulator.network.hardware.nodes.host.server import Server
from primaite.simulator.network.hardware.nodes.network.router import ACLAction, Router
from primaite.simulator.network.hardware.nodes.network.switch import Switch
from primaite.simulator.network.networks import arcd_uc2_network
from primaite.simulator.sim_container import Simulation
from primaite.simulator.system.applications.application import Application
from primaite.simulator.system.applications.web_browser import WebBrowser
from primaite.simulator.system.core.sys_log import SysLog
from primaite.simulator.system.services.dns.dns_client import DNSClient
from primaite.simulator.system.services.dns.dns_server import DNSServer
from primaite.simulator.system.services.service import Service
from primaite.simulator.system.services.web_server.web_server import WebServer
from primaite.utils.validation.ip_protocol import PROTOCOL_LOOKUP
from primaite.utils.validation.port import PORT_LOOKUP
from tests import TEST_ASSETS_ROOT

rayinit()
ACTION_SPACE_NODE_VALUES = 1
ACTION_SPACE_NODE_ACTION_VALUES = 1

_LOGGER = getLogger(__name__)


class DummyService(Service, discriminator="dummy-service"):
    """Test Service class"""

    class ConfigSchema(Service.ConfigSchema):
        """ConfigSchema for DummyService."""

        type: str = "dummy-service"

    config: ConfigSchema = Field(default_factory=lambda: DummyService.ConfigSchema())

    def describe_state(self) -> Dict:
        return super().describe_state()

    def __init__(self, **kwargs):
        kwargs["name"] = "dummy-service"
        kwargs["port"] = PORT_LOOKUP["HTTP"]
        kwargs["protocol"] = PROTOCOL_LOOKUP["TCP"]
        super().__init__(**kwargs)

    def receive(self, payload: Any, session_id: str, **kwargs) -> bool:
        pass


class DummyApplication(Application, discriminator="dummy-application"):
    """Test Application class"""

    class ConfigSchema(Application.ConfigSchema):
        """ConfigSchema for DummyApplication."""

        type: str = "dummy-application"

    config: ConfigSchema = Field(default_factory=lambda: DummyApplication.ConfigSchema())

    def __init__(self, **kwargs):
        kwargs["name"] = "dummy-application"
        kwargs["port"] = PORT_LOOKUP["HTTP"]
        kwargs["protocol"] = PROTOCOL_LOOKUP["TCP"]
        super().__init__(**kwargs)

    def describe_state(self) -> Dict:
        return super().describe_state()


@pytest.fixture(scope="function")
def uc2_network() -> Network:
    with open(PRIMAITE_PATHS.user_config_path / "example_config" / "data_manipulation.yaml") as f:
        cfg = yaml.safe_load(f)
    game = PrimaiteGame.from_config(cfg)
    return game.simulation.network


@pytest.fixture(scope="function")
def service(file_system) -> DummyService:
    return DummyService(
        name="dummy-service", port=PORT_LOOKUP["ARP"], file_system=file_system, sys_log=SysLog(hostname="dummy_service")
    )


@pytest.fixture(scope="function")
def service_class():
    return DummyService


@pytest.fixture(scope="function")
def application(file_system) -> DummyApplication:
    return DummyApplication(
        name="dummy-application",
        port=PORT_LOOKUP["ARP"],
        file_system=file_system,
        sys_log=SysLog(hostname="dummy_application"),
    )


@pytest.fixture(scope="function")
def application_class():
    return DummyApplication


@pytest.fixture(scope="function")
def file_system() -> FileSystem:
    computer_cfg = {
        "type": "computer",
        "hostname": "fs_node",
        "ip_address": "192.168.1.2",
        "subnet_mask": "255.255.255.0",
        "start_up_duration": 0,
    }
    computer = Computer.from_config(config=computer_cfg)
    computer.power_on()
    return computer.file_system


@pytest.fixture(scope="function")
def client_server() -> Tuple[Computer, Server]:
    network = Network()

    # Create Computer
    computer_cfg = {
        "type": "computer",
        "hostname": "computer",
        "ip_address": "192.168.1.2",
        "subnet_mask": "255.255.255.0",
        "default_gateway": "192.168.1.1",
        "start_up_duration": 0,
    }

    computer: Computer = Computer.from_config(config=computer_cfg)
    computer.power_on()

    # Create Server
    server_cfg = {
        "type": "server",
        "hostname": "server",
        "ip_address": "192.168.1.3",
        "subnet_mask": "255.255.255.0",
        "default_gateway": "192.168.1.1",
        "start_up_duration": 0,
    }

    server: Server = Server.from_config(config=server_cfg)
    server.power_on()

    # Connect Computer and Server
    network.connect(computer.network_interface[1], server.network_interface[1])

    # Should be linked
    assert next(iter(network.links.values())).is_up

    return computer, server


@pytest.fixture(scope="function")
def client_switch_server() -> Tuple[Computer, Switch, Server]:
    network = Network()

    # Create Computer
    computer_cfg = {
        "type": "computer",
        "hostname": "computer",
        "ip_address": "192.168.1.2",
        "subnet_mask": "255.255.255.0",
        "default_gateway": "192.168.1.1",
        "start_up_duration": 0,
    }

    computer: Computer = Computer.from_config(config=computer_cfg)
    computer.power_on()

    # Create Server
    server_cfg = {
        "type": "server",
        "hostname": "server",
        "ip_address": "192.168.1.3",
        "subnet_mask": "255.255.255.0",
        "default_gateway": "192.168.1.1",
        "start_up_duration": 0,
    }

    server: Server = Server.from_config(config=server_cfg)
    server.power_on()

    # Create Switch
    switch: Switch = Switch.from_config(config={"type": "switch", "hostname": "switch", "start_up_duration": 0})
    switch.power_on()

    network.connect(endpoint_a=computer.network_interface[1], endpoint_b=switch.network_interface[1])
    network.connect(endpoint_a=server.network_interface[1], endpoint_b=switch.network_interface[2])

    assert all(link.is_up for link in network.links.values())

    return computer, switch, server


@pytest.fixture(scope="function")
def example_network() -> Network:
    """
    Create the network used for testing.

    Should only contain the nodes and links.
    This would act as the base network and services and applications are installed in the relevant test file,

    --------------                                                                          --------------
    |  client_1  |-----                                                                 ----|  server_1  |
    --------------    |     --------------      --------------      --------------     |    --------------
                      ------|  switch_2  |------|  router_1  |------|  switch_1  |------
    --------------    |     --------------      --------------      --------------     |   --------------
    |  client_2  |----                                                                 ----|  server_2  |
    --------------                                                                         --------------
    """
    network = Network()

    # Router 1

    router_1_cfg = {"hostname": "router_1", "type": "router", "start_up_duration": 0}

    # router_1 = Router(hostname="router_1", start_up_duration=0)
    router_1 = Router.from_config(config=router_1_cfg)
    router_1.power_on()
    router_1.configure_port(port=1, ip_address="192.168.1.1", subnet_mask="255.255.255.0")
    router_1.configure_port(port=2, ip_address="192.168.10.1", subnet_mask="255.255.255.0")

    # Switch 1

    switch_1_cfg = {"hostname": "switch_1", "type": "switch", "start_up_duration": 0}

    switch_1 = Switch.from_config(config=switch_1_cfg)

    # switch_1 = Switch(hostname="switch_1", num_ports=8, start_up_duration=0)
    switch_1.power_on()

    network.connect(endpoint_a=router_1.network_interface[1], endpoint_b=switch_1.network_interface[8])
    router_1.enable_port(1)

    # Switch 2
    switch_2_config = {"hostname": "switch_2", "type": "switch", "num_ports": 8, "start_up_duration": 0}
    # switch_2 = Switch(hostname="switch_2", num_ports=8, start_up_duration=0)
    switch_2 = Switch.from_config(config=switch_2_config)
    switch_2.power_on()
    network.connect(endpoint_a=router_1.network_interface[2], endpoint_b=switch_2.network_interface[8])
    router_1.enable_port(2)

    # # Client 1

    client_1_cfg = {
        "type": "computer",
        "hostname": "client_1",
        "ip_address": "192.168.10.21",
        "subnet_mask": "255.255.255.0",
        "default_gateway": "192.168.10.1",
        "start_up_duration": 0,
    }

    client_1 = Computer.from_config(config=client_1_cfg)

    client_1.power_on()
    network.connect(endpoint_b=client_1.network_interface[1], endpoint_a=switch_2.network_interface[1])

    # # Client 2

    client_2_cfg = {
        "type": "computer",
        "hostname": "client_2",
        "ip_address": "192.168.10.22",
        "subnet_mask": "255.255.255.0",
        "default_gateway": "192.168.10.1",
        "start_up_duration": 0,
    }

    client_2 = Computer.from_config(config=client_2_cfg)

    client_2.power_on()
    network.connect(endpoint_b=client_2.network_interface[1], endpoint_a=switch_2.network_interface[2])

    # # Server 1

    server_1_cfg = {
        "type": "server",
        "hostname": "server_1",
        "ip_address": "192.168.1.10",
        "subnet_mask": "255.255.255.0",
        "default_gateway": "192.168.1.1",
        "start_up_duration": 0,
    }

    server_1 = Server.from_config(config=server_1_cfg)

    server_1.power_on()
    network.connect(endpoint_b=server_1.network_interface[1], endpoint_a=switch_1.network_interface[1])

    # # DServer 2

    server_2_cfg = {
        "type": "server",
        "hostname": "server_2",
        "ip_address": "192.168.1.14",
        "subnet_mask": "255.255.255.0",
        "default_gateway": "192.168.1.1",
        "start_up_duration": 0,
    }

    server_2 = Server.from_config(config=server_2_cfg)

    server_2.power_on()
    network.connect(endpoint_b=server_2.network_interface[1], endpoint_a=switch_1.network_interface[2])

    router_1.acl.add_rule(action=ACLAction.PERMIT, position=1)

    assert all(link.is_up for link in network.links.values())

    client_1.software_manager.show()

    return network


class ControlledAgent(AbstractAgent, discriminator="controlled-agent"):
    """Agent that can be controlled by the tests."""

    most_recent_action: Optional[Tuple[str, Dict]] = None

    class ConfigSchema(AbstractAgent.ConfigSchema):
        """Configuration Schema for Abstract Agent used in tests."""

        type: str = "controlled-agent"

    config: ConfigSchema = Field(default_factory=lambda: ControlledAgent.ConfigSchema())

    def get_action(self, obs: None, timestep: int = 0) -> Tuple[str, Dict]:
        """Return the agent's most recent action, formatted in CAOS format."""
        return self.most_recent_action

    def store_action(self, action: Tuple[str, Dict]):
        """Store the most recent action."""
        self.most_recent_action = action


def install_stuff_to_sim(sim: Simulation):
    """Create a simulation with a computer, two servers, two switches, and a router."""

    # 0: Pull out the network
    network = sim.network

    # 1: Set up network hardware
    # 1.1: Configure the router
    router = Router.from_config(config={"type": "router", "hostname": "router", "num_ports": 3, "start_up_duration": 0})
    router.power_on()
    router.configure_port(port=1, ip_address="10.0.1.1", subnet_mask="255.255.255.0")
    router.configure_port(port=2, ip_address="10.0.2.1", subnet_mask="255.255.255.0")

    # 1.2: Create and connect switches
    switch_1 = Switch.from_config(
        config={"type": "switch", "hostname": "switch_1", "num_ports": 6, "start_up_duration": 0}
    )
    switch_1.power_on()
    network.connect(endpoint_a=router.network_interface[1], endpoint_b=switch_1.network_interface[6])
    router.enable_port(1)
    switch_2 = Switch.from_config(
        config={"type": "switch", "hostname": "switch_2", "num_ports": 6, "start_up_duration": 0}
    )
    switch_2.power_on()
    network.connect(endpoint_a=router.network_interface[2], endpoint_b=switch_2.network_interface[6])
    router.enable_port(2)

    # 1.3: Create and connect computer
    client_1_cfg = {
        "type": "computer",
        "hostname": "client_1",
        "ip_address": "10.0.1.2",
        "subnet_mask": "255.255.255.0",
        "default_gateway": "10.0.1.1",
        "start_up_duration": 0,
    }
    client_1: Computer = Computer.from_config(config=client_1_cfg)
    client_1.power_on()
    network.connect(
        endpoint_a=client_1.network_interface[1],
        endpoint_b=switch_1.network_interface[1],
    )

    # 1.4: Create and connect servers
    server_1_cfg = {
        "type": "server",
        "hostname": "server_1",
        "ip_address": "10.0.2.2",
        "subnet_mask": "255.255.255.0",
        "default_gateway": "10.0.2.1",
        "start_up_duration": 0,
    }

    server_1: Server = Server.from_config(config=server_1_cfg)
    server_1.power_on()
    network.connect(endpoint_a=server_1.network_interface[1], endpoint_b=switch_2.network_interface[1])
    server_2_cfg = {
        "type": "server",
        "hostname": "server_2",
        "ip_address": "10.0.2.3",
        "subnet_mask": "255.255.255.0",
        "default_gateway": "10.0.2.1",
        "start_up_duration": 0,
    }

    server_2: Server = Server.from_config(config=server_2_cfg)
    server_2.power_on()
    network.connect(endpoint_a=server_2.network_interface[1], endpoint_b=switch_2.network_interface[2])

    # 2: Configure base acl
    router.acl.add_rule(action=ACLAction.PERMIT, src_port=PORT_LOOKUP["ARP"], dst_port=PORT_LOOKUP["ARP"], position=22)
    router.acl.add_rule(action=ACLAction.PERMIT, protocol=PROTOCOL_LOOKUP["ICMP"], position=23)
    router.acl.add_rule(action=ACLAction.PERMIT, src_port=PORT_LOOKUP["DNS"], dst_port=PORT_LOOKUP["DNS"], position=1)
    router.acl.add_rule(action=ACLAction.PERMIT, src_port=PORT_LOOKUP["HTTP"], dst_port=PORT_LOOKUP["HTTP"], position=3)

    # 3: Install server software
    server_1.software_manager.install(DNSServer)
    dns_service: DNSServer = server_1.software_manager.software.get("dns-server")  # noqa
    dns_service.dns_register("www.example.com", server_2.network_interface[1].ip_address)
    server_2.software_manager.install(WebServer)

    # 3.1: Ensure that the dns clients are configured correctly
    client_1.software_manager.software.get("dns-client").dns_server = server_1.network_interface[1].ip_address
    server_2.software_manager.software.get("dns-client").dns_server = server_1.network_interface[1].ip_address

    # 4: Check that client came pre-installed with web browser and dns client
    assert isinstance(client_1.software_manager.software.get("web-browser"), WebBrowser)
    assert isinstance(client_1.software_manager.software.get("dns-client"), DNSClient)

    # 4.1: Create a file on the computer
    client_1.file_system.create_file("cat.png", 300, folder_name="downloads")

    # 5: Assert that the simulation starts off in the state that we expect
    assert len(sim.network.nodes) == 6
    assert len(sim.network.links) == 5

    # 5.1: Assert the router is correctly configured
    r = sim.network.router_nodes[0]
    for i, acl_rule in enumerate(r.acl.acl):
        if i == 1:
            assert acl_rule.src_port == acl_rule.dst_port == PORT_LOOKUP["DNS"]
        elif i == 3:
            assert acl_rule.src_port == acl_rule.dst_port == PORT_LOOKUP["HTTP"]
        elif i == 22:
            assert acl_rule.src_port == acl_rule.dst_port == PORT_LOOKUP["ARP"]
        elif i == 23:
            assert acl_rule.protocol == PROTOCOL_LOOKUP["ICMP"]
        elif i == 24:
            ...
        else:
            assert acl_rule is None

    # 5.2: Assert the client is correctly configured
<<<<<<< HEAD
    c: Computer = [node for node in sim.network.nodes.values() if node.hostname == "client_1"][0]
    assert c.software_manager.software.get("web-browser") is not None
    assert c.software_manager.software.get("dns-client") is not None
=======
    c: Computer = [node for node in sim.network.nodes.values() if node.config.hostname == "client_1"][0]
    assert c.software_manager.software.get("WebBrowser") is not None
    assert c.software_manager.software.get("DNSClient") is not None
>>>>>>> f3bbfffe
    assert str(c.network_interface[1].ip_address) == "10.0.1.2"

    # 5.3: Assert that server_1 is correctly configured
    s1: Server = [node for node in sim.network.nodes.values() if node.config.hostname == "server_1"][0]
    assert str(s1.network_interface[1].ip_address) == "10.0.2.2"
    assert s1.software_manager.software.get("dns-server") is not None

    # 5.4: Assert that server_2 is correctly configured
    s2: Server = [node for node in sim.network.nodes.values() if node.config.hostname == "server_2"][0]
    assert str(s2.network_interface[1].ip_address) == "10.0.2.3"
    assert s2.software_manager.software.get("web-server") is not None

    # 6: Return the simulation
    return sim


@pytest.fixture
def game_and_agent():
    """Create a game with a simple agent that can be controlled by the tests."""
    game = PrimaiteGame()
    sim = game.simulation
    install_stuff_to_sim(sim)

    config = {
        "type": "controlled-agent",
        "ref": "test_agent",
        "team": "BLUE",
    }

    test_agent = ControlledAgent(config=config)

    game.agents["test_agent"] = test_agent

    game.setup_reward_sharing()

    return (game, test_agent)<|MERGE_RESOLUTION|>--- conflicted
+++ resolved
@@ -467,15 +467,9 @@
             assert acl_rule is None
 
     # 5.2: Assert the client is correctly configured
-<<<<<<< HEAD
-    c: Computer = [node for node in sim.network.nodes.values() if node.hostname == "client_1"][0]
+    c: Computer = [node for node in sim.network.nodes.values() if node.config.hostname == "client_1"][0]
     assert c.software_manager.software.get("web-browser") is not None
     assert c.software_manager.software.get("dns-client") is not None
-=======
-    c: Computer = [node for node in sim.network.nodes.values() if node.config.hostname == "client_1"][0]
-    assert c.software_manager.software.get("WebBrowser") is not None
-    assert c.software_manager.software.get("DNSClient") is not None
->>>>>>> f3bbfffe
     assert str(c.network_interface[1].ip_address) == "10.0.1.2"
 
     # 5.3: Assert that server_1 is correctly configured
