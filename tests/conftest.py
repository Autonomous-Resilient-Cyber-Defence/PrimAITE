<<<<<<< HEAD
# © Crown-owned copyright 2024, Defence Science and Technology Laboratory UK
from typing import Any, Dict, Optional, Tuple
=======
# © Crown-owned copyright 2025, Defence Science and Technology Laboratory UK
from typing import Any, Dict, Tuple
>>>>>>> 491de6fc

import pytest
import yaml
from ray import init as rayinit

from primaite import getLogger, PRIMAITE_PATHS
from primaite.game.agent.actions import ActionManager
from primaite.game.agent.observations.observation_manager import NestedObservation, ObservationManager
from primaite.game.agent.rewards import RewardFunction
from primaite.game.agent.interface import AbstractAgent
from primaite.game.agent.scripted_agents.probabilistic_agent import ProbabilisticAgent
from primaite.game.game import PrimaiteGame
from primaite.simulator.file_system.file_system import FileSystem
from primaite.simulator.network.container import Network
from primaite.simulator.network.hardware.nodes.host.computer import Computer
from primaite.simulator.network.hardware.nodes.host.server import Server
from primaite.simulator.network.hardware.nodes.network.router import ACLAction, Router
from primaite.simulator.network.hardware.nodes.network.switch import Switch
from primaite.simulator.network.networks import arcd_uc2_network
from primaite.simulator.sim_container import Simulation
from primaite.simulator.system.applications.application import Application
from primaite.simulator.system.applications.web_browser import WebBrowser
from primaite.simulator.system.core.sys_log import SysLog
from primaite.simulator.system.services.dns.dns_client import DNSClient
from primaite.simulator.system.services.dns.dns_server import DNSServer
from primaite.simulator.system.services.service import Service
from primaite.simulator.system.services.web_server.web_server import WebServer
from primaite.utils.validation.ip_protocol import PROTOCOL_LOOKUP
from primaite.utils.validation.port import PORT_LOOKUP
from tests import TEST_ASSETS_ROOT

rayinit()
ACTION_SPACE_NODE_VALUES = 1
ACTION_SPACE_NODE_ACTION_VALUES = 1

_LOGGER = getLogger(__name__)


class DummyService(Service):
    """Test Service class"""

    def describe_state(self) -> Dict:
        return super().describe_state()

    def __init__(self, **kwargs):
        kwargs["name"] = "DummyService"
        kwargs["port"] = PORT_LOOKUP["HTTP"]
        kwargs["protocol"] = PROTOCOL_LOOKUP["TCP"]
        super().__init__(**kwargs)

    def receive(self, payload: Any, session_id: str, **kwargs) -> bool:
        pass


class DummyApplication(Application, identifier="DummyApplication"):
    """Test Application class"""

    def __init__(self, **kwargs):
        kwargs["name"] = "DummyApplication"
        kwargs["port"] = PORT_LOOKUP["HTTP"]
        kwargs["protocol"] = PROTOCOL_LOOKUP["TCP"]
        super().__init__(**kwargs)

    def describe_state(self) -> Dict:
        return super().describe_state()


@pytest.fixture(scope="function")
def uc2_network() -> Network:
    with open(PRIMAITE_PATHS.user_config_path / "example_config" / "data_manipulation.yaml") as f:
        cfg = yaml.safe_load(f)
    game = PrimaiteGame.from_config(cfg)
    return game.simulation.network


@pytest.fixture(scope="function")
def service(file_system) -> DummyService:
    return DummyService(
        name="DummyService", port=PORT_LOOKUP["ARP"], file_system=file_system, sys_log=SysLog(hostname="dummy_service")
    )


@pytest.fixture(scope="function")
def service_class():
    return DummyService


@pytest.fixture(scope="function")
def application(file_system) -> DummyApplication:
    return DummyApplication(
        name="DummyApplication",
        port=PORT_LOOKUP["ARP"],
        file_system=file_system,
        sys_log=SysLog(hostname="dummy_application"),
    )


@pytest.fixture(scope="function")
def application_class():
    return DummyApplication


@pytest.fixture(scope="function")
def file_system() -> FileSystem:
    computer = Computer(hostname="fs_node", ip_address="192.168.1.2", subnet_mask="255.255.255.0", start_up_duration=0)
    computer.power_on()
    return computer.file_system


@pytest.fixture(scope="function")
def client_server() -> Tuple[Computer, Server]:
    network = Network()

    # Create Computer
    computer = Computer(
        hostname="computer",
        ip_address="192.168.1.2",
        subnet_mask="255.255.255.0",
        default_gateway="192.168.1.1",
        start_up_duration=0,
    )
    computer.power_on()

    # Create Server
    server = Server(
        hostname="server",
        ip_address="192.168.1.3",
        subnet_mask="255.255.255.0",
        default_gateway="192.168.1.1",
        start_up_duration=0,
    )
    server.power_on()

    # Connect Computer and Server
    network.connect(computer.network_interface[1], server.network_interface[1])

    # Should be linked
    assert next(iter(network.links.values())).is_up

    return computer, server


@pytest.fixture(scope="function")
def client_switch_server() -> Tuple[Computer, Switch, Server]:
    network = Network()

    # Create Computer
    computer = Computer(
        hostname="computer",
        ip_address="192.168.1.2",
        subnet_mask="255.255.255.0",
        default_gateway="192.168.1.1",
        start_up_duration=0,
    )
    computer.power_on()

    # Create Server
    server = Server(
        hostname="server",
        ip_address="192.168.1.3",
        subnet_mask="255.255.255.0",
        default_gateway="192.168.1.1",
        start_up_duration=0,
    )
    server.power_on()

    switch = Switch(hostname="switch", start_up_duration=0)
    switch.power_on()

    network.connect(endpoint_a=computer.network_interface[1], endpoint_b=switch.network_interface[1])
    network.connect(endpoint_a=server.network_interface[1], endpoint_b=switch.network_interface[2])

    assert all(link.is_up for link in network.links.values())

    return computer, switch, server


@pytest.fixture(scope="function")
def example_network() -> Network:
    """
    Create the network used for testing.

    Should only contain the nodes and links.
    This would act as the base network and services and applications are installed in the relevant test file,

    --------------                                                                          --------------
    |  client_1  |-----                                                                 ----|  server_1  |
    --------------    |     --------------      --------------      --------------     |    --------------
                      ------|  switch_2  |------|  router_1  |------|  switch_1  |------
    --------------    |     --------------      --------------      --------------     |   --------------
    |  client_2  |----                                                                 ----|  server_2  |
    --------------                                                                         --------------
    """
    network = Network()

    # Router 1
    router_1 = Router(hostname="router_1", start_up_duration=0)
    router_1.power_on()
    router_1.configure_port(port=1, ip_address="192.168.1.1", subnet_mask="255.255.255.0")
    router_1.configure_port(port=2, ip_address="192.168.10.1", subnet_mask="255.255.255.0")

    # Switch 1
    switch_1 = Switch(hostname="switch_1", num_ports=8, start_up_duration=0)
    switch_1.power_on()

    network.connect(endpoint_a=router_1.network_interface[1], endpoint_b=switch_1.network_interface[8])
    router_1.enable_port(1)

    # Switch 2
    switch_2 = Switch(hostname="switch_2", num_ports=8, start_up_duration=0)
    switch_2.power_on()
    network.connect(endpoint_a=router_1.network_interface[2], endpoint_b=switch_2.network_interface[8])
    router_1.enable_port(2)

    # Client 1
    client_1 = Computer(
        hostname="client_1",
        ip_address="192.168.10.21",
        subnet_mask="255.255.255.0",
        default_gateway="192.168.10.1",
        start_up_duration=0,
    )
    client_1.power_on()
    network.connect(endpoint_b=client_1.network_interface[1], endpoint_a=switch_2.network_interface[1])

    # Client 2
    client_2 = Computer(
        hostname="client_2",
        ip_address="192.168.10.22",
        subnet_mask="255.255.255.0",
        default_gateway="192.168.10.1",
        start_up_duration=0,
    )
    client_2.power_on()
    network.connect(endpoint_b=client_2.network_interface[1], endpoint_a=switch_2.network_interface[2])

    # Server 1
    server_1 = Server(
        hostname="server_1",
        ip_address="192.168.1.10",
        subnet_mask="255.255.255.0",
        default_gateway="192.168.1.1",
        start_up_duration=0,
    )
    server_1.power_on()
    network.connect(endpoint_b=server_1.network_interface[1], endpoint_a=switch_1.network_interface[1])

    # DServer 2
    server_2 = Server(
        hostname="server_2",
        ip_address="192.168.1.14",
        subnet_mask="255.255.255.0",
        default_gateway="192.168.1.1",
        start_up_duration=0,
    )
    server_2.power_on()
    network.connect(endpoint_b=server_2.network_interface[1], endpoint_a=switch_1.network_interface[2])

    router_1.acl.add_rule(action=ACLAction.PERMIT, position=1)

    assert all(link.is_up for link in network.links.values())

    return network


class ControlledAgent(AbstractAgent, identifier="Controlled_Agent"):
    """Agent that can be controlled by the tests."""

    config: "ControlledAgent.ConfigSchema"
    most_recent_action: Optional[Tuple[str, Dict]] = None

    class ConfigSchema(AbstractAgent.ConfigSchema):
        """Configuration Schema for Abstract Agent used in tests."""

        agent_name: str = "Controlled_Agent"

    def get_action(self, obs: None, timestep: int = 0) -> Tuple[str, Dict]:
        """Return the agent's most recent action, formatted in CAOS format."""
        return self.most_recent_action

    def store_action(self, action: Tuple[str, Dict]):
        """Store the most recent action."""
        self.most_recent_action = action


def install_stuff_to_sim(sim: Simulation):
    """Create a simulation with a computer, two servers, two switches, and a router."""

    # 0: Pull out the network
    network = sim.network

    # 1: Set up network hardware
    # 1.1: Configure the router
    router = Router(hostname="router", num_ports=3, start_up_duration=0)
    router.power_on()
    router.configure_port(port=1, ip_address="10.0.1.1", subnet_mask="255.255.255.0")
    router.configure_port(port=2, ip_address="10.0.2.1", subnet_mask="255.255.255.0")

    # 1.2: Create and connect switches
    switch_1 = Switch(hostname="switch_1", num_ports=6, start_up_duration=0)
    switch_1.power_on()
    network.connect(endpoint_a=router.network_interface[1], endpoint_b=switch_1.network_interface[6])
    router.enable_port(1)
    switch_2 = Switch(hostname="switch_2", num_ports=6, start_up_duration=0)
    switch_2.power_on()
    network.connect(endpoint_a=router.network_interface[2], endpoint_b=switch_2.network_interface[6])
    router.enable_port(2)

    # 1.3: Create and connect computer
    client_1 = Computer(
        hostname="client_1",
        ip_address="10.0.1.2",
        subnet_mask="255.255.255.0",
        default_gateway="10.0.1.1",
        start_up_duration=0,
    )
    client_1.power_on()
    network.connect(
        endpoint_a=client_1.network_interface[1],
        endpoint_b=switch_1.network_interface[1],
    )

    # 1.4: Create and connect servers
    server_1 = Server(
        hostname="server_1",
        ip_address="10.0.2.2",
        subnet_mask="255.255.255.0",
        default_gateway="10.0.2.1",
        start_up_duration=0,
    )
    server_1.power_on()
    network.connect(endpoint_a=server_1.network_interface[1], endpoint_b=switch_2.network_interface[1])

    server_2 = Server(
        hostname="server_2",
        ip_address="10.0.2.3",
        subnet_mask="255.255.255.0",
        default_gateway="10.0.2.1",
        start_up_duration=0,
    )
    server_2.power_on()
    network.connect(endpoint_a=server_2.network_interface[1], endpoint_b=switch_2.network_interface[2])

    # 2: Configure base ACL
    router.acl.add_rule(action=ACLAction.PERMIT, src_port=PORT_LOOKUP["ARP"], dst_port=PORT_LOOKUP["ARP"], position=22)
    router.acl.add_rule(action=ACLAction.PERMIT, protocol=PROTOCOL_LOOKUP["ICMP"], position=23)
    router.acl.add_rule(action=ACLAction.PERMIT, src_port=PORT_LOOKUP["DNS"], dst_port=PORT_LOOKUP["DNS"], position=1)
    router.acl.add_rule(action=ACLAction.PERMIT, src_port=PORT_LOOKUP["HTTP"], dst_port=PORT_LOOKUP["HTTP"], position=3)

    # 3: Install server software
    server_1.software_manager.install(DNSServer)
    dns_service: DNSServer = server_1.software_manager.software.get("DNSServer")  # noqa
    dns_service.dns_register("www.example.com", server_2.network_interface[1].ip_address)
    server_2.software_manager.install(WebServer)

    # 3.1: Ensure that the dns clients are configured correctly
    client_1.software_manager.software.get("DNSClient").dns_server = server_1.network_interface[1].ip_address
    server_2.software_manager.software.get("DNSClient").dns_server = server_1.network_interface[1].ip_address

    # 4: Check that client came pre-installed with web browser and dns client
    assert isinstance(client_1.software_manager.software.get("WebBrowser"), WebBrowser)
    assert isinstance(client_1.software_manager.software.get("DNSClient"), DNSClient)

    # 4.1: Create a file on the computer
    client_1.file_system.create_file("cat.png", 300, folder_name="downloads")

    # 5: Assert that the simulation starts off in the state that we expect
    assert len(sim.network.nodes) == 6
    assert len(sim.network.links) == 5
    # 5.1: Assert the router is correctly configured
    r = sim.network.router_nodes[0]
    for i, acl_rule in enumerate(r.acl.acl):
        if i == 1:
            assert acl_rule.src_port == acl_rule.dst_port == PORT_LOOKUP["DNS"]
        elif i == 3:
            assert acl_rule.src_port == acl_rule.dst_port == PORT_LOOKUP["HTTP"]
        elif i == 22:
            assert acl_rule.src_port == acl_rule.dst_port == PORT_LOOKUP["ARP"]
        elif i == 23:
            assert acl_rule.protocol == PROTOCOL_LOOKUP["ICMP"]
        elif i == 24:
            ...
        else:
            assert acl_rule is None

    # 5.2: Assert the client is correctly configured
    c: Computer = [node for node in sim.network.nodes.values() if node.hostname == "client_1"][0]
    assert c.software_manager.software.get("WebBrowser") is not None
    assert c.software_manager.software.get("DNSClient") is not None
    assert str(c.network_interface[1].ip_address) == "10.0.1.2"

    # 5.3: Assert that server_1 is correctly configured
    s1: Server = [node for node in sim.network.nodes.values() if node.hostname == "server_1"][0]
    assert str(s1.network_interface[1].ip_address) == "10.0.2.2"
    assert s1.software_manager.software.get("DNSServer") is not None

    # 5.4: Assert that server_2 is correctly configured
    s2: Server = [node for node in sim.network.nodes.values() if node.hostname == "server_2"][0]
    assert str(s2.network_interface[1].ip_address) == "10.0.2.3"
    assert s2.software_manager.software.get("WebServer") is not None

    # 6: Return the simulation
    return sim


@pytest.fixture
def game_and_agent():
    """Create a game with a simple agent that can be controlled by the tests."""
    game = PrimaiteGame()
    sim = game.simulation
    install_stuff_to_sim(sim)

    actions = [
        {"type": "DONOTHING"},
        {"type": "NODE_SERVICE_SCAN"},
        {"type": "NODE_SERVICE_STOP"},
        {"type": "NODE_SERVICE_START"},
        {"type": "NODE_SERVICE_PAUSE"},
        {"type": "NODE_SERVICE_RESUME"},
        {"type": "NODE_SERVICE_RESTART"},
        {"type": "NODE_SERVICE_DISABLE"},
        {"type": "NODE_SERVICE_ENABLE"},
        {"type": "NODE_SERVICE_FIX"},
        {"type": "NODE_APPLICATION_EXECUTE"},
        {"type": "NODE_APPLICATION_SCAN"},
        {"type": "NODE_APPLICATION_CLOSE"},
        {"type": "NODE_APPLICATION_FIX"},
        {"type": "NODE_APPLICATION_INSTALL"},
        {"type": "NODE_APPLICATION_REMOVE"},
        {"type": "NODE_FILE_CREATE"},
        {"type": "NODE_FILE_SCAN"},
        {"type": "NODE_FILE_CHECKHASH"},
        {"type": "NODE_FILE_DELETE"},
        {"type": "NODE_FILE_REPAIR"},
        {"type": "NODE_FILE_RESTORE"},
        {"type": "NODE_FILE_CORRUPT"},
        {"type": "NODE_FILE_ACCESS"},
        {"type": "NODE_FOLDER_CREATE"},
        {"type": "NODE_FOLDER_SCAN"},
        {"type": "NODE_FOLDER_CHECKHASH"},
        {"type": "NODE_FOLDER_REPAIR"},
        {"type": "NODE_FOLDER_RESTORE"},
        {"type": "NODE_OS_SCAN"},
        {"type": "NODE_SHUTDOWN"},
        {"type": "NODE_STARTUP"},
        {"type": "NODE_RESET"},
        {"type": "ROUTER_ACL_ADDRULE"},
        {"type": "ROUTER_ACL_REMOVERULE"},
        {"type": "HOST_NIC_ENABLE"},
        {"type": "HOST_NIC_DISABLE"},
        {"type": "NETWORK_PORT_ENABLE"},
        {"type": "NETWORK_PORT_DISABLE"},
        {"type": "CONFIGURE_C2_BEACON"},
        {"type": "C2_SERVER_RANSOMWARE_LAUNCH"},
        {"type": "C2_SERVER_RANSOMWARE_CONFIGURE"},
        {"type": "C2_SERVER_TERMINAL_COMMAND"},
        {"type": "C2_SERVER_DATA_EXFILTRATE"},
        {"type": "NODE_ACCOUNTS_CHANGE_PASSWORD"},
        {"type": "SSH_TO_REMOTE"},
        {"type": "SESSIONS_REMOTE_LOGOFF"},
        {"type": "NODE_SEND_REMOTE_COMMAND"},
    ]

    action_space = ActionManager(
        actions=actions,  # ALL POSSIBLE ACTIONS
        nodes=[
            {
                "node_name": "client_1",
                "applications": [
                    {"application_name": "WebBrowser"},
                    {"application_name": "DoSBot"},
                    {"application_name": "C2Server"},
                ],
                "folders": [{"folder_name": "downloads", "files": [{"file_name": "cat.png"}]}],
            },
            {
                "node_name": "server_1",
                "services": [{"service_name": "DNSServer"}],
                "applications": [{"application_name": "C2Beacon"}],
            },
            {"node_name": "server_2", "services": [{"service_name": "WebServer"}]},
            {"node_name": "router"},
        ],
        max_folders_per_node=2,
        max_files_per_folder=2,
        max_services_per_node=2,
        max_applications_per_node=3,
        max_nics_per_node=2,
        max_acl_rules=10,
        protocols=["TCP", "UDP", "ICMP"],
        ports=["HTTP", "DNS", "ARP"],
        ip_list=["10.0.1.1", "10.0.1.2", "10.0.2.1", "10.0.2.2", "10.0.2.3"],
        act_map={},
    )
    observation_space = ObservationManager(NestedObservation(components={}))
    reward_function = RewardFunction()

    config = {
        "agent_name": "test_agent",
        "action_manager": action_space,
        "observation_manager": observation_space,
        "reward_function": reward_function,
    }

    test_agent = ControlledAgent.from_config(config=config)

    game.agents["test_agent"] = test_agent

    game.setup_reward_sharing()

    return (game, test_agent)<|MERGE_RESOLUTION|>--- conflicted
+++ resolved
@@ -1,10 +1,5 @@
-<<<<<<< HEAD
-# © Crown-owned copyright 2024, Defence Science and Technology Laboratory UK
-from typing import Any, Dict, Optional, Tuple
-=======
 # © Crown-owned copyright 2025, Defence Science and Technology Laboratory UK
 from typing import Any, Dict, Tuple
->>>>>>> 491de6fc
 
 import pytest
 import yaml
