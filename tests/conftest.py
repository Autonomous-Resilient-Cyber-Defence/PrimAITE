# Crown Copyright (C) Dstl 2022. DEFCON 703. Shared in confidence.
import datetime
import shutil
import tempfile
import time
from datetime import datetime
from pathlib import Path
<<<<<<< HEAD
from typing import Final, Union

import pandas as pd
=======
from typing import Dict, Union
from unittest.mock import patch
>>>>>>> 6006f022

import pytest

from primaite import getLogger
from primaite.common.enums import AgentIdentifier
from primaite.environment.primaite_env import Primaite
<<<<<<< HEAD
from primaite.main import _get_session_path, _write_session_metadata_file
=======
from primaite.primaite_session import PrimaiteSession
from primaite.utils.session_output_reader import av_rewards_dict
from tests.mock_and_patch.get_session_path_mock import get_temp_session_path
>>>>>>> 6006f022

ACTION_SPACE_NODE_VALUES = 1
ACTION_SPACE_NODE_ACTION_VALUES = 1

_LOGGER = getLogger(__name__)


class TempPrimaiteSession(PrimaiteSession):
    """
    A temporary PrimaiteSession class.

    Uses context manager for deletion of files upon exit.
    """

    def __init__(
        self,
        training_config_path: Union[str, Path],
        lay_down_config_path: Union[str, Path],
    ):
        super().__init__(training_config_path, lay_down_config_path)
        self.setup()

    def learn_av_reward_per_episode(self) -> Dict[int, float]:
        """Get the learn av reward per episode from file."""
        csv_file = f"average_reward_per_episode_{self.timestamp_str}.csv"
        return av_rewards_dict(self.learning_path / csv_file)

    def eval_av_reward_per_episode_csv(self) -> Dict[int, float]:
        """Get the eval av reward per episode from file."""
        csv_file = f"average_reward_per_episode_{self.timestamp_str}.csv"
        return av_rewards_dict(self.evaluation_path / csv_file)

    @property
    def env(self) -> Primaite:
        """Direct access to the env for ease of testing."""
        return self._agent_session._env  # noqa

    def __enter__(self):
        return self

    def __exit__(self, type, value, tb):
        shutil.rmtree(self.session_path)
        shutil.rmtree(self.session_path.parent)
        _LOGGER.debug(f"Deleted temp session directory: {self.session_path}")


@pytest.fixture
def temp_primaite_session(request):
    """
    Provides a temporary PrimaiteSession instance.

    It's temporary as it uses a temporary directory as the session path.

    To use this fixture you need to:

    - parametrize your test function with:

      - "temp_primaite_session"
      - [[path to training config, path to lay down config]]
    - Include the temp_primaite_session fixture as a param in your test
    function.
    - use the temp_primaite_session as a context manager assigning is the
    name 'session'.

    .. code:: python

        from primaite.config.lay_down_config import dos_very_basic_config_path
        from primaite.config.training_config import main_training_config_path
        @pytest.mark.parametrize(
            "temp_primaite_session",
            [
                [main_training_config_path(), dos_very_basic_config_path()]
            ],
            indirect=True
        )
        def test_primaite_session(temp_primaite_session):
            with temp_primaite_session as session:
                # Learning outputs are saved in session.learning_path
                session.learn()

                # Evaluation outputs are saved in session.evaluation_path
                session.evaluate()

                # To ensure that all files are written, you must call .close()
                session.close()

                # If you need to inspect any session outputs, it must be done
                # inside the context manager

            # Now that we've exited the context manager, the
            # session.session_path directory and its contents are deleted
    """
    training_config_path = request.param[0]
    lay_down_config_path = request.param[1]
    with patch("primaite.agents.agent.get_session_path", get_temp_session_path) as mck:
        mck.session_timestamp = datetime.now()

        return TempPrimaiteSession(training_config_path, lay_down_config_path)


@pytest.fixture
def temp_session_path() -> Path:
    """
    Get a temp directory session path the test session will output to.

    :return: The session directory path.
    """
    session_timestamp = datetime.now()
    date_dir = session_timestamp.strftime("%Y-%m-%d")
    session_path = session_timestamp.strftime("%Y-%m-%d_%H-%M-%S")
    session_path = Path(tempfile.gettempdir()) / "primaite" / date_dir / session_path
    session_path.mkdir(exist_ok=True, parents=True)

    return session_path


def _get_primaite_env_from_config(
    training_config_path: Union[str, Path],
    lay_down_config_path: Union[str, Path],
    temp_session_path,
):
    """Takes a config path and returns the created instance of Primaite."""
    session_timestamp: datetime = datetime.now()
    session_path = temp_session_path(session_timestamp)

    timestamp_str = session_timestamp.strftime("%Y-%m-%d_%H-%M-%S")
    env = Primaite(
        training_config_path=training_config_path,
        lay_down_config_path=lay_down_config_path,
        session_path=session_path,
        timestamp_str=timestamp_str,
    )
    config_values = env.training_config
    config_values.num_steps = env.episode_steps

    # TOOD: This needs t be refactored to happen outside. Should be part of
    # a main Session class.
    if env.training_config.agent_identifier is AgentIdentifier.RANDOM:
        run_generic(env, config_values)

    return env


def run_generic(env, config_values):
    """Run against a generic agent."""
    # Reset the environment at the start of the episode
    # env.reset()
    for episode in range(0, config_values.num_episodes):
        for step in range(0, config_values.num_steps):
            # Send the observation space to the agent to get an action
            # TEMP - random action for now
            # action = env.blue_agent_action(obs)
            # action = env.action_space.sample()
            action = 0

            # Run the simulation step on the live environment
            obs, reward, done, info = env.step(action)

            # Break if done is True
            if done:
                break

            # Introduce a delay between steps
            time.sleep(config_values.time_delay / 1000)

        # Reset the environment at the end of the episode
        # env.reset()

    # env.close()


def compare_file_content(output_a_file_path: str, output_b_file_path: str):
    """Function used to check if output of both given files are the same."""
    with open(output_a_file_path) as f1:
        with open(output_b_file_path) as f2:
            f1_content = f1.read()
            f2_content = f2.read()

            # check that both files are not empty and are matching
            if len(f1_content) > 0 and len(f2_content) > 0 and f1_content == f2_content:
                # both files have the same content
                return True
            # both files have different content
            print(
                f"{output_a_file_path} and {output_b_file_path} has different contents"
            )

            return False


def compare_transaction_file(output_a_file_path: str, output_b_file_path: str):
    """Function used to check if contents of transaction files are the same."""
    # load output a file
    data_a = pd.read_csv(output_a_file_path)

    # load output b file
    data_b = pd.read_csv(output_b_file_path)

    # remove the time stamp column
    data_a.drop("Timestamp", inplace=True, axis=1)
    data_b.drop("Timestamp", inplace=True, axis=1)

    # if the comparison is empty, both files are the same i.e. True
    return data_a.compare(data_b).empty


class TestSession:
    """Class that contains session values."""

    def __init__(self, training_config_path, laydown_config_path):
        self.session_timestamp: Final[datetime] = datetime.now()
        self.session_dir = _get_session_path(self.session_timestamp)
        self.timestamp_str = self.session_timestamp.strftime("%Y-%m-%d_%H-%M-%S")
        self.transaction_list = []

        print(f"The output directory for this session is: {self.session_dir}")

        self.env = Primaite(
            training_config_path=training_config_path,
            lay_down_config_path=laydown_config_path,
            transaction_list=self.transaction_list,
            session_path=self.session_dir,
            timestamp_str=self.timestamp_str,
        )

        print("Writing Session Metadata file...")

        _write_session_metadata_file(
            session_dir=self.session_dir,
            uuid="test",
            session_timestamp=self.session_timestamp,
            env=self.env,
        )<|MERGE_RESOLUTION|>--- conflicted
+++ resolved
@@ -5,27 +5,18 @@
 import time
 from datetime import datetime
 from pathlib import Path
-<<<<<<< HEAD
-from typing import Final, Union
-
-import pandas as pd
-=======
 from typing import Dict, Union
 from unittest.mock import patch
->>>>>>> 6006f022
-
+
+import pandas as pd
 import pytest
 
 from primaite import getLogger
 from primaite.common.enums import AgentIdentifier
 from primaite.environment.primaite_env import Primaite
-<<<<<<< HEAD
-from primaite.main import _get_session_path, _write_session_metadata_file
-=======
 from primaite.primaite_session import PrimaiteSession
 from primaite.utils.session_output_reader import av_rewards_dict
 from tests.mock_and_patch.get_session_path_mock import get_temp_session_path
->>>>>>> 6006f022
 
 ACTION_SPACE_NODE_VALUES = 1
 ACTION_SPACE_NODE_ACTION_VALUES = 1
@@ -209,9 +200,7 @@
                 # both files have the same content
                 return True
             # both files have different content
-            print(
-                f"{output_a_file_path} and {output_b_file_path} has different contents"
-            )
+            print(f"{output_a_file_path} and {output_b_file_path} has different contents")
 
             return False
 
@@ -229,33 +218,4 @@
     data_b.drop("Timestamp", inplace=True, axis=1)
 
     # if the comparison is empty, both files are the same i.e. True
-    return data_a.compare(data_b).empty
-
-
-class TestSession:
-    """Class that contains session values."""
-
-    def __init__(self, training_config_path, laydown_config_path):
-        self.session_timestamp: Final[datetime] = datetime.now()
-        self.session_dir = _get_session_path(self.session_timestamp)
-        self.timestamp_str = self.session_timestamp.strftime("%Y-%m-%d_%H-%M-%S")
-        self.transaction_list = []
-
-        print(f"The output directory for this session is: {self.session_dir}")
-
-        self.env = Primaite(
-            training_config_path=training_config_path,
-            lay_down_config_path=laydown_config_path,
-            transaction_list=self.transaction_list,
-            session_path=self.session_dir,
-            timestamp_str=self.timestamp_str,
-        )
-
-        print("Writing Session Metadata file...")
-
-        _write_session_metadata_file(
-            session_dir=self.session_dir,
-            uuid="test",
-            session_timestamp=self.session_timestamp,
-            env=self.env,
-        )+    return data_a.compare(data_b).empty