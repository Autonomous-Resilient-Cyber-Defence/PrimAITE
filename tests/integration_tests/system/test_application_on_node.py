--- conflicted
+++ resolved
@@ -65,13 +65,8 @@
     assert app.operating_state is ApplicationOperatingState.CLOSED
 
 
-<<<<<<< HEAD
-def test_application_cannot_be_turned_on_when_server_is_off(populated_node):
-    """Check that the application cannot be started when the server is off."""
-=======
 def test_application_cannot_be_turned_on_when_computer_is_off(populated_node):
     """Check that the application cannot be started when the computer is off."""
->>>>>>> 62197fe7
     app, computer = populated_node
 
     assert computer.operating_state is NodeOperatingState.ON
@@ -91,13 +86,8 @@
     assert app.operating_state is ApplicationOperatingState.CLOSED
 
 
-<<<<<<< HEAD
-def test_server_turns_on_application(populated_node):
-    """Check that turning on the server turns on application."""
-=======
 def test_computer_runs_applications(populated_node):
     """Check that turning on the computer will turn on applications."""
->>>>>>> 62197fe7
     app, computer = populated_node
 
     assert computer.operating_state is NodeOperatingState.ON
