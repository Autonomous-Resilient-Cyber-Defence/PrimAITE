--- conflicted
+++ resolved
@@ -67,11 +67,7 @@
     # check defaults
     assert PRIMAITE_CONFIG["developer_mode"]["sys_log_level"] == "DEBUG"  # DEBUG by default
 
-<<<<<<< HEAD
-    result = cli(["dev-mode", "config", "--sys-log-level", "WARNING"])
-=======
     result = cli(["dev-mode", "config", "-slevel", "WARNING"])
->>>>>>> 6bfe1510
 
     assert "sys_log_level=WARNING" in result.output  # should print correct value
 
@@ -91,11 +87,7 @@
     # check defaults
     assert PRIMAITE_CONFIG["developer_mode"]["agent_log_level"] == "DEBUG"  # DEBUG by default
 
-<<<<<<< HEAD
-    result = cli(["dev-mode", "config", "-level", "WARNING"])
-=======
     result = cli(["dev-mode", "config", "-alevel", "WARNING"])
->>>>>>> 6bfe1510
 
     assert "agent_log_level=WARNING" in result.output  # should print correct value
 
