--- conflicted
+++ resolved
@@ -29,11 +29,7 @@
     ntp_server = pc.software_manager.software.get("ntp-server")
     assert ntp_server
 
-<<<<<<< HEAD
-    service_obs = ServiceObservation(where=["network", "nodes", pc.hostname, "services", "ntp-server"])
-=======
-    service_obs = ServiceObservation(where=["network", "nodes", pc.config.hostname, "services", "NTPServer"])
->>>>>>> f3bbfffe
+    service_obs = ServiceObservation(where=["network", "nodes", pc.config.hostname, "services", "ntp-server"])
 
     assert service_obs.space["operating_status"] == spaces.Discrete(7)
     assert service_obs.space["health_status"] == spaces.Discrete(5)
@@ -58,11 +54,7 @@
     web_browser: WebBrowser = pc.software_manager.software.get("web-browser")
     assert web_browser
 
-<<<<<<< HEAD
-    app_obs = ApplicationObservation(where=["network", "nodes", pc.hostname, "applications", "web-browser"])
-=======
-    app_obs = ApplicationObservation(where=["network", "nodes", pc.config.hostname, "applications", "WebBrowser"])
->>>>>>> f3bbfffe
+    app_obs = ApplicationObservation(where=["network", "nodes", pc.config.hostname, "applications", "web-browser"])
 
     web_browser.close()
     observation_state = app_obs.observe(simulation.describe_state())
