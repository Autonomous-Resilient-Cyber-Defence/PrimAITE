--- conflicted
+++ resolved
@@ -140,13 +140,8 @@
     agent.store_action(action)
     game.step()
 
-<<<<<<< HEAD
     # 3: Check that the acl now has 5 rules, and that client 1 cannot ping server 2
     assert router.acl.num_rules == 5
-=======
-    # 3: Check that the ACL now has 4 rules, and that client 1 cannot ping server 2
-    assert router.acl.num_rules == 4
->>>>>>> 8209424e
     assert not client_1.ping("10.0.2.3")  # Cannot ping server_2
     assert client_1.ping("10.0.2.2")  # Can ping server_1
     assert not server_2.ping(
