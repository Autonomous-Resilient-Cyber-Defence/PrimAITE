# © Crown-owned copyright 2025, Defence Science and Technology Laboratory UK
from typing import Tuple

import pytest

from primaite.game.agent.interface import ProxyAgent
from primaite.game.game import PrimaiteGame
from primaite.simulator.network.hardware.node_operating_state import NodeOperatingState
from primaite.simulator.network.hardware.nodes.host.computer import Computer


@pytest.fixture
def game_and_agent_fixture(game_and_agent):
    """Create a game with a simple agent that can be controlled by the tests."""
    game, agent = game_and_agent

    client_1: Computer = game.simulation.network.get_node_by_hostname("client_1")
    client_1.start_up_duration = 3

    return (game, agent)


def test_node_startup_shutdown(game_and_agent_fixture: Tuple[PrimaiteGame, ProxyAgent]):
    """Test that the node can be shut down and started up."""
    game, agent = game_and_agent_fixture

    client_1 = game.simulation.network.get_node_by_hostname("client_1")
    client_1.config.shut_down_duration = 3

    assert client_1.operating_state == NodeOperatingState.ON

    # turn it off
    action = ("node-shutdown", {"node_name": "client_1"})
    agent.store_action(action)
    game.step()

    assert client_1.operating_state == NodeOperatingState.SHUTTING_DOWN

<<<<<<< HEAD
    for i in range(client_1.shut_down_duration + 1):
        action = ("do-nothing", {})
=======
    for i in range(client_1.config.shut_down_duration + 1):
        action = ("do_nothing", {})
>>>>>>> f3bbfffe
        agent.store_action(action)
        game.step()

    assert client_1.operating_state == NodeOperatingState.OFF

    client_1.config.start_up_duration = 3

    # turn it on
    action = ("node-startup", {"node_name": "client_1"})
    agent.store_action(action)
    game.step()

    assert client_1.operating_state == NodeOperatingState.BOOTING

<<<<<<< HEAD
    for i in range(client_1.start_up_duration + 1):
        action = ("do-nothing", {})
=======
    for i in range(client_1.config.start_up_duration + 1):
        action = ("do_nothing", {})
>>>>>>> f3bbfffe
        agent.store_action(action)
        game.step()

    assert client_1.operating_state == NodeOperatingState.ON


def test_node_cannot_be_started_up_if_node_is_already_on(game_and_agent_fixture: Tuple[PrimaiteGame, ProxyAgent]):
    """Test that a node cannot be started up if it is already on."""
    game, agent = game_and_agent_fixture

    client_1 = game.simulation.network.get_node_by_hostname("client_1")
    assert client_1.operating_state == NodeOperatingState.ON

    # turn it on
    action = ("node-startup", {"node_name": "client_1"})
    agent.store_action(action)
    game.step()

    assert client_1.operating_state == NodeOperatingState.ON


def test_node_cannot_be_shut_down_if_node_is_already_off(game_and_agent_fixture: Tuple[PrimaiteGame, ProxyAgent]):
    """Test that a node cannot be shut down if it is already off."""
    game, agent = game_and_agent_fixture

    client_1 = game.simulation.network.get_node_by_hostname("client_1")
    client_1.power_off()

<<<<<<< HEAD
    for i in range(client_1.shut_down_duration + 1):
        action = ("do-nothing", {})
=======
    for i in range(client_1.config.shut_down_duration + 1):
        action = ("do_nothing", {})
>>>>>>> f3bbfffe
        agent.store_action(action)
        game.step()

    assert client_1.operating_state == NodeOperatingState.OFF

    # turn it ff
    action = ("node-shutdown", {"node_name": "client_1"})
    agent.store_action(action)
    game.step()

    assert client_1.operating_state == NodeOperatingState.OFF<|MERGE_RESOLUTION|>--- conflicted
+++ resolved
@@ -36,13 +36,8 @@
 
     assert client_1.operating_state == NodeOperatingState.SHUTTING_DOWN
 
-<<<<<<< HEAD
-    for i in range(client_1.shut_down_duration + 1):
+    for i in range(client_1.config.shut_down_duration + 1):
         action = ("do-nothing", {})
-=======
-    for i in range(client_1.config.shut_down_duration + 1):
-        action = ("do_nothing", {})
->>>>>>> f3bbfffe
         agent.store_action(action)
         game.step()
 
@@ -57,13 +52,8 @@
 
     assert client_1.operating_state == NodeOperatingState.BOOTING
 
-<<<<<<< HEAD
-    for i in range(client_1.start_up_duration + 1):
+    for i in range(client_1.config.start_up_duration + 1):
         action = ("do-nothing", {})
-=======
-    for i in range(client_1.config.start_up_duration + 1):
-        action = ("do_nothing", {})
->>>>>>> f3bbfffe
         agent.store_action(action)
         game.step()
 
@@ -92,13 +82,8 @@
     client_1 = game.simulation.network.get_node_by_hostname("client_1")
     client_1.power_off()
 
-<<<<<<< HEAD
-    for i in range(client_1.shut_down_duration + 1):
+    for i in range(client_1.config.shut_down_duration + 1):
         action = ("do-nothing", {})
-=======
-    for i in range(client_1.config.shut_down_duration + 1):
-        action = ("do_nothing", {})
->>>>>>> f3bbfffe
         agent.store_action(action)
         game.step()
 
