import pytest as pytest

from primaite.config.lay_down_config import dos_very_basic_config_path
from tests import TEST_CONFIG_ROOT


@pytest.mark.parametrize(
    "temp_primaite_session",
    [[TEST_CONFIG_ROOT / "ppo_seeded_training_config.yaml", dos_very_basic_config_path()]],
    indirect=True,
)
def test_seeded_learning(temp_primaite_session):
    """
    Test running seeded learning produces the same output when ran twice.

    .. note::

        If this is failing, the hard-coded expected_mean_reward_per_episode
        from a pre-trained agent will probably need to be updated. If the
        env changes and those changed how this agent is trained, chances are
        the mean rewards are going to be different.

        Run the test, but print out the session.learn_av_reward_per_episode()
        before comparing it. Then copy the printed dict and replace the
        expected_mean_reward_per_episode with those values. The test should
        now work. If not, then you've got a bug :).
    """
    expected_mean_reward_per_episode = {
        1: -90.703125,
        2: -91.15234375,
        3: -87.5,
        4: -92.2265625,
        5: -94.6875,
        6: -91.19140625,
        7: -88.984375,
        8: -88.3203125,
        9: -112.79296875,
        10: -100.01953125,
    }

    with temp_primaite_session as session:
        assert (
            session._training_config.seed == 67890
        ), "Expected output is based upon a agent that was trained with seed 67890"
        session.learn()
<<<<<<< HEAD
=======
        actual_mean_reward_per_episode = session.learn_av_reward_per_episode_dict()
>>>>>>> 35af1e9d

        print("\n")
        print(session.learn_av_reward_per_episode())

        assert expected_mean_reward_per_episode == session.learn_av_reward_per_episode()


@pytest.mark.skip(reason="Inconsistent results. Needs someone with RL knowledge to investigate further.")
@pytest.mark.parametrize(
    "temp_primaite_session",
    [[TEST_CONFIG_ROOT / "ppo_seeded_training_config.yaml", dos_very_basic_config_path()]],
    indirect=True,
)
def test_deterministic_evaluation(temp_primaite_session):
    """Test running deterministic evaluation gives same av eward per episode."""
    with temp_primaite_session as session:
        # do stuff
        session.learn()
        session.evaluate()
        eval_mean_reward = session.eval_av_reward_per_episode_dict()
        assert len(set(eval_mean_reward.values())) == 1<|MERGE_RESOLUTION|>--- conflicted
+++ resolved
@@ -43,15 +43,9 @@
             session._training_config.seed == 67890
         ), "Expected output is based upon a agent that was trained with seed 67890"
         session.learn()
-<<<<<<< HEAD
-=======
         actual_mean_reward_per_episode = session.learn_av_reward_per_episode_dict()
->>>>>>> 35af1e9d
 
-        print("\n")
-        print(session.learn_av_reward_per_episode())
-
-        assert expected_mean_reward_per_episode == session.learn_av_reward_per_episode()
+    assert actual_mean_reward_per_episode == expected_mean_reward_per_episode
 
 
 @pytest.mark.skip(reason="Inconsistent results. Needs someone with RL knowledge to investigate further.")
