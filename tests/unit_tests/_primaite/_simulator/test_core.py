--- conflicted
+++ resolved
@@ -1,5 +1,4 @@
 from typing import Callable, Dict, List, Literal, Tuple
-from uuid import uuid4
 
 import pytest
 from pydantic import ValidationError
@@ -36,23 +35,15 @@
         """Validate that our added functionality does not interfere with pydantic."""
 
         class TestComponent(SimComponent):
-            uuid: str
             name: str
             size: Tuple[float, float]
 
             def describe_state(self) -> Dict:
                 return {}
 
-<<<<<<< HEAD
-        uuid = str(uuid4())
-        comp = TestComponent(uuid=uuid, name="computer", size=(5, 10))
-        dump = comp.model_dump()
-        assert dump == {"uuid": uuid, "name": "computer", "size": (5, 10)}
-=======
         comp = TestComponent(name="computer", size=(5, 10))
         dump = comp.model_dump_json()
         assert comp == TestComponent.model_validate_json(dump)
->>>>>>> 5f097b7c
 
     def test_apply_action(self):
         """Validate that we can override apply_action behaviour and it updates the state of the component."""
