# Training Config File

# Sets which agent algorithm framework will be used.
# Options are:
# "SB3" (Stable Baselines3)
# "RLLIB" (Ray RLlib)
# "CUSTOM" (Custom Agent)
agent_framework: CUSTOM

# Sets which deep learning framework will be used (by RLlib ONLY).
# Default is TF (Tensorflow).
# Options are:
# "TF" (Tensorflow)
# TF2 (Tensorflow 2.X)
# TORCH (PyTorch)
deep_learning_framework: TF2

# Sets which Agent class will be used.
# Options are:
# "A2C" (Advantage Actor Critic coupled with either SB3 or RLLIB agent_framework)
# "PPO" (Proximal Policy Optimization coupled with either SB3 or RLLIB agent_framework)
# "HARDCODED" (The HardCoded agents coupled with an ACL or NODE action_type)
# "DO_NOTHING" (The DoNothing agents coupled with an ACL or NODE action_type)
# "RANDOM" (primaite.agents.simple.RandomAgent)
# "DUMMY" (primaite.agents.simple.DummyAgent)
agent_identifier: DUMMY

# Sets whether Red Agent POL and IER is randomised.
# Options are:
# True
# False
random_red_agent: False

# The (integer) seed to be used in random number generation
# Default is None (null)
seed: null

# Set whether the agent will be deterministic instead of stochastic
# Options are:
# True
# False
deterministic: False

# Sets what view of the environment the deterministic hardcoded agent has. The default is BASIC.
# Options are:
# "BASIC" (The current observation space only)
# "FULL" (Full environment view with actions taken and reward feedback)
hard_coded_agent_view: FULL

# Sets How the Action Space is defined:
# "NODE"
# "ACL"
# "ANY" node and acl actions
action_type: NODE
# observation space
observation_space:
  # flatten: true
  components:
    - name: NODE_LINK_TABLE
    # - name: NODE_STATUSES
    # - name: LINK_TRAFFIC_LEVELS


# Number of episodes for training to run per session
num_train_episodes: 10

# Number of time_steps for training per episode
num_train_steps: 256

# Number of episodes for evaluation to run per session
num_eval_episodes: 1

# Number of time_steps for evaluation per episode
num_eval_steps: 15

# Sets how often the agent will save a checkpoint (every n time episodes).
# Set to 0 if no checkpoints are required. Default is 10
checkpoint_every_n_episodes: 10

# Time delay (milliseconds) between steps for CUSTOM agents.
time_delay: 5

# Type of session to be run. Options are:
# "TRAIN" (Trains an agent)
# "EVAL" (Evaluates an agent)
# "TRAIN_EVAL" (Trains then evaluates an agent)
session_type: EVAL

# Environment config values
# The high value for the observation space
observation_space_high_value: 1000000000

<<<<<<< HEAD
implicit_acl_rule: DENY
max_number_acl_rules: 10
=======
# The Stable Baselines3 learn/eval output verbosity level:
# Options are:
# "NONE" (No Output)
# "INFO" (Info Messages (such as devices and wrappers used))
# "DEBUG" (All Messages)
sb3_output_verbose_level: NONE

>>>>>>> 35af1e9d
# Reward values
# Generic
all_ok: 0
# Node Hardware State
off_should_be_on: -10
off_should_be_resetting: -5
on_should_be_off: -2
on_should_be_resetting: -5
resetting_should_be_on: -5
resetting_should_be_off: -2
resetting: -3
# Node Software or Service State
good_should_be_patching: 2
good_should_be_compromised: 5
good_should_be_overwhelmed: 5
patching_should_be_good: -5
patching_should_be_compromised: 2
patching_should_be_overwhelmed: 2
patching: -3
compromised_should_be_good: -20
compromised_should_be_patching: -20
compromised_should_be_overwhelmed: -20
compromised: -20
overwhelmed_should_be_good: -20
overwhelmed_should_be_patching: -20
overwhelmed_should_be_compromised: -20
overwhelmed: -20
# Node File System State
good_should_be_repairing: 2
good_should_be_restoring: 2
good_should_be_corrupt: 5
good_should_be_destroyed: 10
repairing_should_be_good: -5
repairing_should_be_restoring: 2
repairing_should_be_corrupt: 2
repairing_should_be_destroyed: 0
repairing: -3
restoring_should_be_good: -10
restoring_should_be_repairing: -2
restoring_should_be_corrupt: 1
restoring_should_be_destroyed: 2
restoring: -6
corrupt_should_be_good: -10
corrupt_should_be_repairing: -10
corrupt_should_be_restoring: -10
corrupt_should_be_destroyed: 2
corrupt: -10
destroyed_should_be_good: -20
destroyed_should_be_repairing: -20
destroyed_should_be_restoring: -20
destroyed_should_be_corrupt: -20
destroyed: -20
scanning: -2
# IER status
red_ier_running: -5
green_ier_blocked: -10

# Patching / Reset durations
os_patching_duration: 5            # The time taken to patch the OS
node_reset_duration: 5             # The time taken to reset a node (hardware)
service_patching_duration: 5       # The time taken to patch a service
file_system_repairing_limit: 5      # The time take to repair the file system
file_system_restoring_limit: 5      # The time take to restore the file system
file_system_scanning_limit: 5       # The time taken to scan the file system<|MERGE_RESOLUTION|>--- conflicted
+++ resolved
@@ -90,10 +90,8 @@
 # The high value for the observation space
 observation_space_high_value: 1000000000
 
-<<<<<<< HEAD
 implicit_acl_rule: DENY
 max_number_acl_rules: 10
-=======
 # The Stable Baselines3 learn/eval output verbosity level:
 # Options are:
 # "NONE" (No Output)
@@ -101,7 +99,6 @@
 # "DEBUG" (All Messages)
 sb3_output_verbose_level: NONE
 
->>>>>>> 35af1e9d
 # Reward values
 # Generic
 all_ok: 0
