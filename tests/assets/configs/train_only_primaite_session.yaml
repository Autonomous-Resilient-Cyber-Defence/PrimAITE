training_config:
  rl_framework: SB3
  rl_algorithm: PPO
  seed: 333
  n_learn_episodes: 10
  n_eval_episodes: 0
  max_steps_per_episode: 128
  deterministic_eval: false
  n_agents: 1
  agent_references:
    - defender


game:
  ports:
  - ARP
  - DNS
  - HTTP
  - POSTGRES_SERVER
  protocols:
  - ICMP
  - TCP
  - UDP

agents:
  - ref: client_2_green_user
    team: GREEN
    type: ProbabilisticAgent
    observation_space: null
    action_space:
      action_list:
        - type: DONOTHING
        # <not yet implemented>
        # - type: NODE_LOGON
        # - type: NODE_LOGOFF
        # - type: NODE_APPLICATION_EXECUTE
          # options:
            # execution_definition:
              # target_address: arcd.com
      action_map:
        0:
          action: DONOTHING
          options: {}
      options:
        nodes:
        - node_name: client_2
        max_folders_per_node: 1
        max_files_per_folder: 1
        max_services_per_node: 1
        max_nics_per_node: 2
        max_acl_rules: 10

    reward_function:
      reward_components:
        - type: DUMMY

    agent_settings: # options specific to this particular agent type, basically args of __init__(self)
      start_settings:
        start_step: 25
        frequency: 20
        variance: 5

  - ref: data_manipulation_attacker
    team: RED
    type: RedDatabaseCorruptingAgent

<<<<<<< HEAD
    observation_space: null

=======
    observation_space:
      type: UC2RedObservation
      options:
        nodes: {}
>>>>>>> 1dd911b4
    action_space:
      action_list:
        - type: DONOTHING
        - type: NODE_APPLICATION_EXECUTE
        - type: NODE_FILE_DELETE
        - type: NODE_FILE_CORRUPT
        - type: NODE_OS_SCAN
      action_map:
        0:
          action: DONOTHING
          options: {}
        1:
          action: NODE_APPLICATION_EXECUTE
          options:
            node_id: 0
            application_id: 0
      options:
        nodes:
        - node_name: client_1
          applications:
            - application_name: DataManipulationBot
        max_folders_per_node: 1
        max_files_per_folder: 1
        max_services_per_node: 1

    reward_function:
      reward_components:
        - type: DUMMY

    agent_settings: # options specific to this particular agent type, basically args of __init__(self)
      start_settings:
        start_step: 25
        frequency: 20
        variance: 5

  - ref: defender
    team: BLUE
    type: ProxyAgent

    observation_space:
      type: CUSTOM
      options:
        components:
          - type: NODES
            label: NODES
            options:
              hosts:
                - hostname: domain_controller
                - hostname: web_server
                  services:
                    - service_name: WebServer
                - hostname: database_server
                  folders:
                    - folder_name: database
                      files:
                      - file_name: database.db
                - hostname: backup_server
                - hostname: security_suite
                - hostname: client_1
                - hostname: client_2
              num_services: 1
              num_applications: 0
              num_folders: 1
              num_files: 1
              num_nics: 2
              include_num_access: false
              include_nmne: true
              routers:
                - hostname: router_1
              num_ports: 0
              ip_list:
                - 192.168.1.10
                - 192.168.1.12
                - 192.168.1.14
                - 192.168.1.16
                - 192.168.1.110
                - 192.168.10.21
                - 192.168.10.22
                - 192.168.10.110
              wildcard_list:
                - 0.0.0.1
              port_list:
                - 80
                - 5432
              protocol_list:
                - ICMP
                - TCP
                - UDP
              num_rules: 10

          - type: LINKS
            label: LINKS
            options:
              link_references:
                - router_1___switch_1
                - router_1___switch_2
                - switch_1___domain_controller
                - switch_1___web_server
                - switch_1___database_server
                - switch_1___backup_server
                - switch_1___security_suite
                - switch_2___client_1
                - switch_2___client_2
                - switch_2___security_suite
          - type: "NONE"
            label: ICS
            options: {}

    action_space:
      action_list:
        - type: DONOTHING
        - type: NODE_SERVICE_SCAN
        - type: NODE_SERVICE_STOP
        - type: NODE_SERVICE_START
        - type: NODE_SERVICE_PAUSE
        - type: NODE_SERVICE_RESUME
        - type: NODE_SERVICE_RESTART
        - type: NODE_SERVICE_DISABLE
        - type: NODE_SERVICE_ENABLE
        - type: NODE_SERVICE_FIX
        - type: NODE_FILE_SCAN
        - type: NODE_FILE_CHECKHASH
        - type: NODE_FILE_DELETE
        - type: NODE_FILE_REPAIR
        - type: NODE_FILE_RESTORE
        - type: NODE_FOLDER_SCAN
        - type: NODE_FOLDER_CHECKHASH
        - type: NODE_FOLDER_REPAIR
        - type: NODE_FOLDER_RESTORE
        - type: NODE_OS_SCAN
        - type: NODE_SHUTDOWN
        - type: NODE_STARTUP
        - type: NODE_RESET
        - type: ROUTER_ACL_ADDRULE
        - type: ROUTER_ACL_REMOVERULE
        - type: HOST_NIC_ENABLE
        - type: HOST_NIC_DISABLE

      action_map:
          0:
            action: DONOTHING
            options: {}
          # scan webapp service
          1:
            action: NODE_SERVICE_SCAN
            options:
              node_id: 1
              service_id: 0
          # stop webapp service
          2:
            action: NODE_SERVICE_STOP
            options:
              node_id: 1
              service_id: 0
          # start webapp service
          3:
            action: "NODE_SERVICE_START"
            options:
                node_id: 1
                service_id: 0
          4:
            action: "NODE_SERVICE_PAUSE"
            options:
                node_id: 1
                service_id: 0
          5:
            action: "NODE_SERVICE_RESUME"
            options:
                node_id: 1
                service_id: 0
          6:
            action: "NODE_SERVICE_RESTART"
            options:
                node_id: 1
                service_id: 0
          7:
            action: "NODE_SERVICE_DISABLE"
            options:
                node_id: 1
                service_id: 0
          8:
            action: "NODE_SERVICE_ENABLE"
            options:
                node_id: 1
                service_id: 0
          9: # check database.db file
            action: "NODE_FILE_SCAN"
            options:
                node_id: 2
                folder_id: 1
                file_id: 0
          10:
            action: "NODE_FILE_CHECKHASH"
            options:
                node_id: 2
                folder_id: 1
                file_id: 0
          11:
            action: "NODE_FILE_DELETE"
            options:
                node_id: 2
                folder_id: 1
                file_id: 0
          12:
            action: "NODE_FILE_REPAIR"
            options:
                node_id: 2
                folder_id: 1
                file_id: 0
          13:
            action: "NODE_SERVICE_FIX"
            options:
                node_id: 2
                service_id: 0
          14:
            action: "NODE_FOLDER_SCAN"
            options:
                node_id: 2
                folder_id: 1
          15:
            action: "NODE_FOLDER_CHECKHASH"
            options:
                node_id: 2
                folder_id: 1
          16:
            action: "NODE_FOLDER_REPAIR"
            options:
                node_id: 2
                folder_id: 1
          17:
            action: "NODE_FOLDER_RESTORE"
            options:
                node_id: 2
                folder_id: 1
          18:
            action: "NODE_OS_SCAN"
            options:
                node_id: 2
          19: # shutdown client 1
            action: "NODE_SHUTDOWN"
            options:
                node_id: 5
          20:
            action: "NODE_STARTUP"
            options:
                node_id: 5
          21:
            action: "NODE_RESET"
            options:
                node_id: 5
          22: # "ACL: ADDRULE - Block outgoing traffic from client 1" (not supported in Primaite)
            action: "ROUTER_ACL_ADDRULE"
            options:
                target_router_nodename: router_1
                position: 1
                permission: 2
                source_ip_id: 7 # client 1
                dest_ip_id: 1 # ALL
                source_port_id: 1
                dest_port_id: 1
                protocol_id: 1
          23: # "ACL: ADDRULE - Block outgoing traffic from client 2" (not supported in Primaite)
            action: "ROUTER_ACL_ADDRULE"
            options:
                target_router_nodename: router_1
                position: 2
                permission: 2
                source_ip_id: 8 # client 2
                dest_ip_id: 1 # ALL
                source_port_id: 1
                dest_port_id: 1
                protocol_id: 1
          24: # block tcp traffic from client 1 to web app
            action: "ROUTER_ACL_ADDRULE"
            options:
                target_router_nodename: router_1
                position: 3
                permission: 2
                source_ip_id: 7 # client 1
                dest_ip_id: 3 # web server
                source_port_id: 1
                dest_port_id: 1
                protocol_id: 3
          25: # block tcp traffic from client 2 to web app
            action: "ROUTER_ACL_ADDRULE"
            options:
                target_router_nodename: router_1
                position: 4
                permission: 2
                source_ip_id: 8 # client 2
                dest_ip_id: 3 # web server
                source_port_id: 1
                dest_port_id: 1
                protocol_id: 3
          26:
            action: "ROUTER_ACL_ADDRULE"
            options:
                target_router_nodename: router_1
                position: 5
                permission: 2
                source_ip_id: 7 # client 1
                dest_ip_id: 4 # database
                source_port_id: 1
                dest_port_id: 1
                protocol_id: 3
          27:
            action: "ROUTER_ACL_ADDRULE"
            options:
                target_router_nodename: router_1
                position: 6
                permission: 2
                source_ip_id: 8 # client 2
                dest_ip_id: 4 # database
                source_port_id: 1
                dest_port_id: 1
                protocol_id: 3
          28:
            action: "ROUTER_ACL_REMOVERULE"
            options:
                target_router_nodename: router_1
                position: 0
          29:
            action: "ROUTER_ACL_REMOVERULE"
            options:
                target_router_nodename: router_1
                position: 1
          30:
            action: "ROUTER_ACL_REMOVERULE"
            options:
                target_router_nodename: router_1
                position: 2
          31:
            action: "ROUTER_ACL_REMOVERULE"
            options:
                target_router_nodename: router_1
                position: 3
          32:
            action: "ROUTER_ACL_REMOVERULE"
            options:
                target_router_nodename: router_1
                position: 4
          33:
            action: "ROUTER_ACL_REMOVERULE"
            options:
                target_router_nodename: router_1
                position: 5
          34:
            action: "ROUTER_ACL_REMOVERULE"
            options:
                target_router_nodename: router_1
                position: 6
          35:
            action: "ROUTER_ACL_REMOVERULE"
            options:
                target_router_nodename: router_1
                position: 7
          36:
            action: "ROUTER_ACL_REMOVERULE"
            options:
                target_router_nodename: router_1
                position: 8
          37:
            action: "ROUTER_ACL_REMOVERULE"
            options:
                target_router_nodename: router_1
                position: 9
          38:
            action: "HOST_NIC_DISABLE"
            options:
                node_id: 0
                nic_id: 0
          39:
            action: "HOST_NIC_ENABLE"
            options:
                node_id: 0
                nic_id: 0
          40:
            action: "HOST_NIC_DISABLE"
            options:
                node_id: 1
                nic_id: 0
          41:
            action: "HOST_NIC_ENABLE"
            options:
                node_id: 1
                nic_id: 0
          42:
            action: "HOST_NIC_DISABLE"
            options:
                node_id: 2
                nic_id: 0
          43:
            action: "HOST_NIC_ENABLE"
            options:
                node_id: 2
                nic_id: 0
          44:
            action: "HOST_NIC_DISABLE"
            options:
                node_id: 3
                nic_id: 0
          45:
            action: "HOST_NIC_ENABLE"
            options:
                node_id: 3
                nic_id: 0
          46:
            action: "HOST_NIC_DISABLE"
            options:
                node_id: 4
                nic_id: 0
          47:
            action: "HOST_NIC_ENABLE"
            options:
                node_id: 4
                nic_id: 0
          48:
            action: "HOST_NIC_DISABLE"
            options:
                node_id: 4
                nic_id: 1
          49:
            action: "HOST_NIC_ENABLE"
            options:
                node_id: 4
                nic_id: 1
          50:
            action: "HOST_NIC_DISABLE"
            options:
                node_id: 5
                nic_id: 0
          51:
            action: "HOST_NIC_ENABLE"
            options:
                node_id: 5
                nic_id: 0
          52:
            action: "HOST_NIC_DISABLE"
            options:
                node_id: 6
                nic_id: 0
          53:
            action: "HOST_NIC_ENABLE"
            options:
                node_id: 6
                nic_id: 0


      options:
        nodes:
        - node_name: domain_controller
        - node_name: web_server
        - node_name: database_server
        - node_name: backup_server
        - node_name: security_suite
        - node_name: client_1
        - node_name: client_2
        max_folders_per_node: 2
        max_files_per_folder: 2
        max_services_per_node: 2
        max_nics_per_node: 8
        max_acl_rules: 10
        ip_address_order:
        - node_name: domain_controller
          nic_num: 1
        - node_name: web_server
          nic_num: 1
        - node_name: database_server
          nic_num: 1
        - node_name: backup_server
          nic_num: 1
        - node_name: security_suite
          nic_num: 1
        - node_name: client_1
          nic_num: 1
        - node_name: client_2
          nic_num: 1
        - node_name: security_suite
          nic_num: 2

    reward_function:
      reward_components:
        - type: DATABASE_FILE_INTEGRITY
          weight: 0.5
          options:
            node_hostname: database_server
            folder_name: database
            file_name: database.db


        - type: WEB_SERVER_404_PENALTY
          weight: 0.5
          options:
            node_hostname: web_server
            service_name: web_service


    agent_settings:
      # ...





simulation:
  network:
    nodes:

    - ref: router_1
      type: router
      hostname: router_1
      num_ports: 5
      ports:
        1:
          ip_address: 192.168.1.1
          subnet_mask: 255.255.255.0
        2:
          ip_address: 192.168.1.1
          subnet_mask: 255.255.255.0
      acl:
        0:
          action: PERMIT
          src_port: POSTGRES_SERVER
          dst_port: POSTGRES_SERVER
        1:
          action: PERMIT
          src_port: DNS
          dst_port: DNS
        22:
          action: PERMIT
          src_port: ARP
          dst_port: ARP
        23:
          action: PERMIT
          protocol: ICMP

    - ref: switch_1
      type: switch
      hostname: switch_1
      num_ports: 8

    - ref: switch_2
      type: switch
      hostname: switch_2
      num_ports: 8

    - ref: domain_controller
      type: server
      hostname: domain_controller
      ip_address: 192.168.1.10
      subnet_mask: 255.255.255.0
      default_gateway: 192.168.1.1
      services:
      - ref: domain_controller_dns_server
        type: DNSServer
        options:
          domain_mapping:
            arcd.com: 192.168.1.12 # web server

    - ref: web_server
      type: server
      hostname: web_server
      ip_address: 192.168.1.12
      subnet_mask: 255.255.255.0
      default_gateway: 192.168.1.1
      dns_server: 192.168.1.10
      services:
      - ref: web_server_web_service
        type: WebServer
      applications:
      - ref: web_server_database_client
        type: DatabaseClient
        options:
          db_server_ip: 192.168.1.14


    - ref: database_server
      type: server
      hostname: database_server
      ip_address: 192.168.1.14
      subnet_mask: 255.255.255.0
      default_gateway: 192.168.1.1
      dns_server: 192.168.1.10
      services:
      - ref: database_service
        type: DatabaseService

    - ref: backup_server
      type: server
      hostname: backup_server
      ip_address: 192.168.1.16
      subnet_mask: 255.255.255.0
      default_gateway: 192.168.1.1
      dns_server: 192.168.1.10
      services:
      - ref: backup_service
        type: FTPServer

    - ref: security_suite
      type: server
      hostname: security_suite
      ip_address: 192.168.1.110
      subnet_mask: 255.255.255.0
      default_gateway: 192.168.1.1
      dns_server: 192.168.1.10
      network_interfaces:
        2: # unfortunately this number is currently meaningless, they're just added in order and take up the next available slot
          ip_address: 192.168.10.110
          subnet_mask: 255.255.255.0

    - ref: client_1
      type: computer
      hostname: client_1
      ip_address: 192.168.10.21
      subnet_mask: 255.255.255.0
      default_gateway: 192.168.10.1
      dns_server: 192.168.1.10
      applications:
      - ref: data_manipulation_bot
        type: DataManipulationBot
        options:
          port_scan_p_of_success: 0.1
          data_manipulation_p_of_success: 0.1
          payload: "DELETE"
          server_ip: 192.168.1.14
      services:
      - ref: client_1_dns_client
        type: DNSClient

    - ref: client_2
      type: computer
      hostname: client_2
      ip_address: 192.168.10.22
      subnet_mask: 255.255.255.0
      default_gateway: 192.168.10.1
      dns_server: 192.168.1.10
      applications:
      - ref: client_2_web_browser
        type: WebBrowser
      services:
      - ref: client_2_dns_client
        type: DNSClient

    links:
    - ref: router_1___switch_1
      endpoint_a_ref: router_1
      endpoint_a_port: 1
      endpoint_b_ref: switch_1
      endpoint_b_port: 8
    - ref: router_1___switch_2
      endpoint_a_ref: router_1
      endpoint_a_port: 2
      endpoint_b_ref: switch_2
      endpoint_b_port: 8
    - ref: switch_1___domain_controller
      endpoint_a_ref: switch_1
      endpoint_a_port: 1
      endpoint_b_ref: domain_controller
      endpoint_b_port: 1
    - ref: switch_1___web_server
      endpoint_a_ref: switch_1
      endpoint_a_port: 2
      endpoint_b_ref: web_server
      endpoint_b_port: 1
    - ref: switch_1___database_server
      endpoint_a_ref: switch_1
      endpoint_a_port: 3
      endpoint_b_ref: database_server
      endpoint_b_port: 1
    - ref: switch_1___backup_server
      endpoint_a_ref: switch_1
      endpoint_a_port: 4
      endpoint_b_ref: backup_server
      endpoint_b_port: 1
    - ref: switch_1___security_suite
      endpoint_a_ref: switch_1
      endpoint_a_port: 7
      endpoint_b_ref: security_suite
      endpoint_b_port: 1
    - ref: switch_2___client_1
      endpoint_a_ref: switch_2
      endpoint_a_port: 1
      endpoint_b_ref: client_1
      endpoint_b_port: 1
    - ref: switch_2___client_2
      endpoint_a_ref: switch_2
      endpoint_a_port: 2
      endpoint_b_ref: client_2
      endpoint_b_port: 1
    - ref: switch_2___security_suite
      endpoint_a_ref: switch_2
      endpoint_a_port: 7
      endpoint_b_ref: security_suite
      endpoint_b_port: 2<|MERGE_RESOLUTION|>--- conflicted
+++ resolved
@@ -64,15 +64,8 @@
     team: RED
     type: RedDatabaseCorruptingAgent
 
-<<<<<<< HEAD
     observation_space: null
 
-=======
-    observation_space:
-      type: UC2RedObservation
-      options:
-        nodes: {}
->>>>>>> 1dd911b4
     action_space:
       action_list:
         - type: DONOTHING
