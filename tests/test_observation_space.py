--- conflicted
+++ resolved
@@ -7,11 +7,10 @@
 
 from primaite.environment.observations import NodeLinkTable, NodeStatuses, ObservationsHandler
 from tests import TEST_CONFIG_ROOT
-<<<<<<< HEAD
 from tests.conftest import _get_primaite_env_from_config
 
 
-def run_generic_set_actions(env: Primaite):
+def run_generic_set_actions(env):
     """Run against a generic agent with specified blue agent actions."""
     # Reset the environment at the start of the episode
     env.reset()
@@ -66,15 +65,6 @@
     yield env
 
 
-@pytest.mark.env_config_paths(
-    dict(
-        training_config_path=TEST_CONFIG_ROOT
-        / "obs_tests/main_config_without_obs.yaml",
-        lay_down_config_path=TEST_CONFIG_ROOT / "obs_tests/laydown.yaml",
-    )
-=======
-
-
 @pytest.mark.parametrize(
     "temp_primaite_session",
     [
@@ -84,7 +74,6 @@
         ]
     ],
     indirect=True,
->>>>>>> 6006f022
 )
 def test_default_obs_space(temp_primaite_session):
     """Create environment with no obs space defined in config and check that the default obs space was created."""
@@ -190,29 +179,6 @@
                 * 999 (999 traffic service1)
                 * 0 (no traffic for service2)
         """
-<<<<<<< HEAD
-        # act = np.asarray([0,])
-        obs, reward, done, info = env.step(0)  # apply the 'do nothing' action
-
-        assert np.array_equal(
-            obs,
-            [
-                [1, 1, 3, 1, 1, 1, 0],
-                [2, 1, 1, 1, 1, 4, 1],
-                [3, 1, 1, 1, 0, 0, 2],
-                [4, 0, 0, 0, 999, 0, 3],
-                [5, 0, 0, 0, 999, 0, 4],
-            ],
-        )
-
-
-@pytest.mark.env_config_paths(
-    dict(
-        training_config_path=TEST_CONFIG_ROOT
-        / "obs_tests/main_config_NODE_STATUSES.yaml",
-        lay_down_config_path=TEST_CONFIG_ROOT / "obs_tests/laydown.yaml",
-    )
-=======
         with temp_primaite_session as session:
             env = session.env
             # act = np.asarray([0,])
@@ -239,7 +205,6 @@
         ]
     ],
     indirect=True,
->>>>>>> 6006f022
 )
 class TestNodeStatuses:
     """Test the NodeStatuses observation component (in isolation)."""
@@ -316,37 +281,42 @@
             * an IER trying to send 999 bits of data over both links the whole time (via the first service)
             * link bandwidth of 1000, therefore the utilisation is 99.9%
         """
-<<<<<<< HEAD
-        obs, reward, done, info = env.step(0)
-        obs, reward, done, info = env.step(0)
-
-        # the observation space has combine_service_traffic set to False, so the space has this format:
-        # [link1_service1, link1_service2, link2_service1, link2_service2]
-        # we send 999 bits of data via link1 and link2 on service 1.
-        # therefore the first and third elements should be 6 and all others 0
-        # (`7` corresponds to 100% utiilsation and `6` corresponds to 87.5%-100%)
-        print(obs)
-        assert np.array_equal(obs, [6, 0, 6, 0])
-
-
-@pytest.mark.env_config_paths(
-    dict(
-        training_config_path=TEST_CONFIG_ROOT
-        / "obs_tests/main_config_ACCESS_CONTROL_LIST.yaml",
-        lay_down_config_path=TEST_CONFIG_ROOT / "obs_tests/laydown.yaml",
-    )
+        with temp_primaite_session as session:
+            env = session.env
+            obs, reward, done, info = env.step(0)
+            obs, reward, done, info = env.step(0)
+
+            # the observation space has combine_service_traffic set to False, so the space has this format:
+            # [link1_service1, link1_service2, link2_service1, link2_service2]
+            # we send 999 bits of data via link1 and link2 on service 1.
+            # therefore the first and third elements should be 6 and all others 0
+            # (`7` corresponds to 100% utiilsation and `6` corresponds to 87.5%-100%)
+            assert np.array_equal(obs, [6, 0, 6, 0])
+
+
+@pytest.mark.parametrize(
+    "temp_primaite_session",
+    [
+        [
+            TEST_CONFIG_ROOT / "single_action_space_fixed_blue_actions_main_config.yaml",
+            TEST_CONFIG_ROOT / "obs_tests/laydown_ACL.yaml",
+        ]
+    ],
+    indirect=True,
 )
 class TestAccessControlList:
     """Test the AccessControlList observation component (in isolation)."""
 
-    def test_obs_shape(self, env: Primaite):
+    def test_obs_shape(self, temp_primaite_session):
         """Try creating env with MultiDiscrete observation space."""
-        env.update_environent_obs()
+        with temp_primaite_session as session:
+            env = session.env
+            env.update_environent_obs()
 
         # we have two ACLs
         assert env.env_obs.shape == (6 * 3)
 
-    def test_values(self, env: Primaite):
+    def test_values(self, temp_primaite_session):
         """Test that traffic values are encoded correctly.
 
         The laydown has:
@@ -356,8 +326,10 @@
             * an IER trying to send 999 bits of data over both links the whole time (via the first service)
             * link bandwidth of 1000, therefore the utilisation is 99.9%
         """
-        obs, reward, done, info = env.step(0)
-        obs, reward, done, info = env.step(0)
+        with temp_primaite_session as session:
+            env = session.env
+            obs, reward, done, info = env.step(0)
+            obs, reward, done, info = env.step(0)
 
         # the observation space has combine_service_traffic set to False, so the space has this format:
         # [link1_service1, link1_service2, link2_service1, link2_service2]
@@ -367,16 +339,13 @@
         print(obs)
         assert np.array_equal(obs, [])
 
-    def test_observation_space_with_implicit_rule(self):
+    def test_observation_space_with_implicit_rule(self, temp_primaite_session):
         """Test observation space is what is expected when an agent adds ACLs during an episode."""
         # Used to use env from test fixture but AtrributeError function object has no 'training_config'
-        env = _get_primaite_env_from_config(
-            training_config_path=TEST_CONFIG_ROOT
-            / "single_action_space_fixed_blue_actions_main_config.yaml",
-            lay_down_config_path=TEST_CONFIG_ROOT / "obs_tests/laydown_ACL.yaml",
-        )
-        run_generic_set_actions(env)
-        obs = env.env_obs
+        with temp_primaite_session as session:
+            env = session.env
+            run_generic_set_actions(env)
+            obs = env.env_obs
         """
         Observation space at the end of the episode.
         At the start of the episode, there is a single implicit Deny rule = 1,1,1,1,1,0
@@ -387,19 +356,4 @@
         """
 
         # assert current_obs == [2, 2, 3, 2, 3, 0,    2, 4, 2, 3, 3, 1,   1, 1, 1, 1, 1, 2]
-        assert np.array_equal(
-            obs, [2, 2, 3, 2, 3, 0, 2, 4, 2, 3, 3, 1, 1, 1, 1, 1, 1, 2]
-        )
-=======
-        with temp_primaite_session as session:
-            env = session.env
-            obs, reward, done, info = env.step(0)
-            obs, reward, done, info = env.step(0)
-
-            # the observation space has combine_service_traffic set to False, so the space has this format:
-            # [link1_service1, link1_service2, link2_service1, link2_service2]
-            # we send 999 bits of data via link1 and link2 on service 1.
-            # therefore the first and third elements should be 6 and all others 0
-            # (`7` corresponds to 100% utiilsation and `6` corresponds to 87.5%-100%)
-            assert np.array_equal(obs, [6, 0, 6, 0])
->>>>>>> 6006f022
+        assert np.array_equal(obs, [2, 2, 3, 2, 3, 0, 2, 4, 2, 3, 3, 1, 1, 1, 1, 1, 1, 2])