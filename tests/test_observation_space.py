"""Test env creation and behaviour with different observation spaces."""
import numpy as np
import pytest

from primaite.environment.observations import (
    NodeLinkTable,
    NodeStatuses,
    ObservationsHandler,
)
from primaite.environment.primaite_env import Primaite
from tests import TEST_CONFIG_ROOT
from tests.conftest import _get_primaite_env_from_config


<<<<<<< HEAD
def test_creating_env_with_box_obs():
    """Try creating env with box observation space."""
    env = _get_primaite_env_from_config(
        training_config_path=TEST_CONFIG_ROOT
        / "one_node_states_on_off_main_config.yaml",
        lay_down_config_path=TEST_CONFIG_ROOT / "box_obs_space_laydown_config.yaml",
=======
@pytest.fixture
def env(request):
    """Build Primaite environment for integration tests of observation space."""
    marker = request.node.get_closest_marker("env_config_paths")
    main_config_path = marker.args[0]["main_config_path"]
    lay_down_config_path = marker.args[0]["lay_down_config_path"]
    env, _ = _get_primaite_env_from_config(
        main_config_path=main_config_path,
        lay_down_config_path=lay_down_config_path,
>>>>>>> fd3b3043
    )
    yield env


@pytest.mark.env_config_paths(
    dict(
        main_config_path=TEST_CONFIG_ROOT / "obs_tests/main_config_without_obs.yaml",
        lay_down_config_path=TEST_CONFIG_ROOT / "obs_tests/laydown.yaml",
    )
)
def test_default_obs_space(env: Primaite):
    """Create environment with no obs space defined in config and check that the default obs space was created."""
    env.update_environent_obs()

    components = env.obs_handler.registered_obs_components

    assert len(components) == 1
    assert isinstance(components[0], NodeLinkTable)


<<<<<<< HEAD
def test_creating_env_with_multidiscrete_obs():
    """Try creating env with MultiDiscrete observation space."""
    env = _get_primaite_env_from_config(
        training_config_path=TEST_CONFIG_ROOT
        / "one_node_states_on_off_main_config.yaml",
        lay_down_config_path=TEST_CONFIG_ROOT
        / "multidiscrete_obs_space_laydown_config.yaml",
=======
@pytest.mark.env_config_paths(
    dict(
        main_config_path=TEST_CONFIG_ROOT / "obs_tests/main_config_without_obs.yaml",
        lay_down_config_path=TEST_CONFIG_ROOT / "obs_tests/laydown.yaml",
>>>>>>> fd3b3043
    )
)
def test_registering_components(env: Primaite):
    """Test regitering and deregistering a component."""
    handler = ObservationsHandler()
    component = NodeStatuses(env)
    handler.register(component)
    assert component in handler.registered_obs_components
    handler.deregister(component)
    assert component not in handler.registered_obs_components


@pytest.mark.env_config_paths(
    dict(
        main_config_path=TEST_CONFIG_ROOT
        / "obs_tests/main_config_NODE_LINK_TABLE.yaml",
        lay_down_config_path=TEST_CONFIG_ROOT / "obs_tests/laydown.yaml",
    )
)
class TestNodeLinkTable:
    """Test the NodeLinkTable observation component (in isolation)."""

    def test_obs_shape(self, env: Primaite):
        """Try creating env with box observation space."""
        env.update_environent_obs()

        # we have three nodes and two links, with two service
        # therefore the box observation space will have:
        #   * 5 rows (3 nodes + 2 links)
        #   * 6 columns (four fixed and two for the services)
        assert env.env_obs.shape == (5, 6)

    def test_value(self, env: Primaite):
        """Test that the observation is generated correctly.

        The laydown has:
            * 3 nodes (2 service nodes and 1 active node)
            * 2 services
            * 2 links

        Both nodes have both services, and all states are GOOD, therefore the expected observation value is:

            * Node 1:
                * 1 (id)
                * 1 (good hardware state)
                * 3 (compromised OS state)
                * 1 (good file system state)
                * 1 (good TCP state)
                * 1 (good UDP state)
            * Node 2:
                * 2 (id)
                * 1 (good hardware state)
                * 1 (good OS state)
                * 1 (good file system state)
                * 1 (good TCP state)
                * 4 (overwhelmed UDP state)
            * Node 3 (active node):
                * 3 (id)
                * 1 (good hardware state)
                * 1 (good OS state)
                * 1 (good file system state)
                * 0 (doesn't have service1)
                * 0 (doesn't have service2)
            * Link 1:
                * 4 (id)
                * 0 (n/a hardware state)
                * 0 (n/a OS state)
                * 0 (n/a file system state)
                * 999 (999 traffic for service1)
                * 0 (no traffic for service2)
            * Link 2:
                * 5 (id)
                * 0 (good hardware state)
                * 0 (good OS state)
                * 0 (good file system state)
                * 999 (999 traffic service1)
                * 0 (no traffic for service2)
        """
        # act = np.asarray([0,])
        obs, reward, done, info = env.step(0)  # apply the 'do nothing' action

        assert np.array_equal(
            obs,
            [
                [1, 1, 3, 1, 1, 1],
                [2, 1, 1, 1, 1, 4],
                [3, 1, 1, 1, 0, 0],
                [4, 0, 0, 0, 999, 0],
                [5, 0, 0, 0, 999, 0],
            ],
        )


@pytest.mark.env_config_paths(
    dict(
        main_config_path=TEST_CONFIG_ROOT / "obs_tests/main_config_NODE_STATUSES.yaml",
        lay_down_config_path=TEST_CONFIG_ROOT / "obs_tests/laydown.yaml",
    )
)
class TestNodeStatuses:
    """Test the NodeStatuses observation component (in isolation)."""

    def test_obs_shape(self, env: Primaite):
        """Try creating env with NodeStatuses as the only component."""
        assert env.env_obs.shape == (15,)

    def test_values(self, env: Primaite):
        """Test that the hardware and software states are encoded correctly.

        The laydown has:
            * one node with a compromised operating system state
            * one node with two services, and the second service is overwhelmed.
            * all other states are good or null
        Therefore, the expected state is:
            * node 1:
                * hardware = good (1)
                * OS = compromised (3)
                * file system = good (1)
                * service 1 = good (1)
                * service 2 = good (1)
            * node 2:
                * hardware = good (1)
                * OS = good (1)
                * file system = good (1)
                * service 1 = good (1)
                * service 2 = overwhelmed (4)
            * node 3 (switch):
                * hardware = good (1)
                * OS = good (1)
                * file system = good (1)
                * service 1 = n/a (0)
                * service 2 = n/a (0)
        """
        obs, _, _, _ = env.step(0)  # apply the 'do nothing' action
        assert np.array_equal(obs, [1, 3, 1, 1, 1, 1, 1, 1, 1, 4, 1, 1, 1, 0, 0])


@pytest.mark.env_config_paths(
    dict(
        main_config_path=TEST_CONFIG_ROOT
        / "obs_tests/main_config_LINK_TRAFFIC_LEVELS.yaml",
        lay_down_config_path=TEST_CONFIG_ROOT / "obs_tests/laydown.yaml",
    )
)
class TestLinkTrafficLevels:
    """Test the LinkTrafficLevels observation component (in isolation)."""

    def test_obs_shape(self, env: Primaite):
        """Try creating env with MultiDiscrete observation space."""
        env.update_environent_obs()

        # we have two links and two services, so the shape should be 2 * 2
        assert env.env_obs.shape == (2 * 2,)

    def test_values(self, env: Primaite):
        """Test that traffic values are encoded correctly.

        The laydown has:
            * two services
            * three nodes
            * two links
            * an IER trying to send 999 bits of data over both links the whole time (via the first service)
            * link bandwidth of 1000, therefore the utilisation is 99.9%
        """
        obs, reward, done, info = env.step(0)
        obs, reward, done, info = env.step(0)

        # the observation space has combine_service_traffic set to False, so the space has this format:
        # [link1_service1, link1_service2, link2_service1, link2_service2]
        # we send 999 bits of data via link1 and link2 on service 1.
        # therefore the first and third elements should be 6 and all others 0
        # (`7` corresponds to 100% utiilsation and `6` corresponds to 87.5%-100%)
        assert np.array_equal(obs, [6, 0, 6, 0])<|MERGE_RESOLUTION|>--- conflicted
+++ resolved
@@ -12,14 +12,6 @@
 from tests.conftest import _get_primaite_env_from_config
 
 
-<<<<<<< HEAD
-def test_creating_env_with_box_obs():
-    """Try creating env with box observation space."""
-    env = _get_primaite_env_from_config(
-        training_config_path=TEST_CONFIG_ROOT
-        / "one_node_states_on_off_main_config.yaml",
-        lay_down_config_path=TEST_CONFIG_ROOT / "box_obs_space_laydown_config.yaml",
-=======
 @pytest.fixture
 def env(request):
     """Build Primaite environment for integration tests of observation space."""
@@ -29,7 +21,6 @@
     env, _ = _get_primaite_env_from_config(
         main_config_path=main_config_path,
         lay_down_config_path=lay_down_config_path,
->>>>>>> fd3b3043
     )
     yield env
 
@@ -50,20 +41,10 @@
     assert isinstance(components[0], NodeLinkTable)
 
 
-<<<<<<< HEAD
-def test_creating_env_with_multidiscrete_obs():
-    """Try creating env with MultiDiscrete observation space."""
-    env = _get_primaite_env_from_config(
-        training_config_path=TEST_CONFIG_ROOT
-        / "one_node_states_on_off_main_config.yaml",
-        lay_down_config_path=TEST_CONFIG_ROOT
-        / "multidiscrete_obs_space_laydown_config.yaml",
-=======
 @pytest.mark.env_config_paths(
     dict(
         main_config_path=TEST_CONFIG_ROOT / "obs_tests/main_config_without_obs.yaml",
         lay_down_config_path=TEST_CONFIG_ROOT / "obs_tests/laydown.yaml",
->>>>>>> fd3b3043
     )
 )
 def test_registering_components(env: Primaite):
