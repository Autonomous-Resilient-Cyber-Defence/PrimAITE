import time

import pytest

from primaite.common.enums import HardwareState
from primaite.environment.primaite_env import Primaite
from tests import TEST_CONFIG_ROOT


def run_generic_set_actions(env: Primaite):
    """Run against a generic agent with specified blue agent actions."""
    # Reset the environment at the start of the episode
    env.reset()
    training_config = env.training_config
    for episode in range(0, training_config.num_episodes):
        for step in range(0, training_config.num_steps):
            # Send the observation space to the agent to get an action
            # TEMP - random action for now
            # action = env.blue_agent_action(obs)
            action = 0
            if step == 5:
                # [1, 1, 2, 1, 1, 1, 1(position)]
                # Creates an ACL rule
                # Allows traffic from server_1 to node_1 on port FTP
                action = 56
            elif step == 7:
                # [1, 1, 2, 0] Node Action
                # Sets Node 1 Hardware State to OFF
                # Does not resolve any service
                action = 128
            # Run the simulation step on the live environment
            obs, reward, done, info = env.step(action)

            # Break if done is True
            if done:
                break

            # Introduce a delay between steps
            time.sleep(training_config.time_delay / 1000)

        # Reset the environment at the end of the episode
        # env.reset()

    # env.close()


@pytest.mark.parametrize(
    "temp_primaite_session",
    [
        [
            TEST_CONFIG_ROOT / "single_action_space_main_config.yaml",
            TEST_CONFIG_ROOT / "single_action_space_lay_down_config.yaml",
        ]
    ],
    indirect=True,
)
def test_single_action_space_is_valid(temp_primaite_session):
    """Test single action space is valid."""
    with temp_primaite_session as session:
        env = session.env

<<<<<<< HEAD
    # Retrieve the action space dictionary values from environment
    env_action_space_dict = env.action_dict.values()
    # Flags to check the conditions of the action space
    contains_acl_actions = False
    contains_node_actions = False
    both_action_spaces = False
    # Loop through each element of the list (which is every value from the dictionary)
    for dict_item in env_action_space_dict:
        # Node action detected
        if len(dict_item) == 4:
            contains_node_actions = True
        # Link action detected
        elif len(dict_item) == 7:
            contains_acl_actions = True
    # If both are there then the ANY action type is working
    if contains_node_actions and contains_acl_actions:
        both_action_spaces = True
    # Check condition should be True
    assert both_action_spaces
=======
        run_generic_set_actions(env)
        # Retrieve the action space dictionary values from environment
        env_action_space_dict = env.action_dict.values()
        # Flags to check the conditions of the action space
        contains_acl_actions = False
        contains_node_actions = False
        both_action_spaces = False
        # Loop through each element of the list (which is every value from the dictionary)
        for dict_item in env_action_space_dict:
            # Node action detected
            if len(dict_item) == 4:
                contains_node_actions = True
            # Link action detected
            elif len(dict_item) == 6:
                contains_acl_actions = True
        # If both are there then the ANY action type is working
        if contains_node_actions and contains_acl_actions:
            both_action_spaces = True
        # Check condition should be True
        assert both_action_spaces
>>>>>>> e199dc52


@pytest.mark.parametrize(
    "temp_primaite_session",
    [
        [
            TEST_CONFIG_ROOT / "single_action_space_fixed_blue_actions_main_config.yaml",
            TEST_CONFIG_ROOT / "single_action_space_lay_down_config.yaml",
        ]
    ],
    indirect=True,
)
def test_agent_is_executing_actions_from_both_spaces(temp_primaite_session):
    """Test to ensure the blue agent is carrying out both kinds of operations (NODE & ACL)."""
<<<<<<< HEAD
    env = _get_primaite_env_from_config(
        training_config_path=TEST_CONFIG_ROOT
        / "single_action_space_fixed_blue_actions_main_config.yaml",
        lay_down_config_path=TEST_CONFIG_ROOT
        / "single_action_space_lay_down_config.yaml",
    )
    # Run environment with specified fixed blue agent actions only
    run_generic_set_actions(env)
    # Retrieve hardware state of computer_1 node in laydown config
    # Agent turned this off in Step 5
    computer_node_hardware_state = env.nodes["1"].hardware_state
    # Retrieve the Access Control List object stored by the environment at the end of the episode
    access_control_list = env.acl
    # Use the Access Control List object acl object attribute to get dictionary
    # Use dictionary.values() to get total list of all items in the dictionary
    acl_rules_list = access_control_list.acl
    # Length of this list tells you how many items are in the dictionary
    # This number is the frequency of Access Control Rules in the environment
    # In the scenario, we specified that the agent should create only 1 acl rule
    # This 1 rule added to the implicit deny means there should be 2 rules in total.
    rules_count = 0
    for rule in acl_rules_list:
        if rule != -1:
            rules_count += 1
    # Therefore these statements below MUST be true
    assert computer_node_hardware_state == HardwareState.OFF
    assert rules_count == 2
=======
    with temp_primaite_session as session:
        env = session.env
        # Run environment with specified fixed blue agent actions only
        run_generic_set_actions(env)
        # Retrieve hardware state of computer_1 node in laydown config
        # Agent turned this off in Step 5
        computer_node_hardware_state = env.nodes["1"].hardware_state
        # Retrieve the Access Control List object stored by the environment at the end of the episode
        access_control_list = env.acl
        # Use the Access Control List object acl object attribute to get dictionary
        # Use dictionary.values() to get total list of all items in the dictionary
        acl_rules_list = access_control_list.acl.values()
        # Length of this list tells you how many items are in the dictionary
        # This number is the frequency of Access Control Rules in the environment
        # In the scenario, we specified that the agent should create only 1 acl rule
        num_of_rules = len(acl_rules_list)
        # Therefore these statements below MUST be true
        assert computer_node_hardware_state == HardwareState.OFF
        assert num_of_rules == 1
>>>>>>> e199dc52
<|MERGE_RESOLUTION|>--- conflicted
+++ resolved
@@ -10,7 +10,7 @@
 def run_generic_set_actions(env: Primaite):
     """Run against a generic agent with specified blue agent actions."""
     # Reset the environment at the start of the episode
-    env.reset()
+    # env.reset()
     training_config = env.training_config
     for episode in range(0, training_config.num_episodes):
         for step in range(0, training_config.num_steps):
@@ -18,6 +18,7 @@
             # TEMP - random action for now
             # action = env.blue_agent_action(obs)
             action = 0
+            print("Episode:", episode, "\nStep:", step)
             if step == 5:
                 # [1, 1, 2, 1, 1, 1, 1(position)]
                 # Creates an ACL rule
@@ -59,27 +60,6 @@
     with temp_primaite_session as session:
         env = session.env
 
-<<<<<<< HEAD
-    # Retrieve the action space dictionary values from environment
-    env_action_space_dict = env.action_dict.values()
-    # Flags to check the conditions of the action space
-    contains_acl_actions = False
-    contains_node_actions = False
-    both_action_spaces = False
-    # Loop through each element of the list (which is every value from the dictionary)
-    for dict_item in env_action_space_dict:
-        # Node action detected
-        if len(dict_item) == 4:
-            contains_node_actions = True
-        # Link action detected
-        elif len(dict_item) == 7:
-            contains_acl_actions = True
-    # If both are there then the ANY action type is working
-    if contains_node_actions and contains_acl_actions:
-        both_action_spaces = True
-    # Check condition should be True
-    assert both_action_spaces
-=======
         run_generic_set_actions(env)
         # Retrieve the action space dictionary values from environment
         env_action_space_dict = env.action_dict.values()
@@ -93,14 +73,13 @@
             if len(dict_item) == 4:
                 contains_node_actions = True
             # Link action detected
-            elif len(dict_item) == 6:
+            elif len(dict_item) == 7:
                 contains_acl_actions = True
         # If both are there then the ANY action type is working
         if contains_node_actions and contains_acl_actions:
             both_action_spaces = True
         # Check condition should be True
         assert both_action_spaces
->>>>>>> e199dc52
 
 
 @pytest.mark.parametrize(
@@ -115,35 +94,6 @@
 )
 def test_agent_is_executing_actions_from_both_spaces(temp_primaite_session):
     """Test to ensure the blue agent is carrying out both kinds of operations (NODE & ACL)."""
-<<<<<<< HEAD
-    env = _get_primaite_env_from_config(
-        training_config_path=TEST_CONFIG_ROOT
-        / "single_action_space_fixed_blue_actions_main_config.yaml",
-        lay_down_config_path=TEST_CONFIG_ROOT
-        / "single_action_space_lay_down_config.yaml",
-    )
-    # Run environment with specified fixed blue agent actions only
-    run_generic_set_actions(env)
-    # Retrieve hardware state of computer_1 node in laydown config
-    # Agent turned this off in Step 5
-    computer_node_hardware_state = env.nodes["1"].hardware_state
-    # Retrieve the Access Control List object stored by the environment at the end of the episode
-    access_control_list = env.acl
-    # Use the Access Control List object acl object attribute to get dictionary
-    # Use dictionary.values() to get total list of all items in the dictionary
-    acl_rules_list = access_control_list.acl
-    # Length of this list tells you how many items are in the dictionary
-    # This number is the frequency of Access Control Rules in the environment
-    # In the scenario, we specified that the agent should create only 1 acl rule
-    # This 1 rule added to the implicit deny means there should be 2 rules in total.
-    rules_count = 0
-    for rule in acl_rules_list:
-        if rule != -1:
-            rules_count += 1
-    # Therefore these statements below MUST be true
-    assert computer_node_hardware_state == HardwareState.OFF
-    assert rules_count == 2
-=======
     with temp_primaite_session as session:
         env = session.env
         # Run environment with specified fixed blue agent actions only
@@ -155,12 +105,15 @@
         access_control_list = env.acl
         # Use the Access Control List object acl object attribute to get dictionary
         # Use dictionary.values() to get total list of all items in the dictionary
-        acl_rules_list = access_control_list.acl.values()
+        acl_rules_list = access_control_list.acl
         # Length of this list tells you how many items are in the dictionary
         # This number is the frequency of Access Control Rules in the environment
         # In the scenario, we specified that the agent should create only 1 acl rule
-        num_of_rules = len(acl_rules_list)
+        # This 1 rule added to the implicit deny means there should be 2 rules in total.
+        rules_count = 0
+        for rule in acl_rules_list:
+            if rule != -1:
+                rules_count += 1
         # Therefore these statements below MUST be true
         assert computer_node_hardware_state == HardwareState.OFF
-        assert num_of_rules == 1
->>>>>>> e199dc52
+        assert rules_count == 2