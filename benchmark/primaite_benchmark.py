# © Crown-owned copyright 2023, Defence Science and Technology Laboratory UK
import json
import shutil
from datetime import datetime
from pathlib import Path
from typing import Any, Dict, Final, Tuple

from report import build_benchmark_latex_report
from stable_baselines3 import PPO

import primaite
from benchmark import BenchmarkPrimaiteGymEnv
from primaite.config.load import data_manipulation_config_path

_LOGGER = primaite.getLogger(__name__)

_MAJOR_V = primaite.__version__.split(".")[0]

_BENCHMARK_ROOT = Path(__file__).parent
_RESULTS_ROOT: Final[Path] = _BENCHMARK_ROOT / "results" / f"v{_MAJOR_V}"
_VERSION_ROOT: Final[Path] = _RESULTS_ROOT / f"v{primaite.__version__}"
_SESSION_METADATA_ROOT: Final[Path] = _VERSION_ROOT / "session_metadata"

_SESSION_METADATA_ROOT.mkdir(parents=True, exist_ok=True)


class BenchmarkSession:
    """Benchmark Session class."""

    gym_env: BenchmarkPrimaiteGymEnv
    """Gym environment used by the session to train."""

    num_episodes: int
    """Number of episodes to run the training session."""

    episode_len: int
    """The number of steps per episode."""

    total_steps: int
    """Number of steps to run the training session."""

    batch_size: int
    """Number of steps for each episode."""

    learning_rate: float
    """Learning rate for the model."""

    start_time: datetime
    """Start time for the session."""

    end_time: datetime
    """End time for the session."""

    def __init__(
        self,
        gym_env: BenchmarkPrimaiteGymEnv,
        episode_len: int,
        num_episodes: int,
        n_steps: int,
        batch_size: int,
        learning_rate: float,
    ):
        """Initialise the BenchmarkSession."""
        self.gym_env = gym_env
        self.episode_len = episode_len
        self.n_steps = n_steps
        self.num_episodes = num_episodes
        self.total_steps = self.num_episodes * self.episode_len
        self.batch_size = batch_size
        self.learning_rate = learning_rate

    def train(self):
        """Run the training session."""
        # start timer for session
        self.start_time = datetime.now()
        model = PPO(
            policy="MlpPolicy",
            env=self.gym_env,
            learning_rate=self.learning_rate,
            n_steps=self.n_steps,
            batch_size=self.batch_size,
            verbose=0,
            tensorboard_log="./PPO_UC2/",
        )
        model.learn(total_timesteps=self.total_steps)

        # end timer for session
        self.end_time = datetime.now()

        self.session_metadata = self.generate_learn_metadata_dict()

    def _learn_benchmark_durations(self) -> Tuple[float, float, float]:
        """
        Calculate and return the learning benchmark durations.

        Calculates the:
        - Total learning time in seconds
        - Total learning time per time step in seconds
        - Total learning time per 100 time steps per 10 nodes in seconds

        :return: The learning benchmark durations as a Tuple of three floats:
            Tuple[total_s, s_per_step, s_per_100_steps_10_nodes].
        """
        delta = self.end_time - self.start_time
        total_s = delta.total_seconds()

        total_steps = self.batch_size * self.num_episodes
        s_per_step = total_s / total_steps

        num_nodes = len(self.gym_env.game.simulation.network.nodes)
        num_intervals = total_steps / 100
        av_interval_time = total_s / num_intervals
        s_per_100_steps_10_nodes = av_interval_time / (num_nodes / 10)

        return total_s, s_per_step, s_per_100_steps_10_nodes

    def generate_learn_metadata_dict(self) -> Dict[str, Any]:
        """Metadata specific to the learning session."""
        total_s, s_per_step, s_per_100_steps_10_nodes = self._learn_benchmark_durations()
        self.gym_env.average_reward_per_episode.pop(0)  # remove episode 0
        return {
            "total_episodes": self.gym_env.episode_counter,
            "total_time_steps": self.gym_env.total_time_steps,
            "total_s": total_s,
            "s_per_step": s_per_step,
            "s_per_100_steps_10_nodes": s_per_100_steps_10_nodes,
            "av_reward_per_episode": self.gym_env.average_reward_per_episode,
        }


def _get_benchmark_primaite_environment() -> BenchmarkPrimaiteGymEnv:
    """
    Create an instance of the BenchmarkPrimaiteGymEnv.

    This environment will be used to train the agents on.
    """
    env = BenchmarkPrimaiteGymEnv(env_config=data_manipulation_config_path())
    return env


def _prepare_session_directory():
    """Prepare the session directory so that it is easier to clean up after the benchmarking is done."""
    # override session path
    session_path = _BENCHMARK_ROOT / "sessions"

    if session_path.is_dir():
        shutil.rmtree(session_path)

    primaite.PRIMAITE_PATHS.user_sessions_path = session_path
    primaite.PRIMAITE_PATHS.user_sessions_path.mkdir(exist_ok=True, parents=True)


def run(
<<<<<<< HEAD
    number_of_sessions: int = 5,
    num_episodes: int = 1000,
=======
    number_of_sessions: int = 2,
    num_episodes: int = 5,
>>>>>>> 3eacad20
    episode_len: int = 128,
    n_steps: int = 1280,
    batch_size: int = 32,
    learning_rate: float = 3e-4,
) -> None:
    """Run the PrimAITE benchmark."""
    benchmark_start_time = datetime.now()

    session_metadata_dict = {}

    _prepare_session_directory()

    # run training
    for i in range(1, number_of_sessions + 1):
        print(f"Starting Benchmark Session: {i}")

        with _get_benchmark_primaite_environment() as gym_env:
            session = BenchmarkSession(
                gym_env=gym_env,
                num_episodes=num_episodes,
                n_steps=n_steps,
                episode_len=episode_len,
                batch_size=batch_size,
                learning_rate=learning_rate,
            )
            session.train()

            # Dump the session metadata so that we're not holding it in memory as it's large
            with open(_SESSION_METADATA_ROOT / f"{i}.json", "w") as file:
                json.dump(session.session_metadata, file, indent=4)

    for i in range(1, number_of_sessions + 1):
        with open(_SESSION_METADATA_ROOT / f"{i}.json", "r") as file:
            session_metadata_dict[i] = json.load(file)
    # generate report
    build_benchmark_latex_report(
        benchmark_start_time=benchmark_start_time,
        session_metadata=session_metadata_dict,
        config_path=data_manipulation_config_path(),
        results_root_path=_RESULTS_ROOT,
    )


if __name__ == "__main__":
    run()<|MERGE_RESOLUTION|>--- conflicted
+++ resolved
@@ -151,13 +151,8 @@
 
 
 def run(
-<<<<<<< HEAD
     number_of_sessions: int = 5,
     num_episodes: int = 1000,
-=======
-    number_of_sessions: int = 2,
-    num_episodes: int = 5,
->>>>>>> 3eacad20
     episode_len: int = 128,
     n_steps: int = 1280,
     batch_size: int = 32,
