# © Crown-owned copyright 2024, Defence Science and Technology Laboratory UK
import json
import sys
from datetime import datetime
from pathlib import Path
from typing import Dict, Optional

import plotly.graph_objects as go
import polars as pl
import yaml
from plotly.graph_objs import Figure
from utils import _get_system_info

import primaite

PLOT_CONFIG = {
    "size": {"auto_size": False, "width": 1500, "height": 900},
    "template": "plotly_white",
    "range_slider": False,
    "av_s_per_100_steps_10_nodes_benchmark_threshold": 5,
    "benchmark_line_color": "grey",
}


def _build_benchmark_results_dict(start_datetime: datetime, metadata_dict: Dict, config: Dict) -> dict:
    """
    Constructs a dictionary aggregating benchmark results from multiple sessions.

    :param start_datetime: The datetime when the benchmarking started.
    :param metadata_dict: Dictionary containing metadata for each session.
    :param config: Configuration settings used during the benchmarking.
    :return: A dictionary containing aggregated data and metadata from the benchmarking sessions.
    """
    num_sessions = len(metadata_dict)  # number of sessions

    averaged_data = {
        "start_timestamp": start_datetime.isoformat(),
        "end_datetime": datetime.now().isoformat(),
        "primaite_version": primaite.__version__,
        "system_info": _get_system_info(),
        "total_sessions": num_sessions,
        "total_episodes": sum(d["total_episodes"] for d in metadata_dict.values()),
        "total_time_steps": sum(d["total_time_steps"] for d in metadata_dict.values()),
        "av_s_per_session": sum(d["total_s"] for d in metadata_dict.values()) / num_sessions,
        "av_s_per_step": sum(d["s_per_step"] for d in metadata_dict.values()) / num_sessions,
        "av_s_per_100_steps_10_nodes": sum(d["s_per_100_steps_10_nodes"] for d in metadata_dict.values())
        / num_sessions,
        "combined_total_reward_per_episode": {},
        "session_total_reward_per_episode": {k: v["total_reward_per_episode"] for k, v in metadata_dict.items()},
        "config": config,
    }

    # find the average of each episode across all sessions
    episodes = metadata_dict[1]["total_reward_per_episode"].keys()

    for episode in episodes:
        combined_av_reward = (
            sum(metadata_dict[k]["total_reward_per_episode"][episode] for k in metadata_dict.keys()) / num_sessions
        )
        averaged_data["combined_total_reward_per_episode"][episode] = combined_av_reward

    return averaged_data


def _get_df_from_episode_av_reward_dict(data: Dict) -> pl.DataFrame:
    """
    Converts a dictionary of episode average rewards into a Polars DataFrame.

    :param data: Dictionary with episodes as keys and average rewards as values.
    :return: Polars DataFrame with episodes and average rewards, including a rolling average.
    """
    data: Dict = {"episode": data.keys(), "av_reward": data.values()}

    return (
        pl.from_dict(data)
        .with_columns(rolling_mean=pl.col("av_reward").rolling_mean(window_size=25))
        .rename({"rolling_mean": "rolling_av_reward"})
    )


def _plot_benchmark_metadata(
    benchmark_metadata_dict: Dict,
    title: Optional[str] = None,
    subtitle: Optional[str] = None,
) -> Figure:
    """
    Plots benchmark metadata as a line graph using Plotly.

    :param benchmark_metadata_dict: Dictionary containing the total reward per episode and session.
    :param title: Optional title for the graph.
    :param subtitle: Optional subtitle for the graph.
    :return: Plotly figure object representing the benchmark metadata plot.
    """
    if title:
        if subtitle:
            title = f"{title} <br>{subtitle}</sup>"
    else:
        if subtitle:
            title = subtitle

    layout = go.Layout(
        autosize=PLOT_CONFIG["size"]["auto_size"],
        width=PLOT_CONFIG["size"]["width"],
        height=PLOT_CONFIG["size"]["height"],
    )
    # Create the line graph with a colored line
    fig = go.Figure(layout=layout)
    fig.update_layout(template=PLOT_CONFIG["template"])

    for session, av_reward_dict in benchmark_metadata_dict["session_total_reward_per_episode"].items():
        df = _get_df_from_episode_av_reward_dict(av_reward_dict)
        fig.add_trace(
            go.Scatter(
                x=df["episode"],
                y=df["av_reward"],
                mode="lines",
                name=f"Session {session}",
                opacity=0.25,
                line={"color": "#a6a6a6"},
            )
        )

    df = _get_df_from_episode_av_reward_dict(benchmark_metadata_dict["combined_total_reward_per_episode"])
    fig.add_trace(
        go.Scatter(
            x=df["episode"], y=df["av_reward"], mode="lines", name="Combined Session Av", line={"color": "#FF0000"}
        )
    )

    fig.add_trace(
        go.Scatter(
            x=df["episode"],
            y=df["rolling_av_reward"],
            mode="lines",
            name="Rolling Av (Combined Session Av)",
            line={"color": "#4CBB17"},
        )
    )

    # Set the layout of the graph
    fig.update_layout(
        xaxis={
            "title": "Episode",
            "type": "linear",
        },
        yaxis={"title": "Total Reward"},
        title=title,
    )

    return fig


def _plot_all_benchmarks_combined_session_av(results_directory: Path) -> Figure:
    """
    Plot the Benchmark results for each released version of PrimAITE.

    Does this by iterating over the ``benchmark/results`` directory and
    extracting the benchmark metadata json for each version that has been
    benchmarked. The combined_total_reward_per_episode is extracted from each,
    converted into a polars dataframe, and plotted as a scatter line in plotly.
    """
    major_v = primaite.__version__.split(".")[0]
<<<<<<< HEAD
    title = f"Learning Benchmarking of All Released Versions under Major v{major_v}.#.#"
=======
    title = f"Learning Benchmark of Minor and Bugfix Releases for Major Version {major_v}"
>>>>>>> 7f9acc43
    subtitle = "Rolling Av (Combined Session Av)"
    if title:
        if subtitle:
            title = f"{title} <br>{subtitle}</sup>"
    else:
        if subtitle:
            title = subtitle
    layout = go.Layout(
        autosize=PLOT_CONFIG["size"]["auto_size"],
        width=PLOT_CONFIG["size"]["width"],
        height=PLOT_CONFIG["size"]["height"],
    )
    # Create the line graph with a colored line
    fig = go.Figure(layout=layout)
    fig.update_layout(template=PLOT_CONFIG["template"])

    for dir in results_directory.iterdir():
        if dir.is_dir():
            metadata_file = dir / f"{dir.name}_benchmark_metadata.json"
            with open(metadata_file, "r") as file:
                metadata_dict = json.load(file)
            df = _get_df_from_episode_av_reward_dict(metadata_dict["combined_total_reward_per_episode"])

            fig.add_trace(go.Scatter(x=df["episode"], y=df["rolling_av_reward"], mode="lines", name=dir.name))

    # Set the layout of the graph
    fig.update_layout(
        xaxis={
            "title": "Episode",
            "type": "linear",
        },
        yaxis={"title": "Total Reward"},
        title=title,
    )
    fig["data"][0]["showlegend"] = True

    return fig


def _get_performance_benchmark_for_all_version_dict(results_directory: Path) -> Dict[str, float]:
    """
    Gathers performance benchmarks for all versions of the software stored in a specified directory.

    This function iterates through each directory within the specified results directory,
    extracts the av_s_per_100_steps_10_nodes from the benchmark_metadata.json files, and aggregates it into a
    dictionary.

    :param results_directory: The directory containing subdirectories for each version's benchmark data.
    :return: A dictionary with version numbers as keys and their corresponding average performance benchmark
        (average time per 100 steps on 10 nodes) as values.
    """
    performance_benchmark_dict = {}
    for dir in results_directory.iterdir():
        if dir.is_dir():
            metadata_file = dir / f"{dir.name}_benchmark_metadata.json"
            with open(metadata_file, "r") as file:
                metadata_dict = json.load(file)
                version = metadata_dict["primaite_version"]
                performance_benchmark_dict[version] = metadata_dict["av_s_per_100_steps_10_nodes"]
    return performance_benchmark_dict


def _plot_av_s_per_100_steps_10_nodes(
    version_times_dict: Dict[str, float],
) -> Figure:
    """
    Creates a bar chart visualising the performance of each version of PrimAITE.

    Performance is based on the average training time per 100 steps on 10 nodes. The function also includes a benchmark
    line indicating the target maximum time.

    Versions that perform under this time are marked in green, and those over are marked in red.

    :param version_times_dict: A dictionary with software versions as keys and average times as values.
    :return: A Plotly figure object representing the bar chart of the performance metrics.
    """
    major_v = primaite.__version__.split(".")[0]
    title = f"Performance of Minor and Bugfix Releases for Major Version {major_v}"
    subtitle = (
        f"Average Training Time per 100 Steps on 10 Nodes "
        f"(target: <= {PLOT_CONFIG['av_s_per_100_steps_10_nodes_benchmark_threshold']} seconds)"
    )
    title = f"{title} <br><sub>{subtitle}</sub>"

    layout = go.Layout(
        autosize=PLOT_CONFIG["size"]["auto_size"],
        width=PLOT_CONFIG["size"]["width"],
        height=PLOT_CONFIG["size"]["height"],
    )
    fig = go.Figure(layout=layout)
    fig.update_layout(template=PLOT_CONFIG["template"])

    versions = sorted(list(version_times_dict.keys()))
    times = [version_times_dict[version] for version in versions]
    av_s_per_100_steps_10_nodes_benchmark_threshold = PLOT_CONFIG["av_s_per_100_steps_10_nodes_benchmark_threshold"]
    benchmark_line_color = PLOT_CONFIG["benchmark_line_color"]

    # Calculate the appropriate maximum y-axis value
    max_y_axis_value = max(max(times), av_s_per_100_steps_10_nodes_benchmark_threshold) + 1

    fig.add_trace(
        go.Bar(
            x=versions,
            y=times,
            marker_color=[
                "green" if time < av_s_per_100_steps_10_nodes_benchmark_threshold else "red" for time in times
            ],
            text=times,
            textposition="auto",
        )
    )

    # Add a horizontal line for the benchmark
    fig.add_shape(
        type="line",
        x0=-0.5,  # start slightly before the first bar
        x1=len(versions) - 0.5,  # end slightly after the last bar
        y0=av_s_per_100_steps_10_nodes_benchmark_threshold,
        y1=av_s_per_100_steps_10_nodes_benchmark_threshold,
        line=dict(
            color=benchmark_line_color,
            width=2,
            dash="dot",
        ),
    )

    fig.update_layout(
        xaxis_title="PrimAITE Version",
        yaxis_title="Avg Time per 100 Steps on 10 Nodes (seconds)",
        yaxis=dict(range=[0, max_y_axis_value]),
        title=title,
    )

    return fig


def build_benchmark_md_report(
    benchmark_start_time: datetime, session_metadata: Dict, config_path: Path, results_root_path: Path
) -> None:
    """
    Generates a Markdown report for a benchmarking session, documenting performance metrics and graphs.

    This function orchestrates the creation of several graphs depicting various performance benchmarks and aggregates
    them into a markdown document that includes comprehensive system and benchmark information.

    :param benchmark_start_time: The datetime object representing when the benchmarking process was initiated.
    :param session_metadata: A dictionary containing metadata for each benchmarking session.
    :param config_path: A pathlib.Path object pointing to the configuration file used for the benchmark sessions.
    :param results_root_path: A pathlib.Path object pointing to the directory where the results and graphs should be
        saved.
    """
    # generate report folder
    v_str = f"v{primaite.__version__}"

    version_result_dir = results_root_path / v_str
    version_result_dir.mkdir(exist_ok=True, parents=True)

    # load the config file as dict
    with open(config_path, "r") as f:
        cfg_data = yaml.safe_load(f)

    # generate the benchmark metadata dict
    benchmark_metadata_dict = _build_benchmark_results_dict(
        start_datetime=benchmark_start_time, metadata_dict=session_metadata, config=cfg_data
    )
    major_v = primaite.__version__.split(".")[0]
    with open(version_result_dir / f"{v_str}_benchmark_metadata.json", "w") as file:
        json.dump(benchmark_metadata_dict, file, indent=4)
    title = f"PrimAITE v{primaite.__version__.strip()} Learning Benchmark"
    fig = _plot_benchmark_metadata(benchmark_metadata_dict, title=title)
    this_version_plot_path = version_result_dir / f"{title}.png"
    fig.write_image(this_version_plot_path)

    fig = _plot_all_benchmarks_combined_session_av(results_directory=results_root_path)

<<<<<<< HEAD
    all_version_plot_path = version_result_dir / "PrimAITE Versions Learning Benchmark.png"
    fig.write_image(all_version_plot_path)

    data = benchmark_metadata_dict
    primaite_version = data["primaite_version"]

    with open(version_result_dir / f"PrimAITE v{primaite_version} Learning Benchmark.md", "w") as file:
=======
    filename = f"PrimAITE Learning Benchmark of Minor and Bugfix Releases for Major Version {major_v}.png"

    all_version_plot_path = version_result_dir / filename
    fig.write_image(all_version_plot_path)

    performance_benchmark_dict = _get_performance_benchmark_for_all_version_dict(results_directory=results_root_path)
    fig = _plot_av_s_per_100_steps_10_nodes(performance_benchmark_dict)
    filename = f"PrimAITE Performance of Minor and Bugfix Releases for Major Version {major_v}.png"
    performance_benchmark_plot_path = version_result_dir / filename
    fig.write_image(performance_benchmark_plot_path)

    data = benchmark_metadata_dict
    primaite_version = data["primaite_version"]

    with open(version_result_dir / f"PrimAITE v{primaite_version} Benchmark Report.md", "w") as file:
>>>>>>> 7f9acc43
        # Title
        file.write(f"# PrimAITE v{primaite_version} Learning Benchmark\n")
        file.write("## PrimAITE Dev Team\n")
        file.write(f"### {datetime.now().date()}\n")
        file.write("\n---\n")

        sessions = data["total_sessions"]
        episodes = session_metadata[1]["total_episodes"] - 1
        steps = data["config"]["game"]["max_episode_length"]

        # Body
        file.write("## 1 Introduction\n")
        file.write(
            f"PrimAITE v{primaite_version} was benchmarked automatically upon release. Learning rate metrics "
            f"were captured to be referenced during system-level testing and user acceptance testing (UAT).\n"
        )
        file.write(
            f"The benchmarking process consists of running {sessions} training session using the same "
            f"config file. Each session trains an agent for {episodes} episodes, "
            f"with each episode consisting of {steps} steps.\n"
        )
        file.write(
            f"The total reward per episode from each session is captured. This is then used to calculate an "
            f"caverage total reward per episode from the {sessions} individual sessions for smoothing. "
            f"Finally, a 25-widow rolling average of the average total reward per session is calculated for "
            f"further smoothing.\n"
        )

        file.write("## 2 System Information\n")
        i = 1
        file.write(f"### 2.{i} Python\n")
        file.write(f"**Version:** {sys.version}\n")

        for section, section_data in data["system_info"].items():
            i += 1
            if section_data:
                file.write(f"### 2.{i} {section}\n")
                if isinstance(section_data, dict):
                    for key, value in section_data.items():
                        file.write(f"- **{key}:** {value}\n")

        headers_map = {
            "total_sessions": "Total Sessions",
            "total_episodes": "Total Episodes",
            "total_time_steps": "Total Steps",
            "av_s_per_session": "Av Session Duration (s)",
            "av_s_per_step": "Av Step Duration (s)",
            "av_s_per_100_steps_10_nodes": "Av Duration per 100 Steps per 10 Nodes (s)",
        }

        file.write("## 3 Stats\n")
        for section, header in headers_map.items():
            if section.startswith("av_"):
                file.write(f"- **{header}:** {data[section]:.4f}\n")
            else:
                file.write(f"- **{header}:** {data[section]}\n")

        file.write("## 4 Graphs\n")

        file.write(f"### 4.1 v{primaite_version} Learning Benchmark Plot\n")
        file.write(f"![PrimAITE {primaite_version} Learning Benchmark Plot]({this_version_plot_path.name})\n")

<<<<<<< HEAD
        file.write(f"### 4.2 Learning Benchmarking of All Released Versions under Major v{major_v}.#.#\n")
        file.write(
            f"![Learning Benchmarking of All Released Versions under "
            f"Major v{major_v}.#.#]({all_version_plot_path.name})\n"
=======
        file.write(f"### 4.2 Learning Benchmark of Minor and Bugfix Releases for Major Version {major_v}\n")
        file.write(
            f"![Learning Benchmark of Minor and Bugfix Releases for Major Version {major_v}]"
            f"({all_version_plot_path.name})\n"
        )

        file.write(f"### 4.3 Performance of Minor and Bugfix Releases for Major Version {major_v}\n")
        file.write(
            f"![Performance of Minor and Bugfix Releases for Major Version {major_v}]"
            f"({performance_benchmark_plot_path.name})\n"
>>>>>>> 7f9acc43
        )<|MERGE_RESOLUTION|>--- conflicted
+++ resolved
@@ -160,11 +160,7 @@
     converted into a polars dataframe, and plotted as a scatter line in plotly.
     """
     major_v = primaite.__version__.split(".")[0]
-<<<<<<< HEAD
-    title = f"Learning Benchmarking of All Released Versions under Major v{major_v}.#.#"
-=======
     title = f"Learning Benchmark of Minor and Bugfix Releases for Major Version {major_v}"
->>>>>>> 7f9acc43
     subtitle = "Rolling Av (Combined Session Av)"
     if title:
         if subtitle:
@@ -340,15 +336,6 @@
 
     fig = _plot_all_benchmarks_combined_session_av(results_directory=results_root_path)
 
-<<<<<<< HEAD
-    all_version_plot_path = version_result_dir / "PrimAITE Versions Learning Benchmark.png"
-    fig.write_image(all_version_plot_path)
-
-    data = benchmark_metadata_dict
-    primaite_version = data["primaite_version"]
-
-    with open(version_result_dir / f"PrimAITE v{primaite_version} Learning Benchmark.md", "w") as file:
-=======
     filename = f"PrimAITE Learning Benchmark of Minor and Bugfix Releases for Major Version {major_v}.png"
 
     all_version_plot_path = version_result_dir / filename
@@ -364,7 +351,6 @@
     primaite_version = data["primaite_version"]
 
     with open(version_result_dir / f"PrimAITE v{primaite_version} Benchmark Report.md", "w") as file:
->>>>>>> 7f9acc43
         # Title
         file.write(f"# PrimAITE v{primaite_version} Learning Benchmark\n")
         file.write("## PrimAITE Dev Team\n")
@@ -427,12 +413,6 @@
         file.write(f"### 4.1 v{primaite_version} Learning Benchmark Plot\n")
         file.write(f"![PrimAITE {primaite_version} Learning Benchmark Plot]({this_version_plot_path.name})\n")
 
-<<<<<<< HEAD
-        file.write(f"### 4.2 Learning Benchmarking of All Released Versions under Major v{major_v}.#.#\n")
-        file.write(
-            f"![Learning Benchmarking of All Released Versions under "
-            f"Major v{major_v}.#.#]({all_version_plot_path.name})\n"
-=======
         file.write(f"### 4.2 Learning Benchmark of Minor and Bugfix Releases for Major Version {major_v}\n")
         file.write(
             f"![Learning Benchmark of Minor and Bugfix Releases for Major Version {major_v}]"
@@ -443,5 +423,4 @@
         file.write(
             f"![Performance of Minor and Bugfix Releases for Major Version {major_v}]"
             f"({performance_benchmark_plot_path.name})\n"
->>>>>>> 7f9acc43
         )