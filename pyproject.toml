--- conflicted
+++ resolved
@@ -38,13 +38,8 @@
     "PyYAML==6.0",
     "typer[all]==0.9.0",
     "pydantic==2.7.0",
-<<<<<<< HEAD
-    "ipywidgets"
-=======
-    "ray[rllib] >= 2.9, < 3",
     "ipywidgets",
     "deepdiff"
->>>>>>> a5cd9021
 ]
 
 [tool.setuptools.dynamic]
