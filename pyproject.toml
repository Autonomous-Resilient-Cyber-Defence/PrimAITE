--- conflicted
+++ resolved
@@ -52,11 +52,7 @@
 
 [project.optional-dependencies]
 rl = [
-<<<<<<< HEAD
-    "ray[rllib] >= 2.32.0, < 3",
-=======
     "ray[rllib] >= 2.20.0, <2.33",
->>>>>>> 2c2d140b
     "tensorflow==2.12.0",
     "stable-baselines3[extra]==2.1.0",
     "sb3-contrib==2.1.0",
