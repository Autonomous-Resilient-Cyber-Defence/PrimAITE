[build-system]
requires = ["setuptools", "setuptools-scm", "wheel"]
build-backend = "setuptools.build_meta"

[project]
name = "primaite"
description = "PrimAITE (Primary-level AI Training Environment) is a simulation environment for training AI under the ARCD programme."
authors = [{name="Defence Science and Technology Laboratory UK", email="oss@dstl.gov.uk"}]
license = {file = "LICENSE"}
requires-python = ">=3.9, <3.12"
dynamic = ["version", "readme"]
classifiers = [
    "Development Status :: 5 - Production/Stable",
    "Operating System :: Microsoft :: Windows",
    "Operating System :: MacOS",
    "Operating System :: POSIX :: Linux",
    "Operating System :: Unix",
    "Programming Language :: Python :: 3",
    "Programming Language :: Python :: 3.9",
    "Programming Language :: Python :: 3.10",
    "Programming Language :: Python :: 3.11",
    "Programming Language :: Python :: 3 :: Only",
]

dependencies = [
    "gymnasium==0.28.1",
    "jupyterlab==3.6.1",
    "kaleido==0.2.1",
    "matplotlib==3.7.1",
    "networkx==3.1",
    "numpy==1.23.5",
    "platformdirs==3.5.1",
    "plotly==5.15.0",
    "polars==0.20.30",
    "prettytable==3.8.0",
    "PyYAML==6.0",
    "typer[all]==0.9.0",
    "pydantic==2.7.0",
    "ipywidgets",
    "deepdiff"
]

[tool.setuptools.dynamic]
version = {file = ["src/primaite/VERSION"]}
readme = {file = ["README.md"]}

[tool.setuptools]
package-dir = {"" = "src"}
include-package-data = true
license-files = ["LICENSE"]


[project.optional-dependencies]
rl = [
<<<<<<< HEAD
    "ray[rllib] >= 2.20.0, < 2.33",
=======
    "ray[rllib] >= 2.20.0, <2.33",
>>>>>>> fc9bd6fd
    "tensorflow==2.12.0",
    "stable-baselines3[extra]==2.1.0",
    "sb3-contrib==2.1.0",
]
dev = [
    "build==0.10.0",
    "flake8==6.0.0",
    "flake8-annotations",
    "furo==2024.01.29",
    "gputil==1.4.0",
    "pip-licenses==4.3.0",
    "pre-commit==2.20.0",
    "pytest==7.2.0",
    "pytest-xdist==3.3.1",
    "pytest-cov==4.0.0",
    "pytest-flake8==1.1.1",
    "setuptools==66",
    "Sphinx==7.1.2",
    "sphinx-copybutton==0.5.2",
    "wheel==0.38.4",
    "nbsphinx==0.9.4",
    "nbmake==1.5.4",
    "pytest-xdist==3.3.1"
]

[project.scripts]
primaite = "primaite.cli:app"

[tool.isort]
profile = "black"
line_length = 120
force_sort_within_sections = "False"
order_by_type = "False"

[tool.black]
line-length = 120

[project.urls]
Homepage = "https://github.com/{todo:fill in URL}/PrimAITE"
Documentation = "https://{todo:fill in URL}.github.io/PrimAITE"
Repository = "https://github.com/{todo:fill in URL}/PrimAITE"
Changelog = "https://github.com/{todo:fill in URL}/PrimAITE/blob/main/CHANGELOG.md"<|MERGE_RESOLUTION|>--- conflicted
+++ resolved
@@ -52,11 +52,7 @@
 
 [project.optional-dependencies]
 rl = [
-<<<<<<< HEAD
-    "ray[rllib] >= 2.20.0, < 2.33",
-=======
     "ray[rllib] >= 2.20.0, <2.33",
->>>>>>> fc9bd6fd
     "tensorflow==2.12.0",
     "stable-baselines3[extra]==2.1.0",
     "sb3-contrib==2.1.0",
