--- conflicted
+++ resolved
@@ -11,12 +11,9 @@
 - Upgraded pydantic to version 2.7.0
 - Upgraded Ray to version >= 2.9
 - Added ipywidgets to the dependencies
-<<<<<<< HEAD
 - Added ability to define scenarios that change depending on the episode number.
 - Standardised Environment API by renaming the config parameter of `PrimaiteGymEnv` from `game_config` to `env_config`
-=======
 - Database Connection ID's are now created/issued by DatabaseService and not DatabaseClient
->>>>>>> 5ee23dcb
 - added ability to set PrimAITE between development and production modes via PrimAITE CLI ``mode`` command
 - Updated DatabaseClient so that it can now have a single native DatabaseClientConnection along with a collection of DatabaseClientConnection's.
 - Implemented the uninstall functionality for DatabaseClient so that all connections are terminated at the DatabaseService.
