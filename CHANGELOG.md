--- conflicted
+++ resolved
@@ -36,11 +36,8 @@
 - DNS Services: `DNSClient` and `DNSServer`
 - FTP Services: `FTPClient` and `FTPServer`
 - HTTP Services: `WebBrowser` to simulate a web client and `WebServer`
-<<<<<<< HEAD
+- Fixed an issue where the services were still able to run even though the node the service is installed on is turned off
 - NTP Services: `NTPClient` and `NTPServer`
-=======
-- Fixed an issue where the services were still able to run even though the node the service is installed on is turned off
->>>>>>> 22038773
 
 ### Removed
 - Removed legacy simulation modules: `acl`, `common`, `environment`, `links`, `nodes`, `pol`
