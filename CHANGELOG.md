--- conflicted
+++ resolved
@@ -39,42 +39,6 @@
 -   Links and airspaces can no longer transmit data if this would exceed their bandwidth
 
 
-<<<<<<< HEAD
-## [Unreleased]
-- Made requests fail to reach their target if the node is off
-- Added responses to requests
-- Made environment reset completely recreate the game object.
-- Changed the red agent in the data manipulation scenario to randomly choose client 1 or client 2 to start its attack.
-- Changed the data manipulation scenario to include a second green agent on client 1.
-- Refactored actions and observations to be configurable via object name, instead of UUID.
-- Made database patch correctly take 2 timesteps instead of being immediate
-- Made database patch only possible when the software is compromised or good, it's no longer possible when the software is OFF or RESETTING
-- Added a notebook which explains Data manipulation scenario, demonstrates the attack, and shows off blue agent's action space, observation space, and reward function.
-- Made packet capture and system logging optional (off by default). To turn on, change the io_settings.save_pcap_logs and io_settings.save_sys_logs settings in the config.
-- Made observation space flattening optional (on by default). To turn off for an agent, change the `agent_settings.flatten_obs` setting in the config.
-- Added support for SQL INSERT command.
-- Added ability to log each agent's action choices in each step to a JSON file.
-- Removal of Link bandwidth hardcoding. This can now be configured via the network configuration yaml. Will default to 100 if not present.
-- Added NMAP application to all host and layer-3 network nodes.
-- Added Terminal Class for HostNode components.
-
-### Bug Fixes
-
-- ACL rules were not resetting on episode reset.
-- ACLs were not showing up correctly in the observation space.
-- Blue agent's ACL actions were being applied against the wrong IP addresses
-- Deleted files and folders did not reset correctly on episode reset.
-- Service health status was using the actual health state instead of the visible health state
-- Database file health status was using the incorrect value for negative rewards
-- Preventing file actions from reaching their intended file
-- The data manipulation attack was triggered at episode start.
-- FTP STOR stored an additional copy on the client machine's filesystem
-- The red agent acted to early
-- Order of service health state
-- Starting a node didn't start the services on it
-- Fixed an issue where the services were still able to run even though the node the service is installed on is turned off
-- The use of NODE_FILE_CHECKHASH and NODE_FOLDER_CHECKHASH in the current release is marked as 'Not Implemented'.
-=======
 ## [3.1.0] - 2024-06-25
 
 ### Added
@@ -93,7 +57,6 @@
 ### Fixed
 -   Fixed database client uninstall failing due to persistent connections
 -   Fixed packet storm when pinging broadcast addresses
->>>>>>> e275a937
 
 
 ## [3.0.0] - 2024-06-10
