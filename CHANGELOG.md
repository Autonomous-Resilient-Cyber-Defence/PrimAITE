# Changelog

All notable changes to this project will be documented in this file.

The format is based on [Keep a Changelog](https://keepachangelog.com/en/1.0.0/),
and this project adheres to [Semantic Versioning](https://semver.org/spec/v2.0.0.html).

## 3.0.0b9
- Removed deprecated `PrimaiteSession` class.
<<<<<<< HEAD
- Added ability to set log levels via configuration.
=======
- Upgraded pydantic to version 2.7.0
- Upgraded Ray to version >= 2.9
- Added ipywidgets to the dependencies
>>>>>>> a60e8b22

## [Unreleased]
- Made requests fail to reach their target if the node is off
- Added responses to requests
- Made environment reset completely recreate the game object.
- Changed the red agent in the data manipulation scenario to randomly choose client 1 or client 2 to start its attack.
- Changed the data manipulation scenario to include a second green agent on client 1.
- Refactored actions and observations to be configurable via object name, instead of UUID.
- Made database patch correctly take 2 timesteps instead of being immediate
- Made database patch only possible when the software is compromised or good, it's no longer possible when the software is OFF or RESETTING
- Added a notebook which explains Data manipulation scenario, demonstrates the attack, and shows off blue agent's action space, observation space, and reward function.
- Made packet capture and system logging optional (off by default). To turn on, change the io_settings.save_pcap_logs and io_settings.save_sys_logs settings in the config.
- Made observation space flattening optional (on by default). To turn off for an agent, change the `agent_settings.flatten_obs` setting in the config.
- Added support for SQL INSERT command.
- Added ability to log each agent's action choices in each step to a JSON file.

### Bug Fixes

- ACL rules were not resetting on episode reset.
- ACLs were not showing up correctly in the observation space.
- Blue agent's ACL actions were being applied against the wrong IP addresses
- Deleted files and folders did not reset correctly on episode reset.
- Service health status was using the actual health state instead of the visible health state
- Database file health status was using the incorrect value for negative rewards
- Preventing file actions from reaching their intended file
- The data manipulation attack was triggered at episode start.
- FTP STOR stored an additional copy on the client machine's filesystem
- The red agent acted to early
- Order of service health state
- Starting a node didn't start the services on it
- Fixed an issue where the services were still able to run even though the node the service is installed on is turned off



### Added
- Network Hardware - Added base hardware module with NIC, SwitchPort, Node, and Link. Nodes have
fundamental services like ARP, ICMP, and PCAP running them by default.
- Network Transmission - Modelled OSI Model layers 1 through to 5 with various classes for creating network frames and
transmitting them from a Service/Application, down through the layers, over the wire, and back up through the layers to
a Service/Application another machine.
- Introduced `Router` and `Switch` classes to manage networking routes more effectively.
  - Added `ACLRule` and `RouteTableEntry` classes as part of the `Router`.
- New `.show()` methods in all network component classes to inspect the state in either plain text or markdown formats.
- Added `Computer` and `Server` class to better differentiate types of network nodes.
- Integrated a new Use Case 2 network into the system.
- New unit tests to verify routing between different subnets using `.ping()`.
- system - Added the core structure of Application, Services, and Components. Also added a SoftwareManager and
SessionManager.
- Permission System - each action can define criteria that will be used to permit or deny agent actions.
- File System - ability to emulate a node's file system during a simulation
- Example notebooks - There are 5 jupyter notebook which walk through using PrimAITE
  1. Training a Stable Baselines 3 agent
  2. Training a single agent system using Ray RLLib
  3. Training a multi-agent system Ray RLLib
  4. Data manipulation end to end demonstration
  5. Data manipulation scenario with customised red agents
- Database:
  - `DatabaseClient` and `DatabaseService` created to allow emulation of database actions
  - Ability for `DatabaseService` to backup its data to another server via FTP and restore data from backup
- Red Agent Services:
  - Data Manipulator Bot - A red agent service which sends a payload to a target machine. (By default this payload is a SQL query that breaks a database). The attack runs in stages with a random, configurable probability of succeeding.
  - `DataManipulationAgent` runs the Data Manipulator Bot according to a configured start step, frequency and variance.
- DNS Services: `DNSClient` and `DNSServer`
- FTP Services: `FTPClient` and `FTPServer`
- HTTP Services: `WebBrowser` to simulate a web client and `WebServer`
- NTP Services: `NTPClient` and `NTPServer`
- **RouterNIC Class**: Introduced a new class `RouterNIC`, extending the standard `NIC` functionality. This class is specifically designed for router operations, optimizing the processing and routing of network traffic.
  - **Custom Layer-3 Processing**: The `RouterNIC` class includes custom handling for network frames, bypassing standard Node NIC's Layer 3 broadcast/unicast checks. This allows for more efficient routing behavior in network scenarios where router-specific frame processing is required.
  - **Enhanced Frame Reception**: The `receive_frame` method in `RouterNIC` is tailored to handle frames based on Layer 2 (Ethernet) checks, focusing on MAC address-based routing and broadcast frame acceptance.
- **Subnet-Wide Broadcasting for Services and Applications**: Implemented the ability for services and applications to conduct broadcasts across an entire IPv4 subnet within the network simulation framework.
- Introduced the `NetworkInterface` abstract class to provide a common interface for all network interfaces. Subclasses are divided into two main categories: `WiredNetworkInterface` and `WirelessNetworkInterface`, each serving as an abstract base class (ABC) for more specific interface types. Under `WiredNetworkInterface`, the subclasses `NIC` and `SwitchPort` were added. For wireless interfaces, `WirelessNIC` and `WirelessAccessPoint` are the subclasses under `WirelessNetworkInterface`.
- Added `Layer3Interface` as an abstract base class for networking functionalities at layer 3, including IP addressing and routing capabilities. This class is inherited by `NIC`, `WirelessNIC`, and `WirelessAccessPoint` to provide them with layer 3 capabilities, facilitating their role in both wired and wireless networking contexts with IP-based communication.
- Created the `ARP` and `ICMP` service classes to handle Address Resolution Protocol operations and Internet Control Message Protocol messages, respectively, with `RouterARP` and `RouterICMP` for router-specific implementations.
- Created `HostNode` as a subclass of `Node`, extending its functionality with host-specific services and applications. This class is designed to represent end-user devices like computers or servers that can initiate and respond to network communications.
- Introduced a new `IPV4Address` type in the Pydantic model for enhanced validation and auto-conversion of IPv4 addresses from strings using an `ipv4_validator`.
- Comprehensive documentation for the Node and its network interfaces, detailing the operational workflow from frame reception to application-level processing.
- Detailed descriptions of the Session Manager and Software Manager functionalities, including their roles in managing sessions, software services, and applications within the simulation.
- Documentation for the Packet Capture (PCAP) service and SysLog functionality, highlighting their importance in logging network frames and system events, respectively.
- Expanded documentation on network devices such as Routers, Switches, Computers, and Switch Nodes, explaining their specific processing logic and protocol support.
- **Firewall Node**: Introduced the `Firewall` class extending the functionality of the existing `Router` class. The `Firewall` class incorporates advanced features to scrutinize, direct, and filter traffic between various network zones, guided by predefined security rules and policies. Key functionalities include:
    - Access Control Lists (ACLs) for traffic filtering based on IP addresses, protocols, and port numbers.
    - Network zone segmentation for managing traffic across external, internal, and DMZ (De-Militarized Zone) networks.
    - Interface configuration to establish connectivity and define network parameters for external, internal, and DMZ interfaces.
    - Protocol and service management to oversee traffic and enforce security policies.
    - Dynamic traffic processing and filtering to ensure network security and integrity.
- `AirSpace` class to simulate wireless communications, managing wireless interfaces and facilitating the transmission of frames within specified frequencies.
- `AirSpaceFrequency` enum for defining standard wireless frequencies, including 2.4 GHz and 5 GHz bands, to support realistic wireless network simulations.
- `WirelessRouter` class, extending the `Router` class, to incorporate wireless networking capabilities alongside traditional wired connections. This class allows the configuration of wireless access points with specific IP settings and operating frequencies.
- Documentation Updates:
    - Examples include how to set up PrimAITE session via config
    - Examples include how to create nodes and install software via config
    - Examples include how to set up PrimAITE session via Python
    - Examples include how to create nodes and install software via Python
    - Added missing ``DoSBot`` documentation page
    - Added diagrams where needed to make understanding some things easier
    - Templated parts of the documentation to prevent unnecessary repetition and for easier maintaining of documentation
    - Separated documentation pages of some items i.e. client and server software were on the same pages - which may make things confusing
    - Configuration section at the bottom of the software pages specifying the configuration options available (and which ones are optional)
- Ability to add ``Firewall`` node via config
- Ability to add ``Router`` routes via config
- Ability to add ``Router``/``Firewall`` ``ACLRule`` via config
- NMNE capturing capabilities to `NetworkInterface` class for detecting and logging Malicious Network Events.
- New `nmne_config` settings in the simulation configuration to enable NMNE capturing and specify keywords such as "DELETE".
- Router-specific SessionManager Implementation: Introduced a specialized version of the SessionManager tailored for router operations. This enhancement enables the SessionManager to determine the routing path by consulting the route table.

### Changed
- Integrated the RouteTable into the Routers frame processing.
- Frames are now dropped when their TTL reaches 0
- **NIC Functionality Update**: Updated the Network Interface Card (`NIC`) functionality to support Layer 3 (L3) broadcasts.
  - **Layer 3 Broadcast Handling**: Enhanced the existing `NIC` classes to correctly process and handle Layer 3 broadcasts. This update allows devices using standard NICs to effectively participate in network activities that involve L3 broadcasting.
  - **Improved Frame Reception Logic**: The `receive_frame` method of the `NIC` class has been updated to include additional checks and handling for L3 broadcasts, ensuring proper frame processing in a wider range of network scenarios.
- Standardised the way network interfaces are accessed across all `Node` subclasses (`HostNode`, `Router`, `Switch`) by maintaining a comprehensive `network_interface` attribute. This attribute captures all network interfaces by their port number, streamlining the management and interaction with network interfaces across different types of nodes.
- Refactored all tests to utilise new `Node` subclasses (`Computer`, `Server`, `Router`, `Switch`) instead of creating generic `Node` instances and manually adding network interfaces. This change aligns test setups more closely with the intended use cases and hierarchies within the network simulation framework.
- Updated all tests to employ the `Network()` class for managing nodes and their connections, ensuring a consistent and structured approach to setting up network topologies in testing scenarios.
- **ACLRule Wildcard Masking**: Updated the `ACLRule` class to support IP ranges using wildcard masking. This enhancement allows for more flexible and granular control over traffic filtering, enabling the specification of broader or more specific IP address ranges in ACL rules.
- Updated `NetworkInterface` documentation to reflect the new NMNE capturing features and how to use them.
- Integration of NMNE capturing functionality within the `NICObservation` class.
- Changed blue action set to enable applying node scan, reset, start, and shutdown to every host in data manipulation scenario

### Removed
- Removed legacy simulation modules: `acl`, `common`, `environment`, `links`, `nodes`, `pol`
- Removed legacy training modules
- Removed tests for legacy code

### Fixed
- Addressed network transmission issues that previously allowed ARP requests to be incorrectly routed and repeated across different subnets. This fix ensures ARP requests are correctly managed and confined to their appropriate network segments.
- Resolved problems in `Node` and its subclasses where the default gateway configuration was not properly utilized for communications across different subnets. This correction ensures that nodes effectively use their configured default gateways for outbound communications to other network segments, thereby enhancing the network's routing functionality and reliability.
- Network Interface Port name/num being set properly for sys log and PCAP output.

## [2.0.0] - 2023-07-26

### Added
- Command Line Interface (CLI) for easy access and streamlined usage of PrimAITE.
- Application Directories to enable PrimAITE as a Python package with predefined directories for storage.
- Support for Ray Rllib, allowing training of PPO and A2C agents using Stable Baselines3 and Ray RLlib.
- Random Red Agent to train the blue agent against, with options for randomised Red Agent `POL` and `IER`.
- Repeatability of sessions through seed settings, and deterministic or stochastic evaluation options.
- Session loading to revisit previously run sessions for SB3 Agents.
- Agent Session Classes (`AgentSessionABC` and `HardCodedAgentSessionABC`) to standardise agent training with a common interface.
- Standardised Session Output in a structured format in the user's app sessions directory, providing four types of outputs:
  1. Session Metadata
  2. Results
  3. Diagrams
  4. Saved agents (training checkpoints and a final trained agent).
- Configurable Observation Space managed by the `ObservationHandler` class for a more flexible observation space setup.
- Benchmarking of PrimAITE performance, showcasing session and step durations for reference.
- Documentation overhaul, including automatic API and test documentation with recursive Sphinx auto-summary, using the Furo theme for responsive light/dark theme, and enhanced navigation with `sphinx-code-tabs` and `sphinx-copybutton`.

### Changed
- Action Space updated to discrete spaces, introducing a new `ANY` action space option for combined `NODE` and `ACL` actions.
- Improved `Node` attribute naming convention for consistency, now adhering to `Pascal Case`.
- Package Structure has been refactored for better build, distribution, and installation, with all source code now in the `src/` directory, and the `PRIMAITE` Python package renamed to `primaite` to adhere to PEP-8 Package & Module Names.
- Docs and Tests now sit outside the `src/` directory.
- Non-python files (example config files, Jupyter notebooks, etc.) now sit inside a `*/_package_data/` directory in their respective sub-packages.
- All dependencies are now defined in the `pyproject.toml` file.
- Introduced individual configuration for the number of episodes and time steps for training and evaluation sessions, with separate config values for each.
- Decoupled the lay down config file from the training config, allowing more flexibility in configuration management.
- Updated `Transactions` to only report pre-action observation, improving the CSV header and providing more human-readable descriptions for columns relating to observations.
- Changes to `AccessControlList`, where the `acl` dictionary is now a list to accommodate changes to ACL action space and positioning of `ACLRules` inside the list to signal their level of priority.


### Fixed
- Various bug fixes, including Green IERs separation, correct clearing of links in the reference environment, and proper reward calculation.
- Logic to check if a node is OFF before executing actions on the node by the blue agent, preventing erroneous state changes.
- Improved functionality of Resetting a Node, adding "SHUTTING DOWN" and "BOOTING" operating states for more reliable reset commands.
- Corrected the order of actions in the `Primaite` env to ensure the blue agent uses the current state for decision-making.

## [1.1.1] - 2023-06-27

### Bug Fixes
* Fixed bug whereby 'reference' environment links reach bandwidth capacity and are never cleared due to green & red IERs being applied to them. This bug had a knock-on effect that meant IERs were being blocked based on the full capacity of links on the reference environment which was not correct; they should only be based on the link capacity of the 'live' environment. This fix has been addressed by:
  * Implementing a reference copy of all green IERs (`self.green_iers_reference`).
  * Clearing the traffic on reference IERs at the same time as the live IERs.
  * Passing the `green_iers_reference` to the `apply_iers` function at the reference stage.
  * Passing the `green_iers_reference` as an additional argument to `calculate_reward_function`.
  * Updating the green IERs section of the `calculate_reward_function` to now take into account both the green reference IERs and live IERs. The `green_ier_blocked` reward is only applied if the IER is blocked in the live environment but is running in the reference environment.
  * Re-ordering the actions taken as part of the step function to ensure the blue action happens first before other changes.
  * Removing the unnecessary "Reapply PoL and IERs" action from the step function.
  * Moving the deep-copy of nodes and links to below the "Implement blue action" stage of the step function.

## [1.1.0] - 2023-03-13

### Added
* The user can now initiate either a TRAINING session or an EVALUATION (test) session with the Stable Baselines 3 (SB3) agents via the config_main.yaml file. During evaluation/testing, the agent policy will be fixed (no longer learning) and subjected to the SB3 `evaluate_policy()` function.
* The user can choose whether a saved agent is loaded into the session (with reference to a URL) via the `config_main.yaml` file. They specify a Boolean true/false indicating whether a saved agent should be loaded, and specify the URL and file name.
* Active and Service nodes now possess a new "File System State" attribute. This attribute is permitted to have the states GOOD, CORRUPT, DESTROYED, REPAIRING, and RESTORING. This new feature affects the following components:
  * Blue agent observation space;
  * Blue agent action space;
  * Reward function;
  * Node pattern-of-life.
* The Red Agent node pattern-of-life has been enhanced so that node PoL is triggered by an 'initiator'. The initiator is either DIRECT (state change is applied to the node without any conditions), IER (state change is applied to the node based on IER entry condition), or SERVICE (state change is applied to the node based on a service state condition on the same node or a different node within the network).
* New default config named "config_5_DATA_MANIPULATION.yaml" and associated Training Use Case Profile.
* NodeStateInstruction has been split into `NodeStateInstructionGreen` and `NodeStateInstructionRed` to reflect the changes within the red agent pattern-of-life capability.
* The reward function has been enhanced so that node attribute states of resetting, patching, repairing, and restarting contribute to the overall reward value.
* The User Guide has been updated to reflect all the above changes.

### Changed
* "config_1_DDOS_BASIC.yaml" modified to make it more simplistic to aid evaluation testing.
* "config_2_DDOS_BASIC.yaml" updated to reflect the addition of the File System State and the Red Agent node pattern-of-life enhancement.
* "config_3_DOS_VERY_BASIC.yaml" updated to reflect the addition of the File System State and the Red Agent node pattern-of-life enhancement.
* "config_UNIT_TEST.yaml" is a copy of the new "config_5_DATA_MANIPULATION.yaml" file.
* Updates to Transactions.

### Fixed
* Fixed "config_2_DDOS_BASIC.yaml" by adding another ACL rule to allow traffic to flow from Node 9 to Node 3. Previously, there was no rule, so one of the green IERs could not flow by default.



[unreleased]: https://github.com/Autonomous-Resilient-Cyber-Defence/PrimAITE/compare/v2.0.0...HEAD
[2.0.0]: https://github.com/Autonomous-Resilient-Cyber-Defence/PrimAITE/releases/tag/v2.0.0<|MERGE_RESOLUTION|>--- conflicted
+++ resolved
@@ -7,13 +7,10 @@
 
 ## 3.0.0b9
 - Removed deprecated `PrimaiteSession` class.
-<<<<<<< HEAD
 - Added ability to set log levels via configuration.
-=======
 - Upgraded pydantic to version 2.7.0
 - Upgraded Ray to version >= 2.9
 - Added ipywidgets to the dependencies
->>>>>>> a60e8b22
 
 ## [Unreleased]
 - Made requests fail to reach their target if the node is off
