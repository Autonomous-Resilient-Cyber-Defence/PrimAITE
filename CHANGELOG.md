--- conflicted
+++ resolved
@@ -20,13 +20,10 @@
 - Added active_connection to DatabaseClientConnection so that if the connection is terminated active_connection is set to False and the object can no longer be used.
 - Added additional show functions to enable connection inspection.
 - Updates to agent logging, to include the reward both per step and per episode.
-<<<<<<< HEAD
 - Introduced Developer CLI tools to assist with developing/debugging PrimAITE
   - Can be enabled via `primaite dev-mode enable`
   - Activating dev-mode will change the location where the sessions will be output - by default will output where the PrimAITE repository is located
-=======
 - Refactored all air-space usage to that a new instance of AirSpace is created for each instance of Network. This 1:1 relationship between network and airspace will allow parallelization.
->>>>>>> 47633448
 
 
 ## [Unreleased]
