--- conflicted
+++ resolved
@@ -10,12 +10,9 @@
 ### Added
 
 ### Changed
-<<<<<<< HEAD
 -   Agents now follow a common configuration format, simplifying the configuration of agents and their extensibilty.
-=======
 -   Actions within PrimAITE are now extensible, allowing for plugin support.
 
->>>>>>> 1ac562eb
 
 ## [3.3.0] - 2024-09-04
 
