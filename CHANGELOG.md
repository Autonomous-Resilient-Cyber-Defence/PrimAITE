--- conflicted
+++ resolved
@@ -20,11 +20,8 @@
 - Added the ability for a DatabaseService to terminate a connection.
 - Added active_connection to DatabaseClientConnection so that if the connection is terminated active_connection is set to False and the object can no longer be used.
 - Added additional show functions to enable connection inspection.
-<<<<<<< HEAD
+- Updates to agent logging, to include the reward both per step and per episode.
 - Refactored all air-space usage to that a new instance of AirSpace is created for each instance of Network. This 1:1 relationship between network and airspace will allow parallelization.
-=======
-- Updates to agent logging, to include the reward both per step and per episode.
->>>>>>> 13cabf8e
 
 
 ## [Unreleased]
