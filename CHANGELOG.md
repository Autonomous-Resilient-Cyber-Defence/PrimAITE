# Changelog

All notable changes to this project will be documented in this file.

The format is based on [Keep a Changelog](https://keepachangelog.com/en/1.0.0/),
and this project adheres to [Semantic Versioning](https://semver.org/spec/v2.0.0.html).

## 3.0.0b9
- Removed deprecated `PrimaiteSession` class.
- Added ability to set log levels via configuration.
- Upgraded pydantic to version 2.7.0
- Upgraded Ray to version >= 2.9
- Added ipywidgets to the dependencies
<<<<<<< HEAD
- Added ability to define scenarios that change depending on the episode number.
- Standardised Environment API by renaming the config parameter of `PrimaiteGymEnv` from `game_config` to `env_config`
=======
- added ability to set PrimAITE between development and production modes via PrimAITE CLI ``mode`` command
>>>>>>> e1ac6255

## [Unreleased]
- Made requests fail to reach their target if the node is off
- Added responses to requests
- Made environment reset completely recreate the game object.
- Changed the red agent in the data manipulation scenario to randomly choose client 1 or client 2 to start its attack.
- Changed the data manipulation scenario to include a second green agent on client 1.
- Refactored actions and observations to be configurable via object name, instead of UUID.
- Made database patch correctly take 2 timesteps instead of being immediate
- Made database patch only possible when the software is compromised or good, it's no longer possible when the software is OFF or RESETTING
- Added a notebook which explains Data manipulation scenario, demonstrates the attack, and shows off blue agent's action space, observation space, and reward function.
- Made packet capture and system logging optional (off by default). To turn on, change the io_settings.save_pcap_logs and io_settings.save_sys_logs settings in the config.
- Made observation space flattening optional (on by default). To turn off for an agent, change the `agent_settings.flatten_obs` setting in the config.
- Added support for SQL INSERT command.
- Added ability to log each agent's action choices in each step to a JSON file.

### Bug Fixes

- ACL rules were not resetting on episode reset.
- ACLs were not showing up correctly in the observation space.
- Blue agent's ACL actions were being applied against the wrong IP addresses
- Deleted files and folders did not reset correctly on episode reset.
- Service health status was using the actual health state instead of the visible health state
- Database file health status was using the incorrect value for negative rewards
- Preventing file actions from reaching their intended file
- The data manipulation attack was triggered at episode start.
- FTP STOR stored an additional copy on the client machine's filesystem
- The red agent acted to early
- Order of service health state
- Starting a node didn't start the services on it
- Fixed an issue where the services were still able to run even though the node the service is installed on is turned off



### Added
- Network Hardware - Added base hardware module with NIC, SwitchPort, Node, and Link. Nodes have
fundamental services like ARP, ICMP, and PCAP running them by default.
- Network Transmission - Modelled OSI Model layers 1 through to 5 with various classes for creating network frames and
transmitting them from a Service/Application, down through the layers, over the wire, and back up through the layers to
a Service/Application another machine.
- Introduced `Router` and `Switch` classes to manage networking routes more effectively.
  - Added `ACLRule` and `RouteTableEntry` classes as part of the `Router`.
- New `.show()` methods in all network component classes to inspect the state in either plain text or markdown formats.
- Added `Computer` and `Server` class to better differentiate types of network nodes.
- Integrated a new Use Case 2 network into the system.
- New unit tests to verify routing between different subnets using `.ping()`.
- system - Added the core structure of Application, Services, and Components. Also added a SoftwareManager and
SessionManager.
- Permission System - each action can define criteria that will be used to permit or deny agent actions.
- File System - ability to emulate a node's file system during a simulation
- Example notebooks - There are 5 jupyter notebook which walk through using PrimAITE
  1. Training a Stable Baselines 3 agent
  2. Training a single agent system using Ray RLLib
  3. Training a multi-agent system Ray RLLib
  4. Data manipulation end to end demonstration
  5. Data manipulation scenario with customised red agents
- Database:
  - `DatabaseClient` and `DatabaseService` created to allow emulation of database actions
  - Ability for `DatabaseService` to backup its data to another server via FTP and restore data from backup
- Red Agent Services:
  - Data Manipulator Bot - A red agent service which sends a payload to a target machine. (By default this payload is a SQL query that breaks a database). The attack runs in stages with a random, configurable probability of succeeding.
  - `DataManipulationAgent` runs the Data Manipulator Bot according to a configured start step, frequency and variance.
- DNS Services: `DNSClient` and `DNSServer`
- FTP Services: `FTPClient` and `FTPServer`
- HTTP Services: `WebBrowser` to simulate a web client and `WebServer`
- NTP Services: `NTPClient` and `NTPServer`
- **RouterNIC Class**: Introduced a new class `RouterNIC`, extending the standard `NIC` functionality. This class is specifically designed for router operations, optimizing the processing and routing of network traffic.
  - **Custom Layer-3 Processing**: The `RouterNIC` class includes custom handling for network frames, bypassing standard Node NIC's Layer 3 broadcast/unicast checks. This allows for more efficient routing behavior in network scenarios where router-specific frame processing is required.
  - **Enhanced Frame Reception**: The `receive_frame` method in `RouterNIC` is tailored to handle frames based on Layer 2 (Ethernet) checks, focusing on MAC address-based routing and broadcast frame acceptance.
- **Subnet-Wide Broadcasting for Services and Applications**: Implemented the ability for services and applications to conduct broadcasts across an entire IPv4 subnet within the network simulation framework.
- Introduced the `NetworkInterface` abstract class to provide a common interface for all network interfaces. Subclasses are divided into two main categories: `WiredNetworkInterface` and `WirelessNetworkInterface`, each serving as an abstract base class (ABC) for more specific interface types. Under `WiredNetworkInterface`, the subclasses `NIC` and `SwitchPort` were added. For wireless interfaces, `WirelessNIC` and `WirelessAccessPoint` are the subclasses under `WirelessNetworkInterface`.
- Added `Layer3Interface` as an abstract base class for networking functionalities at layer 3, including IP addressing and routing capabilities. This class is inherited by `NIC`, `WirelessNIC`, and `WirelessAccessPoint` to provide them with layer 3 capabilities, facilitating their role in both wired and wireless networking contexts with IP-based communication.
- Created the `ARP` and `ICMP` service classes to handle Address Resolution Protocol operations and Internet Control Message Protocol messages, respectively, with `RouterARP` and `RouterICMP` for router-specific implementations.
- Created `HostNode` as a subclass of `Node`, extending its functionality with host-specific services and applications. This class is designed to represent end-user devices like computers or servers that can initiate and respond to network communications.
- Introduced a new `IPV4Address` type in the Pydantic model for enhanced validation and auto-conversion of IPv4 addresses from strings using an `ipv4_validator`.
- Comprehensive documentation for the Node and its network interfaces, detailing the operational workflow from frame reception to application-level processing.
- Detailed descriptions of the Session Manager and Software Manager functionalities, including their roles in managing sessions, software services, and applications within the simulation.
- Documentation for the Packet Capture (PCAP) service and SysLog functionality, highlighting their importance in logging network frames and system events, respectively.
- Expanded documentation on network devices such as Routers, Switches, Computers, and Switch Nodes, explaining their specific processing logic and protocol support.
- **Firewall Node**: Introduced the `Firewall` class extending the functionality of the existing `Router` class. The `Firewall` class incorporates advanced features to scrutinize, direct, and filter traffic between various network zones, guided by predefined security rules and policies. Key functionalities include:
    - Access Control Lists (ACLs) for traffic filtering based on IP addresses, protocols, and port numbers.
    - Network zone segmentation for managing traffic across external, internal, and DMZ (De-Militarized Zone) networks.
    - Interface configuration to establish connectivity and define network parameters for external, internal, and DMZ interfaces.
    - Protocol and service management to oversee traffic and enforce security policies.
    - Dynamic traffic processing and filtering to ensure network security and integrity.
- `AirSpace` class to simulate wireless communications, managing wireless interfaces and facilitating the transmission of frames within specified frequencies.
- `AirSpaceFrequency` enum for defining standard wireless frequencies, including 2.4 GHz and 5 GHz bands, to support realistic wireless network simulations.
- `WirelessRouter` class, extending the `Router` class, to incorporate wireless networking capabilities alongside traditional wired connections. This class allows the configuration of wireless access points with specific IP settings and operating frequencies.
- Documentation Updates:
    - Examples include how to set up PrimAITE session via config
    - Examples include how to create nodes and install software via config
    - Examples include how to set up PrimAITE session via Python
    - Examples include how to create nodes and install software via Python
    - Added missing ``DoSBot`` documentation page
    - Added diagrams where needed to make understanding some things easier
    - Templated parts of the documentation to prevent unnecessary repetition and for easier maintaining of documentation
    - Separated documentation pages of some items i.e. client and server software were on the same pages - which may make things confusing
    - Configuration section at the bottom of the software pages specifying the configuration options available (and which ones are optional)
- Ability to add ``Firewall`` node via config
- Ability to add ``Router`` routes via config
- Ability to add ``Router``/``Firewall`` ``ACLRule`` via config
- NMNE capturing capabilities to `NetworkInterface` class for detecting and logging Malicious Network Events.
- New `nmne_config` settings in the simulation configuration to enable NMNE capturing and specify keywords such as "DELETE".
- Router-specific SessionManager Implementation: Introduced a specialized version of the SessionManager tailored for router operations. This enhancement enables the SessionManager to determine the routing path by consulting the route table.

### Changed
- Integrated the RouteTable into the Routers frame processing.
- Frames are now dropped when their TTL reaches 0
- **NIC Functionality Update**: Updated the Network Interface Card (`NIC`) functionality to support Layer 3 (L3) broadcasts.
  - **Layer 3 Broadcast Handling**: Enhanced the existing `NIC` classes to correctly process and handle Layer 3 broadcasts. This update allows devices using standard NICs to effectively participate in network activities that involve L3 broadcasting.
  - **Improved Frame Reception Logic**: The `receive_frame` method of the `NIC` class has been updated to include additional checks and handling for L3 broadcasts, ensuring proper frame processing in a wider range of network scenarios.
- Standardised the way network interfaces are accessed across all `Node` subclasses (`HostNode`, `Router`, `Switch`) by maintaining a comprehensive `network_interface` attribute. This attribute captures all network interfaces by their port number, streamlining the management and interaction with network interfaces across different types of nodes.
- Refactored all tests to utilise new `Node` subclasses (`Computer`, `Server`, `Router`, `Switch`) instead of creating generic `Node` instances and manually adding network interfaces. This change aligns test setups more closely with the intended use cases and hierarchies within the network simulation framework.
- Updated all tests to employ the `Network()` class for managing nodes and their connections, ensuring a consistent and structured approach to setting up network topologies in testing scenarios.
- **ACLRule Wildcard Masking**: Updated the `ACLRule` class to support IP ranges using wildcard masking. This enhancement allows for more flexible and granular control over traffic filtering, enabling the specification of broader or more specific IP address ranges in ACL rules.
- Updated `NetworkInterface` documentation to reflect the new NMNE capturing features and how to use them.
- Integration of NMNE capturing functionality within the `NICObservation` class.
- Changed blue action set to enable applying node scan, reset, start, and shutdown to every host in data manipulation scenario

### Removed
- Removed legacy simulation modules: `acl`, `common`, `environment`, `links`, `nodes`, `pol`
- Removed legacy training modules
- Removed tests for legacy code

### Fixed
- Addressed network transmission issues that previously allowed ARP requests to be incorrectly routed and repeated across different subnets. This fix ensures ARP requests are correctly managed and confined to their appropriate network segments.
- Resolved problems in `Node` and its subclasses where the default gateway configuration was not properly utilized for communications across different subnets. This correction ensures that nodes effectively use their configured default gateways for outbound communications to other network segments, thereby enhancing the network's routing functionality and reliability.
- Network Interface Port name/num being set properly for sys log and PCAP output.

## [2.0.0] - 2023-07-26

### Added
- Command Line Interface (CLI) for easy access and streamlined usage of PrimAITE.
- Application Directories to enable PrimAITE as a Python package with predefined directories for storage.
- Support for Ray Rllib, allowing training of PPO and A2C agents using Stable Baselines3 and Ray RLlib.
- Random Red Agent to train the blue agent against, with options for randomised Red Agent `POL` and `IER`.
- Repeatability of sessions through seed settings, and deterministic or stochastic evaluation options.
- Session loading to revisit previously run sessions for SB3 Agents.
- Agent Session Classes (`AgentSessionABC` and `HardCodedAgentSessionABC`) to standardise agent training with a common interface.
- Standardised Session Output in a structured format in the user's app sessions directory, providing four types of outputs:
  1. Session Metadata
  2. Results
  3. Diagrams
  4. Saved agents (training checkpoints and a final trained agent).
- Configurable Observation Space managed by the `ObservationHandler` class for a more flexible observation space setup.
- Benchmarking of PrimAITE performance, showcasing session and step durations for reference.
- Documentation overhaul, including automatic API and test documentation with recursive Sphinx auto-summary, using the Furo theme for responsive light/dark theme, and enhanced navigation with `sphinx-code-tabs` and `sphinx-copybutton`.

### Changed
- Action Space updated to discrete spaces, introducing a new `ANY` action space option for combined `NODE` and `ACL` actions.
- Improved `Node` attribute naming convention for consistency, now adhering to `Pascal Case`.
- Package Structure has been refactored for better build, distribution, and installation, with all source code now in the `src/` directory, and the `PRIMAITE` Python package renamed to `primaite` to adhere to PEP-8 Package & Module Names.
- Docs and Tests now sit outside the `src/` directory.
- Non-python files (example config files, Jupyter notebooks, etc.) now sit inside a `*/_package_data/` directory in their respective sub-packages.
- All dependencies are now defined in the `pyproject.toml` file.
- Introduced individual configuration for the number of episodes and time steps for training and evaluation sessions, with separate config values for each.
- Decoupled the lay down config file from the training config, allowing more flexibility in configuration management.
- Updated `Transactions` to only report pre-action observation, improving the CSV header and providing more human-readable descriptions for columns relating to observations.
- Changes to `AccessControlList`, where the `acl` dictionary is now a list to accommodate changes to ACL action space and positioning of `ACLRules` inside the list to signal their level of priority.


### Fixed
- Various bug fixes, including Green IERs separation, correct clearing of links in the reference environment, and proper reward calculation.
- Logic to check if a node is OFF before executing actions on the node by the blue agent, preventing erroneous state changes.
- Improved functionality of Resetting a Node, adding "SHUTTING DOWN" and "BOOTING" operating states for more reliable reset commands.
- Corrected the order of actions in the `Primaite` env to ensure the blue agent uses the current state for decision-making.

## [1.1.1] - 2023-06-27

### Bug Fixes
* Fixed bug whereby 'reference' environment links reach bandwidth capacity and are never cleared due to green & red IERs being applied to them. This bug had a knock-on effect that meant IERs were being blocked based on the full capacity of links on the reference environment which was not correct; they should only be based on the link capacity of the 'live' environment. This fix has been addressed by:
  * Implementing a reference copy of all green IERs (`self.green_iers_reference`).
  * Clearing the traffic on reference IERs at the same time as the live IERs.
  * Passing the `green_iers_reference` to the `apply_iers` function at the reference stage.
  * Passing the `green_iers_reference` as an additional argument to `calculate_reward_function`.
  * Updating the green IERs section of the `calculate_reward_function` to now take into account both the green reference IERs and live IERs. The `green_ier_blocked` reward is only applied if the IER is blocked in the live environment but is running in the reference environment.
  * Re-ordering the actions taken as part of the step function to ensure the blue action happens first before other changes.
  * Removing the unnecessary "Reapply PoL and IERs" action from the step function.
  * Moving the deep-copy of nodes and links to below the "Implement blue action" stage of the step function.

## [1.1.0] - 2023-03-13

### Added
* The user can now initiate either a TRAINING session or an EVALUATION (test) session with the Stable Baselines 3 (SB3) agents via the config_main.yaml file. During evaluation/testing, the agent policy will be fixed (no longer learning) and subjected to the SB3 `evaluate_policy()` function.
* The user can choose whether a saved agent is loaded into the session (with reference to a URL) via the `config_main.yaml` file. They specify a Boolean true/false indicating whether a saved agent should be loaded, and specify the URL and file name.
* Active and Service nodes now possess a new "File System State" attribute. This attribute is permitted to have the states GOOD, CORRUPT, DESTROYED, REPAIRING, and RESTORING. This new feature affects the following components:
  * Blue agent observation space;
  * Blue agent action space;
  * Reward function;
  * Node pattern-of-life.
* The Red Agent node pattern-of-life has been enhanced so that node PoL is triggered by an 'initiator'. The initiator is either DIRECT (state change is applied to the node without any conditions), IER (state change is applied to the node based on IER entry condition), or SERVICE (state change is applied to the node based on a service state condition on the same node or a different node within the network).
* New default config named "config_5_DATA_MANIPULATION.yaml" and associated Training Use Case Profile.
* NodeStateInstruction has been split into `NodeStateInstructionGreen` and `NodeStateInstructionRed` to reflect the changes within the red agent pattern-of-life capability.
* The reward function has been enhanced so that node attribute states of resetting, patching, repairing, and restarting contribute to the overall reward value.
* The User Guide has been updated to reflect all the above changes.

### Changed
* "config_1_DDOS_BASIC.yaml" modified to make it more simplistic to aid evaluation testing.
* "config_2_DDOS_BASIC.yaml" updated to reflect the addition of the File System State and the Red Agent node pattern-of-life enhancement.
* "config_3_DOS_VERY_BASIC.yaml" updated to reflect the addition of the File System State and the Red Agent node pattern-of-life enhancement.
* "config_UNIT_TEST.yaml" is a copy of the new "config_5_DATA_MANIPULATION.yaml" file.
* Updates to Transactions.

### Fixed
* Fixed "config_2_DDOS_BASIC.yaml" by adding another ACL rule to allow traffic to flow from Node 9 to Node 3. Previously, there was no rule, so one of the green IERs could not flow by default.



[unreleased]: https://github.com/Autonomous-Resilient-Cyber-Defence/PrimAITE/compare/v2.0.0...HEAD
[2.0.0]: https://github.com/Autonomous-Resilient-Cyber-Defence/PrimAITE/releases/tag/v2.0.0<|MERGE_RESOLUTION|>--- conflicted
+++ resolved
@@ -11,12 +11,9 @@
 - Upgraded pydantic to version 2.7.0
 - Upgraded Ray to version >= 2.9
 - Added ipywidgets to the dependencies
-<<<<<<< HEAD
 - Added ability to define scenarios that change depending on the episode number.
 - Standardised Environment API by renaming the config parameter of `PrimaiteGymEnv` from `game_config` to `env_config`
-=======
 - added ability to set PrimAITE between development and production modes via PrimAITE CLI ``mode`` command
->>>>>>> e1ac6255
 
 ## [Unreleased]
 - Made requests fail to reach their target if the node is off
