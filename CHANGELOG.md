# Changelog

All notable changes to this project will be documented in this file.

The format is based on [Keep a Changelog](https://keepachangelog.com/en/1.1.0/),
and this project adheres to [Semantic Versioning](https://semver.org/spec/v2.0.0.html).

## [Unreleased]
<<<<<<< HEAD

### Added
-   Implemented Terminal service class, providing a generic terminal simulation.

=======
### Added
-   Random Number Generator Seeding by specifying a random number seed in the config file.
>>>>>>> 61fa109e
### Changed
-   Removed the install/uninstall methods in the node class and made the software manager install/uninstall handle all of their functionality.


## [3.2.0] - 2024-07-18

### Added
-   Action penalty is a reward component that applies a negative reward for doing any action other than DONOTHING
-   Application configuration actions for RansomwareScript, DatabaseClient, and DoSBot applications
-   Ability to configure how long it takes to apply the service fix action
-   Terminal service using SSH
-   Airspaces now track the amount of data being transmitted, viewable using the `show_bandwidth_load` method
-   Tests to verify that airspace bandwidth is applied correctly and can be configured via YAML
-   Agent logging for agents' internal decision logic
-   Action masking in all PrimAITE environments
### Changed
-   Application registry was moved to the `Application` class and now updates automatically when Application is subclassed
-   Databases can no longer respond to request while performing a backup
-   Application install no longer accepts an `ip_address` parameter
-   Application install action can now be used on all applications
-   Actions have additional logic for checking validity
-   Frame `size` attribute now includes both core size and payload size in bytes
-   The `speed` attribute of `NetworkInterface` has been changed from `int` to `float`
-   Tidied up CHANGELOG
-   Enhanced `AirSpace` logic to block transmissions that would exceed the available capacity.
-   Updated `_can_transmit` function in `Link` to account for current load and total bandwidth capacity, ensuring transmissions do not exceed limits.

### Fixed
-   Links and airspaces can no longer transmit data if this would exceed their bandwidth


## [3.1.0] - 2024-06-25

### Added
-   Observations for traffic amounts on host network interfaces
-   NMAP application network discovery, including ping scan and port scan
-   NMAP actions
-   Automated adding copyright notices to source files
-   More file types
-   `show` method to files
-   `model_dump` methods to network enums to enable better logging

### Changed
-   Updated file system actions to stop failures when creating duplicate files
-   Improved parsing of ACL add rule actions to make some parameters optional

### Fixed
-   Fixed database client uninstall failing due to persistent connections
-   Fixed packet storm when pinging broadcast addresses


## [3.0.0] - 2024-06-10

### Added
-   New simulation module
-   Multi agent reinforcement learning support
-   File system class to manage files and folders
-   Software for nodes that can have its own behaviour
-   Software classes to model FTP, Postgres databases, web traffic, NTP
-   Much more detailed network simulation including packets, links, and network interfaces
-   More node types: host, computer, server, router, switch, wireless router, and firewalls
-   Network Hardware - NIC, SwitchPort, Node, and Link. Nodes have fundamental services like ARP, ICMP, and PCAP running them by default.
-   Malicious network event detection
-   New `game` module for managing agents
-   ACL rule wildcard masking
-   Network broadcasting
-   Wireless transmission
-   More detailed documentation
-   Example jupyter notebooks to demonstrate new functionality
-   More reward components
-   Packet capture logs
-   Node system logs
-   Per-step full simulation state log
-   Attack randomisation with respect to timing and attack source
-   Ability to set log level via CLI
-   Ability to vary the YAML configuration per-episode
-   Developer CLI tools for enhanced debugging (with `primaite dev-mode enable`)
-   `show` function to many simulation objects to inspect their current state

### Changed
-   Decoupled the environment from the simulation by adding the `game` interface layer
-   Made agents share a common base class
-   Added more actions
-   Made all agents use CAOS actions, including red and green agents
-   Reworked YAML configuration file schema
-   Reworked the reward system to be component-based
-   Changed agent logs to create a JSON output instead of CSV with more detailed action information
-   Made observation space flattening optional
-   Made all logging optional
-   Agent actions now provide responses with a success code

### Removed
-   Legacy simulation modules
-   Legacy training modules
-   Tests for legacy code
-   Hardcoded IERs and PoL, traffic generation is now handled by agents and software
-   Inbuilt agent training scripts


## [2.0.0] - 2023-07-26

### Added
-   Command Line Interface (CLI) for easy access and streamlined usage of PrimAITE.
-   Application Directories to enable PrimAITE as a Python package with predefined directories for storage.
-   Support for Ray Rllib, allowing training of PPO and A2C agents using Stable Baselines3 and Ray RLlib.
-   Random Red Agent to train the blue agent against, with options for randomised Red Agent `POL` and `IER`.
-   Repeatability of sessions through seed settings, and deterministic or stochastic evaluation options.
-   Session loading to revisit previously run sessions for SB3 Agents.
-   Agent Session Classes (`AgentSessionABC` and `HardCodedAgentSessionABC`) to standardise agent training with a common interface.
-   Standardised Session Output in a structured format in the user's app sessions directory, providing four types of outputs: Session Metadata, Results, Diagrams, Trained agents.
-   Configurable Observation Space managed by the `ObservationHandler` class for a more flexible observation space setup.
-   Benchmarking of PrimAITE performance, showcasing session and step durations for reference.
-   Documentation overhaul, including automatic API and test documentation with recursive Sphinx auto-summary, using the Furo theme for responsive light/dark theme, and enhanced navigation with `sphinx-code-tabs` and `sphinx-copybutton`.

### Changed
-   Action Space updated to discrete spaces, introducing a new `ANY` action space option for combined `NODE` and `ACL` actions.
-   Improved `Node` attribute naming convention for consistency, now adhering to `Pascal Case`.
-   Package Structure has been refactored for better build, distribution, and installation, with all source code now in the `src/` directory, and the `PRIMAITE` Python package renamed to `primaite` to adhere to PEP-8 Package & Module Names.
-   Docs and Tests now sit outside the `src/` directory.
-   Non-python files (example config files, Jupyter notebooks, etc.) now sit inside a `*/_package_data/` directory in their respective sub-packages.
-   All dependencies are now defined in the `pyproject.toml` file.
-   Introduced individual configuration for the number of episodes and time steps for training and evaluation sessions, with separate config values for each.
-   Decoupled the lay down config file from the training config, allowing more flexibility in configuration management.
-   Updated `Transactions` to only report pre-action observation, improving the CSV header and providing more human-readable descriptions for columns relating to observations.
-   Changes to `AccessControlList`, where the `acl` dictionary is now a list to accommodate changes to ACL action space and positioning of `ACLRules` inside the list to signal their level of priority.


### Fixed
-   Various bug fixes, including Green IERs separation, correct clearing of links in the reference environment, and proper reward calculation.
-   Logic to check if a node is OFF before executing actions on the node by the blue agent, preventing erroneous state changes.
-   Improved functionality of Resetting a Node, adding "SHUTTING DOWN" and "BOOTING" operating states for more reliable reset commands.
-   Corrected the order of actions in the `Primaite` env to ensure the blue agent uses the current state for decision-making.


## [1.1.1] - 2023-06-27

### Fixed
-   Fixed bug whereby 'reference' environment links reach bandwidth capacity and are never cleared due to green & red IERs being applied to them. This bug had a knock-on effect that meant IERs were being blocked based on the full capacity of links on the reference environment which was not correct; they should only be based on the link capacity of the 'live' environment. This fix has been addressed by:
    -   Implementing a reference copy of all green IERs (`self.green_iers_reference`).
    -   Clearing the traffic on reference IERs at the same time as the live IERs.
    -   Passing the `green_iers_reference` to the `apply_iers` function at the reference stage.
    -   Passing the `green_iers_reference` as an additional argument to `calculate_reward_function`.
    -   Updating the green IERs section of the `calculate_reward_function` to now take into account both the green reference IERs and live IERs. The `green_ier_blocked` reward is only applied if the IER is blocked in the live environment but is running in the reference environment.
    -   Re-ordering the actions taken as part of the step function to ensure the blue action happens first before other changes.
    -   Removing the unnecessary "Reapply PoL and IERs" action from the step function.
    -   Moving the deep-copy of nodes and links to below the "Implement blue action" stage of the step function.


## [1.1.0] - 2023-03-13

### Added
-   The user can now initiate either a TRAINING session or an EVALUATION (test) session with the Stable Baselines 3 (SB3) agents via the config_main.yaml file. During evaluation/testing, the agent policy will be fixed (no longer learning) and subjected to the SB3 `evaluate_policy()` function.
-   The user can choose whether a saved agent is loaded into the session (with reference to a URL) via the `config_main.yaml` file. They specify a Boolean true/false indicating whether a saved agent should be loaded, and specify the URL and file name.
-   Active and Service nodes now possess a new "File System State" attribute. This attribute is permitted to have the states GOOD, CORRUPT, DESTROYED, REPAIRING, and RESTORING. This new feature affects the following components:
    -   Blue agent observation space;
    -   Blue agent action space;
    -   Reward function;
    -   Node pattern-of-life.
-   The Red Agent node pattern-of-life has been enhanced so that node PoL is triggered by an 'initiator'. The initiator is either DIRECT (state change is applied to the node without any conditions), IER (state change is applied to the node based on IER entry condition), or SERVICE (state change is applied to the node based on a service state condition on the same node or a different node within the network).
-   New default config named "config_5_DATA_MANIPULATION.yaml" and associated Training Use Case Profile.
-   NodeStateInstruction has been split into `NodeStateInstructionGreen` and `NodeStateInstructionRed` to reflect the changes within the red agent pattern-of-life capability.
-   The reward function has been enhanced so that node attribute states of resetting, patching, repairing, and restarting contribute to the overall reward value.
-   The User Guide has been updated to reflect all the above changes.

### Changed
-   "config_1_DDOS_BASIC.yaml" modified to make it more simplistic to aid evaluation testing.
-   "config_2_DDOS_BASIC.yaml" updated to reflect the addition of the File System State and the Red Agent node pattern-of-life enhancement.
-   "config_3_DOS_VERY_BASIC.yaml" updated to reflect the addition of the File System State and the Red Agent node pattern-of-life enhancement.
-   "config_UNIT_TEST.yaml" is a copy of the new "config_5_DATA_MANIPULATION.yaml" file.
-   Updates to Transactions.

### Fixed
-   Fixed "config_2_DDOS_BASIC.yaml" by adding another ACL rule to allow traffic to flow from Node 9 to Node 3. Previously, there was no rule, so one of the green IERs could not flow by default.<|MERGE_RESOLUTION|>--- conflicted
+++ resolved
@@ -6,15 +6,10 @@
 and this project adheres to [Semantic Versioning](https://semver.org/spec/v2.0.0.html).
 
 ## [Unreleased]
-<<<<<<< HEAD
-
 ### Added
+-   Random Number Generator Seeding by specifying a random number seed in the config file.
 -   Implemented Terminal service class, providing a generic terminal simulation.
 
-=======
-### Added
--   Random Number Generator Seeding by specifying a random number seed in the config file.
->>>>>>> 61fa109e
 ### Changed
 -   Removed the install/uninstall methods in the node class and made the software manager install/uninstall handle all of their functionality.
 
