--- conflicted
+++ resolved
@@ -28,16 +28,13 @@
 -   Updated tests that don't use YAMLs to still use the new action and agent schemas
 -   Nodes now use a config schema and are extensible, allowing for plugin support.
 -   Node tests have been updated to use the new node config schemas when not using YAML files.
-<<<<<<< HEAD
 -   Documentation has been updated to include details of extensability with PrimAITE.
-=======
 -   ACLs are no longer applied to layer-2 traffic.
 -   Random number seed values are recorded in simulation/seed.log if the seed is set in the config file
     or `generate_seed_value` is set to `true`.
 -   ARP .show() method will now include the port number associated with each entry.
 -   Added `services_requires_scan` and `applications_requires_scan` to agent observation space config to allow the agents to be able to see actual health states of services and applications without requiring scans (Default `True`, set to `False` to allow agents to see actual health state without scanning).
 -   Updated the `Terminal` class to provide response information when sending remote command execution.
->>>>>>> 7b092158
 
 ### Fixed
 -   DNS client no longer fails to check its cache if a DNS server address is missing.
