--- conflicted
+++ resolved
@@ -4,6 +4,11 @@
 
 The format is based on [Keep a Changelog](https://keepachangelog.com/en/1.1.0/),
 and this project adheres to [Semantic Versioning](https://semver.org/spec/v2.0.0.html).
+
+## [Unreleased]
+
+### Changed
+-   Removed the install/uninstall methods in the node class and made the software manager install/uninstall handle all of their functionality.
 
 
 ## [3.2.0] - 2024-07-18
@@ -18,7 +23,6 @@
 -   Agent logging for agents' internal decision logic
 -   Action masking in all PrimAITE environments
 
-<<<<<<< HEAD
 ### Changed
 -   Application registry was moved to the `Application` class and now updates automatically when Application is subclassed
 -   Databases can no longer respond to request while performing a backup
@@ -28,13 +32,8 @@
 -   Frame `size` attribute now includes both core size and payload size in bytes
 -   The `speed` attribute of `NetworkInterface` has been changed from `int` to `float`
 -   Tidied up CHANGELOG
-=======
--   **NetworkInterface Speed Type**: The `speed` attribute of `NetworkInterface` has been changed from `int` to `float`.
--   **Transmission Feasibility Check**: Updated `_can_transmit` function in `Link` to account for current load and total bandwidth capacity, ensuring transmissions do not exceed limits.
--   **Frame Size Details**: Frame `size` attribute now includes both core size and payload size in bytes.
--   **Transmission Blocking**: Enhanced `AirSpace` logic to block transmissions that would exceed the available capacity.
--   **Software (un)install refactored**: Removed the install/uninstall methods in the node class and made the software manager install/uninstall handle all of their functionality.
->>>>>>> fc9bd6fd
+-   Enhanced `AirSpace` logic to block transmissions that would exceed the available capacity.
+-   Updated `_can_transmit` function in `Link` to account for current load and total bandwidth capacity, ensuring transmissions do not exceed limits.
 
 ### Fixed
 -   Links and airspaces can no longer transmit data if this would exceed their bandwidth
