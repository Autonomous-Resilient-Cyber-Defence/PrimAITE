# Changelog

All notable changes to this project will be documented in this file.

The format is based on [Keep a Changelog](https://keepachangelog.com/en/1.1.0/),
and this project adheres to [Semantic Versioning](https://semver.org/spec/v2.0.0.html).

## [3.3.0] - 2024-09-04

### Added
-   Log observation space data by episode and step.

### Changed
-   ACL's are no longer applied to layer-2 traffic.
<<<<<<< HEAD
-   Random number seed values are recorded in simulation/seed.log if the seed is set in the config file
    or `generate_seed_value` is set to `true`.
=======
-   ARP .show() method will now include the port number associated with each entry.
-   Added `services_requires_scan` and `applications_requires_scan` to agent observation space config to allow the agents to be able to see actual health states of services and applications without requiring scans (Default `True`, set to `False` to allow agents to see actual health state without scanning).
>>>>>>> 78014cd5

## [3.3.0] - 2024-09-04
### Added
-   Random Number Generator Seeding by specifying a random number seed in the config file.
-   Implemented Terminal service class, providing a generic terminal simulation.
-   Added `User`, `UserManager` and `UserSessionManager` to enable the creation of user accounts and login on Nodes.
-   Added actions to establish SSH connections, send commands remotely and terminate SSH connections.
-   Added actions to change users' passwords.
-   Added a `listen_on_ports` set in the `IOSoftware` class to enable software listening on ports in addition to the
    main port they're assigned.
-   Added two new red applications: ``C2Beacon`` and ``C2Server`` which aim to simulate malicious network infrastructure.
    Refer to the ``Command and Control Application Suite E2E Demonstration`` notebook for more information.
-   Added reward calculation details to AgentHistoryItem.
-   Added a new Privilege-Escalation-and Data-Loss-Example.ipynb notebook with a realistic cyber scenario focusing on
    internal privilege escalation and data loss through the manipulation of SSH access and Access Control Lists (ACLs).

### Changed
-   File and folder observations can now be configured to always show the true health status, or require scanning like before.
-   It's now possible to disable stickiness on reward components, meaning their value returns to 0 during timesteps where agent don't issue the corresponding action. Affects `GreenAdminDatabaseUnreachablePenalty`, `WebpageUnavailablePenalty`, `WebServer404Penalty`
-   Node observations can now be configured to show the number of active local and remote logins.

### Fixed
-   Folder observations showing the true health state without scanning (the old behaviour can be reenabled via config)
-   Updated `SoftwareManager` `install` and `uninstall` to handle all functionality that was being done at the `install`
    and `uninstall` methods in the `Node` class.
-   Updated the `receive_payload_from_session_manager` method in `SoftwareManager` so that it now sends a copy of the
    payload to any software listening on the destination port of the `Frame`.

### Removed
-   Removed the `install` and `uninstall` methods in the `Node` class.


## [3.2.0] - 2024-07-18

### Added
-   Action penalty is a reward component that applies a negative reward for doing any action other than DONOTHING
-   Application configuration actions for RansomwareScript, DatabaseClient, and DoSBot applications
-   Ability to configure how long it takes to apply the service fix action
-   Terminal service using SSH
-   Airspaces now track the amount of data being transmitted, viewable using the `show_bandwidth_load` method
-   Tests to verify that airspace bandwidth is applied correctly and can be configured via YAML
-   Agent logging for agents' internal decision logic
-   Action masking in all PrimAITE environments
### Changed
-   Application registry was moved to the `Application` class and now updates automatically when Application is subclassed
-   Databases can no longer respond to request while performing a backup
-   Application install no longer accepts an `ip_address` parameter
-   Application install action can now be used on all applications
-   Actions have additional logic for checking validity
-   Frame `size` attribute now includes both core size and payload size in bytes
-   The `speed` attribute of `NetworkInterface` has been changed from `int` to `float`
-   Tidied up CHANGELOG
-   Enhanced `AirSpace` logic to block transmissions that would exceed the available capacity.
-   Updated `_can_transmit` function in `Link` to account for current load and total bandwidth capacity, ensuring transmissions do not exceed limits.

### Fixed
-   Links and airspaces can no longer transmit data if this would exceed their bandwidth


## [3.1.0] - 2024-06-25

### Added
-   Observations for traffic amounts on host network interfaces
-   NMAP application network discovery, including ping scan and port scan
-   NMAP actions
-   Automated adding copyright notices to source files
-   More file types
-   `show` method to files
-   `model_dump` methods to network enums to enable better logging

### Changed
-   Updated file system actions to stop failures when creating duplicate files
-   Improved parsing of ACL add rule actions to make some parameters optional

### Fixed
-   Fixed database client uninstall failing due to persistent connections
-   Fixed packet storm when pinging broadcast addresses


## [3.0.0] - 2024-06-10

### Added
-   New simulation module
-   Multi agent reinforcement learning support
-   File system class to manage files and folders
-   Software for nodes that can have its own behaviour
-   Software classes to model FTP, Postgres databases, web traffic, NTP
-   Much more detailed network simulation including packets, links, and network interfaces
-   More node types: host, computer, server, router, switch, wireless router, and firewalls
-   Network Hardware - NIC, SwitchPort, Node, and Link. Nodes have fundamental services like ARP, ICMP, and PCAP running them by default.
-   Malicious network event detection
-   New `game` module for managing agents
-   ACL rule wildcard masking
-   Network broadcasting
-   Wireless transmission
-   More detailed documentation
-   Example jupyter notebooks to demonstrate new functionality
-   More reward components
-   Packet capture logs
-   Node system logs
-   Per-step full simulation state log
-   Attack randomisation with respect to timing and attack source
-   Ability to set log level via CLI
-   Ability to vary the YAML configuration per-episode
-   Developer CLI tools for enhanced debugging (with `primaite dev-mode enable`)
-   `show` function to many simulation objects to inspect their current state

### Changed
-   Decoupled the environment from the simulation by adding the `game` interface layer
-   Made agents share a common base class
-   Added more actions
-   Made all agents use CAOS actions, including red and green agents
-   Reworked YAML configuration file schema
-   Reworked the reward system to be component-based
-   Changed agent logs to create a JSON output instead of CSV with more detailed action information
-   Made observation space flattening optional
-   Made all logging optional
-   Agent actions now provide responses with a success code

### Removed
-   Legacy simulation modules
-   Legacy training modules
-   Tests for legacy code
-   Hardcoded IERs and PoL, traffic generation is now handled by agents and software
-   Inbuilt agent training scripts


## [2.0.0] - 2023-07-26

### Added
-   Command Line Interface (CLI) for easy access and streamlined usage of PrimAITE.
-   Application Directories to enable PrimAITE as a Python package with predefined directories for storage.
-   Support for Ray Rllib, allowing training of PPO and A2C agents using Stable Baselines3 and Ray RLlib.
-   Random Red Agent to train the blue agent against, with options for randomised Red Agent `POL` and `IER`.
-   Repeatability of sessions through seed settings, and deterministic or stochastic evaluation options.
-   Session loading to revisit previously run sessions for SB3 Agents.
-   Agent Session Classes (`AgentSessionABC` and `HardCodedAgentSessionABC`) to standardise agent training with a common interface.
-   Standardised Session Output in a structured format in the user's app sessions directory, providing four types of outputs: Session Metadata, Results, Diagrams, Trained agents.
-   Configurable Observation Space managed by the `ObservationHandler` class for a more flexible observation space setup.
-   Benchmarking of PrimAITE performance, showcasing session and step durations for reference.
-   Documentation overhaul, including automatic API and test documentation with recursive Sphinx auto-summary, using the Furo theme for responsive light/dark theme, and enhanced navigation with `sphinx-code-tabs` and `sphinx-copybutton`.

### Changed
-   Action Space updated to discrete spaces, introducing a new `ANY` action space option for combined `NODE` and `ACL` actions.
-   Improved `Node` attribute naming convention for consistency, now adhering to `Pascal Case`.
-   Package Structure has been refactored for better build, distribution, and installation, with all source code now in the `src/` directory, and the `PRIMAITE` Python package renamed to `primaite` to adhere to PEP-8 Package & Module Names.
-   Docs and Tests now sit outside the `src/` directory.
-   Non-python files (example config files, Jupyter notebooks, etc.) now sit inside a `*/_package_data/` directory in their respective sub-packages.
-   All dependencies are now defined in the `pyproject.toml` file.
-   Introduced individual configuration for the number of episodes and time steps for training and evaluation sessions, with separate config values for each.
-   Decoupled the lay down config file from the training config, allowing more flexibility in configuration management.
-   Updated `Transactions` to only report pre-action observation, improving the CSV header and providing more human-readable descriptions for columns relating to observations.
-   Changes to `AccessControlList`, where the `acl` dictionary is now a list to accommodate changes to ACL action space and positioning of `ACLRules` inside the list to signal their level of priority.


### Fixed
-   Various bug fixes, including Green IERs separation, correct clearing of links in the reference environment, and proper reward calculation.
-   Logic to check if a node is OFF before executing actions on the node by the blue agent, preventing erroneous state changes.
-   Improved functionality of Resetting a Node, adding "SHUTTING DOWN" and "BOOTING" operating states for more reliable reset commands.
-   Corrected the order of actions in the `Primaite` env to ensure the blue agent uses the current state for decision-making.


## [1.1.1] - 2023-06-27

### Fixed
-   Fixed bug whereby 'reference' environment links reach bandwidth capacity and are never cleared due to green & red IERs being applied to them. This bug had a knock-on effect that meant IERs were being blocked based on the full capacity of links on the reference environment which was not correct; they should only be based on the link capacity of the 'live' environment. This fix has been addressed by:
    -   Implementing a reference copy of all green IERs (`self.green_iers_reference`).
    -   Clearing the traffic on reference IERs at the same time as the live IERs.
    -   Passing the `green_iers_reference` to the `apply_iers` function at the reference stage.
    -   Passing the `green_iers_reference` as an additional argument to `calculate_reward_function`.
    -   Updating the green IERs section of the `calculate_reward_function` to now take into account both the green reference IERs and live IERs. The `green_ier_blocked` reward is only applied if the IER is blocked in the live environment but is running in the reference environment.
    -   Re-ordering the actions taken as part of the step function to ensure the blue action happens first before other changes.
    -   Removing the unnecessary "Reapply PoL and IERs" action from the step function.
    -   Moving the deep-copy of nodes and links to below the "Implement blue action" stage of the step function.


## [1.1.0] - 2023-03-13

### Added
-   The user can now initiate either a TRAINING session or an EVALUATION (test) session with the Stable Baselines 3 (SB3) agents via the config_main.yaml file. During evaluation/testing, the agent policy will be fixed (no longer learning) and subjected to the SB3 `evaluate_policy()` function.
-   The user can choose whether a saved agent is loaded into the session (with reference to a URL) via the `config_main.yaml` file. They specify a Boolean true/false indicating whether a saved agent should be loaded, and specify the URL and file name.
-   Active and Service nodes now possess a new "File System State" attribute. This attribute is permitted to have the states GOOD, CORRUPT, DESTROYED, REPAIRING, and RESTORING. This new feature affects the following components:
    -   Blue agent observation space;
    -   Blue agent action space;
    -   Reward function;
    -   Node pattern-of-life.
-   The Red Agent node pattern-of-life has been enhanced so that node PoL is triggered by an 'initiator'. The initiator is either DIRECT (state change is applied to the node without any conditions), IER (state change is applied to the node based on IER entry condition), or SERVICE (state change is applied to the node based on a service state condition on the same node or a different node within the network).
-   New default config named "config_5_DATA_MANIPULATION.yaml" and associated Training Use Case Profile.
-   NodeStateInstruction has been split into `NodeStateInstructionGreen` and `NodeStateInstructionRed` to reflect the changes within the red agent pattern-of-life capability.
-   The reward function has been enhanced so that node attribute states of resetting, patching, repairing, and restarting contribute to the overall reward value.
-   The User Guide has been updated to reflect all the above changes.

### Changed
-   "config_1_DDOS_BASIC.yaml" modified to make it more simplistic to aid evaluation testing.
-   "config_2_DDOS_BASIC.yaml" updated to reflect the addition of the File System State and the Red Agent node pattern-of-life enhancement.
-   "config_3_DOS_VERY_BASIC.yaml" updated to reflect the addition of the File System State and the Red Agent node pattern-of-life enhancement.
-   "config_UNIT_TEST.yaml" is a copy of the new "config_5_DATA_MANIPULATION.yaml" file.
-   Updates to Transactions.

### Fixed
-   Fixed "config_2_DDOS_BASIC.yaml" by adding another ACL rule to allow traffic to flow from Node 9 to Node 3. Previously, there was no rule, so one of the green IERs could not flow by default.<|MERGE_RESOLUTION|>--- conflicted
+++ resolved
@@ -12,13 +12,10 @@
 
 ### Changed
 -   ACL's are no longer applied to layer-2 traffic.
-<<<<<<< HEAD
 -   Random number seed values are recorded in simulation/seed.log if the seed is set in the config file
     or `generate_seed_value` is set to `true`.
-=======
 -   ARP .show() method will now include the port number associated with each entry.
 -   Added `services_requires_scan` and `applications_requires_scan` to agent observation space config to allow the agents to be able to see actual health states of services and applications without requiring scans (Default `True`, set to `False` to allow agents to see actual health state without scanning).
->>>>>>> 78014cd5
 
 ## [3.3.0] - 2024-09-04
 ### Added
