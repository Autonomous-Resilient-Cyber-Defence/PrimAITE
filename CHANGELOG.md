--- conflicted
+++ resolved
@@ -18,11 +18,8 @@
 
 ### Changed
 -   File and folder observations can now be configured to always show the true health status, or require scanning like before.
-<<<<<<< HEAD
 -   It's now possible to disable stickiness on reward components, meaning their value returns to 0 during timesteps where agent don't issue the corresponding action. Affects `GreenAdminDatabaseUnreachablePenalty`, `WebpageUnavailablePenalty`, `WebServer404Penalty`
-=======
 -   Node observations can now be configured to show the number of active local and remote logins.
->>>>>>> b7ef5389
 
 ### Fixed
 -   Folder observations showing the true health state without scanning (the old behaviour can be reenabled via config)
