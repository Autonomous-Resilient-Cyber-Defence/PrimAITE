--- conflicted
+++ resolved
@@ -82,7 +82,6 @@
 - `AirSpace` class to simulate wireless communications, managing wireless interfaces and facilitating the transmission of frames within specified frequencies.
 - `AirSpaceFrequency` enum for defining standard wireless frequencies, including 2.4 GHz and 5 GHz bands, to support realistic wireless network simulations.
 - `WirelessRouter` class, extending the `Router` class, to incorporate wireless networking capabilities alongside traditional wired connections. This class allows the configuration of wireless access points with specific IP settings and operating frequencies.
-<<<<<<< HEAD
 - Documentation Updates:
     - Examples include how to set up PrimAITE session via config
     - Examples include how to create nodes and install software via config
@@ -96,11 +95,8 @@
 - Ability to add ``Firewall`` node via config
 - Ability to add ``Router`` routes via config
 - Ability to add ``Router``/``Firewall`` ``ACLRule`` via config
-
-=======
 - NMNE capturing capabilities to `NetworkInterface` class for detecting and logging Malicious Network Events.
 - New `nmne_config` settings in the simulation configuration to enable NMNE capturing and specify keywords such as "DELETE".
->>>>>>> 98427b0e
 
 ### Changed
 - Integrated the RouteTable into the Routers frame processing.
