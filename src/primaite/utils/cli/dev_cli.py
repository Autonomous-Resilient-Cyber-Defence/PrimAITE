# © Crown-owned copyright 2024, Defence Science and Technology Laboratory UK
import click
import typer
from rich import print
from rich.table import Table
from typing_extensions import Annotated

from primaite import _PRIMAITE_ROOT, PRIMAITE_CONFIG
from primaite.simulator import LogLevel
from primaite.utils.cli.primaite_config_utils import is_dev_mode, update_primaite_application_config

dev = typer.Typer()

PRODUCTION_MODE_MESSAGE = (
    "\n[green]:rocket::rocket::rocket: "
    " PrimAITE is running in Production mode "
    " :rocket::rocket::rocket: [/green]\n"
)

DEVELOPER_MODE_MESSAGE = (
    "\n[yellow] :construction::construction::construction: "
    " PrimAITE is running in Development mode "
    " :construction::construction::construction: [/yellow]\n"
)


def dev_mode():
    """
    CLI commands relevant to the dev-mode for PrimAITE.

    The dev-mode contains tools that help with the ease of developing or debugging PrimAITE.

    By default, PrimAITE will be in production mode.

    To enable development mode, use `primaite dev-mode enable`
    """


@dev.command()
def show():
    """Show if PrimAITE is in development mode or production mode."""
    # print if dev mode is enabled
    print(DEVELOPER_MODE_MESSAGE if is_dev_mode() else PRODUCTION_MODE_MESSAGE)

    table = Table(title="Current Dev-Mode Settings")
    table.add_column("Setting", style="cyan")
    table.add_column("Value", style="default")
    for setting, value in PRIMAITE_CONFIG["developer_mode"].items():
        table.add_row(setting, str(value))

    print(table)
    print("\nTo see available options, use [cyan]`primaite dev-mode --help`[/cyan]\n")


@dev.command()
def enable():
    """Enable the development mode for PrimAITE."""
    # enable dev mode
    PRIMAITE_CONFIG["developer_mode"]["enabled"] = True
    update_primaite_application_config()
    print(DEVELOPER_MODE_MESSAGE)


@dev.command()
def disable():
    """Disable the development mode for PrimAITE."""
    # disable dev mode
    PRIMAITE_CONFIG["developer_mode"]["enabled"] = False
    update_primaite_application_config()
    print(PRODUCTION_MODE_MESSAGE)


def config_callback(
    ctx: typer.Context,
    sys_log_level: Annotated[
        LogLevel,
        typer.Option(
            "--sys-log-level",
            "-slevel",
            click_type=click.Choice(LogLevel._member_names_, case_sensitive=False),
            help="The level of system logs to output.",
            show_default=False,
        ),
    ] = None,
    agent_log_level: Annotated[
        LogLevel,
        typer.Option(
            "--agent-log-level",
<<<<<<< HEAD
            "-level",
=======
            "-alevel",
>>>>>>> 6bfe1510
            click_type=click.Choice(LogLevel._member_names_, case_sensitive=False),
            help="The level of agent behaviour logs to output.",
            show_default=False,
        ),
    ] = None,
    output_sys_logs: Annotated[
        bool,
        typer.Option(
            "--output-sys-logs/--no-sys-logs", "-sys/-nsys", help="Output system logs to file.", show_default=False
        ),
    ] = None,
    output_agent_logs: Annotated[
        bool,
        typer.Option(
            "--output-agent-logs/--no-agent-logs",
            "-agent/-nagent",
            help="Output agent logs to file.",
            show_default=False,
        ),
    ] = None,
    output_pcap_logs: Annotated[
        bool,
        typer.Option(
            "--output-pcap-logs/--no-pcap-logs",
            "-pcap/-npcap",
            help="Output network packet capture logs to file.",
            show_default=False,
        ),
    ] = None,
    output_to_terminal: Annotated[
        bool,
        typer.Option(
            "--output-to-terminal/--no-terminal", "-t/-nt", help="Output system logs to terminal.", show_default=False
        ),
    ] = None,
):
    """Configure the development tools and environment."""
    if ctx.params.get("sys_log_level") is not None:
        PRIMAITE_CONFIG["developer_mode"]["sys_log_level"] = ctx.params.get("sys_log_level")
        print(f"PrimAITE dev-mode config updated sys_log_level={ctx.params.get('sys_log_level')}")

    if ctx.params.get("agent_log_level") is not None:
        PRIMAITE_CONFIG["developer_mode"]["agent_log_level"] = ctx.params.get("agent_log_level")
        print(f"PrimAITE dev-mode config updated agent_log_level={ctx.params.get('agent_log_level')}")

    if output_sys_logs is not None:
        PRIMAITE_CONFIG["developer_mode"]["output_sys_logs"] = output_sys_logs
        print(f"PrimAITE dev-mode config updated {output_sys_logs=}")

    if output_agent_logs is not None:
        PRIMAITE_CONFIG["developer_mode"]["output_agent_logs"] = output_agent_logs
        print(f"PrimAITE dev-mode config updated {output_agent_logs=}")

    if output_pcap_logs is not None:
        PRIMAITE_CONFIG["developer_mode"]["output_pcap_logs"] = output_pcap_logs
        print(f"PrimAITE dev-mode config updated {output_pcap_logs=}")

    if output_to_terminal is not None:
        PRIMAITE_CONFIG["developer_mode"]["output_to_terminal"] = output_to_terminal
        print(f"PrimAITE dev-mode config updated {output_to_terminal=}")

    # update application config
    update_primaite_application_config()


config_typer = typer.Typer(
    callback=config_callback,
    name="config",
    no_args_is_help=True,
    invoke_without_command=True,
)
dev.add_typer(config_typer)


@config_typer.command()
def path(
    directory: Annotated[
        str,
        typer.Argument(
            help="Directory where the system logs and PCAP logs will be output. By default, this will be where the"
            "root of the PrimAITE repository is located.",
            show_default=False,
        ),
    ] = None,
    default: Annotated[
        bool,
        typer.Option(
            "--default",
            "-root",
            help="Set PrimAITE to output system logs and pcap logs to the PrimAITE repository root.",
        ),
    ] = None,
):
    """Set the output directory for the PrimAITE system and PCAP logs."""
    if default:
        PRIMAITE_CONFIG["developer_mode"]["output_dir"] = None
        # update application config
        update_primaite_application_config()
        print(
            f"PrimAITE dev-mode output_dir [cyan]"
            f"{str(_PRIMAITE_ROOT.parent.parent / 'simulation_output')}"
            f"[/cyan]"
        )
        return

    if directory:
        PRIMAITE_CONFIG["developer_mode"]["output_dir"] = directory
        # update application config
        update_primaite_application_config()
        print(f"PrimAITE dev-mode output_dir [cyan]{directory}[/cyan]")<|MERGE_RESOLUTION|>--- conflicted
+++ resolved
@@ -86,11 +86,7 @@
         LogLevel,
         typer.Option(
             "--agent-log-level",
-<<<<<<< HEAD
-            "-level",
-=======
             "-alevel",
->>>>>>> 6bfe1510
             click_type=click.Choice(LogLevel._member_names_, case_sensitive=False),
             help="The level of agent behaviour logs to output.",
             show_default=False,
