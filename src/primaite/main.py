--- conflicted
+++ resolved
@@ -11,16 +11,10 @@
 
 
 def run(
-<<<<<<< HEAD
-    training_config_path: Union[str, Path],
-    lay_down_config_path: Union[str, Path],
-) -> None:
-=======
     training_config_path: Optional[Union[str, Path]] = "",
     lay_down_config_path: Optional[Union[str, Path]] = "",
     session_path: Optional[Union[str, Path]] = None,
-):
->>>>>>> 2c4b4801
+) -> None:
     """
     Run the PrimAITE Session.
 
