# Crown Copyright (C) Dstl 2022. DEFCON 703. Shared in confidence.
"""The main PrimAITE session runner module."""
import argparse
from pathlib import Path
<<<<<<< HEAD
from typing import Final, Union
from uuid import uuid4

import numpy as np
from stable_baselines3 import A2C, PPO
from stable_baselines3.common.on_policy_algorithm import OnPolicyAlgorithm
from stable_baselines3.ppo import MlpPolicy as PPOMlp
=======
from typing import Union
>>>>>>> 6006f022

from primaite import getLogger
from primaite.primaite_session import PrimaiteSession

_LOGGER = getLogger(__name__)


<<<<<<< HEAD
def run_generic(env: Primaite, config_values: TrainingConfig):
    """
    Run against a generic agent.

    :param env: An instance of
        :class:`~primaite.environment.primaite_env.Primaite`.
    :param config_values: An instance of
        :class:`~primaite.config.training_config.TrainingConfig`.
    """
    for episode in range(0, config_values.num_episodes):
        env.reset()
        for step in range(0, config_values.num_steps):
            # Send the observation space to the agent to get an action
            # TEMP - random action for now
            # action = env.blue_agent_action(obs)
            action = env.action_space.sample()

            # Run the simulation step on the live environment
            obs, reward, done, info = env.step(action)

            # Break if done is True
            if done:
                break

            # Introduce a delay between steps
            time.sleep(config_values.time_delay / 1000)
    env.close()


def run_stable_baselines3_ppo(
    env: Primaite, config_values: TrainingConfig, session_path: Path, timestamp_str: str
):
    """
    Run against a stable_baselines3 PPO agent.

    :param env: An instance of
        :class:`~primaite.environment.primaite_env.Primaite`.
    :param config_values: An instance of
        :class:`~primaite.config.training_config.TrainingConfig`.
    :param session_path: The directory path the session is writing to.
    :param timestamp_str: The session timestamp in the format:
        <yyyy-mm-dd>_<hh-mm-ss>.
    """
    if config_values.load_agent:
        try:
            agent = PPO.load(
                config_values.agent_load_file,
                env,
                verbose=0,
                n_steps=config_values.num_steps,
            )
        except Exception:
            print(
                "ERROR: Could not load agent at location: "
                + config_values.agent_load_file
            )
            _LOGGER.error("Could not load agent")
            _LOGGER.error("Exception occured", exc_info=True)
    else:
        agent = PPO(
            PPOMlp,
            env,
            verbose=0,
            n_steps=config_values.num_steps,
            seed=env.training_config.seed,
        )

    if config_values.session_type == "TRAINING":
        # We're in a training session
        print("Starting training session...")
        _LOGGER.debug("Starting training session...")
        for episode in range(config_values.num_episodes):
            agent.learn(total_timesteps=config_values.num_steps)
        _save_agent(agent, session_path, timestamp_str)
    else:
        # Default to being in an evaluation session
        print("Starting evaluation session...")
        _LOGGER.debug("Starting evaluation session...")

        for episode in range(0, config_values.num_episodes):
            obs = env.reset()

            for step in range(0, config_values.num_steps):
                action, _states = agent.predict(
                    obs, deterministic=env.training_config.deterministic
                )
                # convert to int if action is a numpy array
                if isinstance(action, np.ndarray):
                    action = np.int64(action)
                obs, rewards, done, info = env.step(action)
    env.close()


def run_stable_baselines3_a2c(
    env: Primaite, config_values: TrainingConfig, session_path: Path, timestamp_str: str
):
    """
    Run against a stable_baselines3 A2C agent.

    :param env: An instance of
        :class:`~primaite.environment.primaite_env.Primaite`.
    :param config_values: An instance of
        :class:`~primaite.config.training_config.TrainingConfig`.
    param session_path: The directory path the session is writing to.
    :param timestamp_str: The session timestamp in the format:
        <yyyy-mm-dd>_<hh-mm-ss>.
    """
    if config_values.load_agent:
        try:
            agent = A2C.load(
                config_values.agent_load_file,
                env,
                verbose=0,
                n_steps=config_values.num_steps,
            )
        except Exception:
            print(
                "ERROR: Could not load agent at location: "
                + config_values.agent_load_file
            )
            _LOGGER.error("Could not load agent")
            _LOGGER.error("Exception occured", exc_info=True)
    else:
        agent = A2C(
            "MlpPolicy",
            env,
            verbose=0,
            n_steps=config_values.num_steps,
            seed=env.training_config.seed,
        )

    if config_values.session_type == "TRAINING":
        # We're in a training session
        print("Starting training session...")
        _LOGGER.debug("Starting training session...")
        for episode in range(config_values.num_episodes):
            agent.learn(total_timesteps=config_values.num_steps)
        _save_agent(agent, session_path, timestamp_str)
    else:
        # Default to being in an evaluation session
        print("Starting evaluation session...")
        _LOGGER.debug("Starting evaluation session...")
        for episode in range(0, config_values.num_episodes):
            obs = env.reset()

            for step in range(0, config_values.num_steps):
                action, _states = agent.predict(
                    obs, deterministic=env.training_config.deterministic
                )
                # convert to int if action is a numpy array
                if isinstance(action, np.ndarray):
                    action = np.int64(action)
                obs, rewards, done, info = env.step(action)

    env.close()


def _write_session_metadata_file(
    session_dir: Path, uuid: str, session_timestamp: datetime, env: Primaite
):
    """
    Write the ``session_metadata.json`` file.

    Creates a ``session_metadata.json`` in the ``session_dir`` directory
    and adds the following key/value pairs:

    - uuid: The UUID assigned to the session upon instantiation.
    - start_datetime: The date & time the session started in iso format.
    - end_datetime: NULL.
    - total_episodes: NULL.
    - total_time_steps: NULL.
    - env:
        - training_config:
            - All training config items
        - lay_down_config:
            - All lay down config items

    """
    metadata_dict = {
        "uuid": uuid,
        "start_datetime": session_timestamp.isoformat(),
        "end_datetime": None,
        "total_episodes": None,
        "total_time_steps": None,
        "env": {
            "training_config": env.training_config.to_dict(json_serializable=True),
            "lay_down_config": env.lay_down_config,
        },
    }
    filepath = session_dir / "session_metadata.json"
    _LOGGER.debug(f"Writing Session Metadata file: {filepath}")
    with open(filepath, "w") as file:
        json.dump(metadata_dict, file)


def _update_session_metadata_file(session_dir: Path, env: Primaite):
    """
    Update the ``session_metadata.json`` file.

    Updates the `session_metadata.json`` in the ``session_dir`` directory
    with the following key/value pairs:

    - end_datetime: NULL.
    - total_episodes: NULL.
    - total_time_steps: NULL.
    """
    with open(session_dir / "session_metadata.json", "r") as file:
        metadata_dict = json.load(file)

    metadata_dict["end_datetime"] = datetime.now().isoformat()
    metadata_dict["total_episodes"] = env.episode_count
    metadata_dict["total_time_steps"] = env.total_step_count

    filepath = session_dir / "session_metadata.json"
    _LOGGER.debug(f"Updating Session Metadata file: {filepath}")
    with open(filepath, "w") as file:
        json.dump(metadata_dict, file)


def _save_agent(agent: OnPolicyAlgorithm, session_path: Path, timestamp_str: str):
    """
    Persist an agent.

    Only works for stable baselines3 agents at present.

    :param session_path: The directory path the session is writing to.
    :param timestamp_str: The session timestamp in the format:
        <yyyy-mm-dd>_<hh-mm-ss>.
    """
    if not isinstance(agent, OnPolicyAlgorithm):
        msg = f"Can only save {OnPolicyAlgorithm} agents, got {type(agent)}."
        _LOGGER.error(msg)
    else:
        filepath = session_path / f"agent_saved_{timestamp_str}"
        agent.save(filepath)
        _LOGGER.debug(f"Trained agent saved as: {filepath}")


def _get_session_path(session_timestamp: datetime) -> Path:
    """
    Get the directory path the session will output to.

    This is set in the format of:
        ~/primaite/sessions/<yyyy-mm-dd>/<yyyy-mm-dd>_<hh-mm-ss>.

    :param session_timestamp: This is the datetime that the session started.
    :return: The session directory path.
    """
    date_dir = session_timestamp.strftime("%Y-%m-%d")
    session_dir = session_timestamp.strftime("%Y-%m-%d_%H-%M-%S")
    session_path = SESSIONS_DIR / date_dir / session_dir
    session_path.mkdir(exist_ok=True, parents=True)

    return session_path


def run(training_config_path: Union[str, Path], lay_down_config_path: Union[str, Path]):
=======
def run(
    training_config_path: Union[str, Path],
    lay_down_config_path: Union[str, Path],
):
>>>>>>> 6006f022
    """Run the PrimAITE Session.

    :param training_config_path: The training config filepath.
    :param lay_down_config_path: The lay down config filepath.
    """
    session = PrimaiteSession(training_config_path, lay_down_config_path)

    session.setup()
    session.learn()
    session.evaluate()


if __name__ == "__main__":
    parser = argparse.ArgumentParser()
    parser.add_argument("--tc")
    parser.add_argument("--ldc")
    args = parser.parse_args()
    if not args.tc:
        _LOGGER.error("Please provide a training config file using the --tc " "argument")
    if not args.ldc:
        _LOGGER.error("Please provide a lay down config file using the --ldc " "argument")
    run(training_config_path=args.tc, lay_down_config_path=args.ldc)<|MERGE_RESOLUTION|>--- conflicted
+++ resolved
@@ -2,17 +2,7 @@
 """The main PrimAITE session runner module."""
 import argparse
 from pathlib import Path
-<<<<<<< HEAD
-from typing import Final, Union
-from uuid import uuid4
-
-import numpy as np
-from stable_baselines3 import A2C, PPO
-from stable_baselines3.common.on_policy_algorithm import OnPolicyAlgorithm
-from stable_baselines3.ppo import MlpPolicy as PPOMlp
-=======
 from typing import Union
->>>>>>> 6006f022
 
 from primaite import getLogger
 from primaite.primaite_session import PrimaiteSession
@@ -20,270 +10,10 @@
 _LOGGER = getLogger(__name__)
 
 
-<<<<<<< HEAD
-def run_generic(env: Primaite, config_values: TrainingConfig):
-    """
-    Run against a generic agent.
-
-    :param env: An instance of
-        :class:`~primaite.environment.primaite_env.Primaite`.
-    :param config_values: An instance of
-        :class:`~primaite.config.training_config.TrainingConfig`.
-    """
-    for episode in range(0, config_values.num_episodes):
-        env.reset()
-        for step in range(0, config_values.num_steps):
-            # Send the observation space to the agent to get an action
-            # TEMP - random action for now
-            # action = env.blue_agent_action(obs)
-            action = env.action_space.sample()
-
-            # Run the simulation step on the live environment
-            obs, reward, done, info = env.step(action)
-
-            # Break if done is True
-            if done:
-                break
-
-            # Introduce a delay between steps
-            time.sleep(config_values.time_delay / 1000)
-    env.close()
-
-
-def run_stable_baselines3_ppo(
-    env: Primaite, config_values: TrainingConfig, session_path: Path, timestamp_str: str
-):
-    """
-    Run against a stable_baselines3 PPO agent.
-
-    :param env: An instance of
-        :class:`~primaite.environment.primaite_env.Primaite`.
-    :param config_values: An instance of
-        :class:`~primaite.config.training_config.TrainingConfig`.
-    :param session_path: The directory path the session is writing to.
-    :param timestamp_str: The session timestamp in the format:
-        <yyyy-mm-dd>_<hh-mm-ss>.
-    """
-    if config_values.load_agent:
-        try:
-            agent = PPO.load(
-                config_values.agent_load_file,
-                env,
-                verbose=0,
-                n_steps=config_values.num_steps,
-            )
-        except Exception:
-            print(
-                "ERROR: Could not load agent at location: "
-                + config_values.agent_load_file
-            )
-            _LOGGER.error("Could not load agent")
-            _LOGGER.error("Exception occured", exc_info=True)
-    else:
-        agent = PPO(
-            PPOMlp,
-            env,
-            verbose=0,
-            n_steps=config_values.num_steps,
-            seed=env.training_config.seed,
-        )
-
-    if config_values.session_type == "TRAINING":
-        # We're in a training session
-        print("Starting training session...")
-        _LOGGER.debug("Starting training session...")
-        for episode in range(config_values.num_episodes):
-            agent.learn(total_timesteps=config_values.num_steps)
-        _save_agent(agent, session_path, timestamp_str)
-    else:
-        # Default to being in an evaluation session
-        print("Starting evaluation session...")
-        _LOGGER.debug("Starting evaluation session...")
-
-        for episode in range(0, config_values.num_episodes):
-            obs = env.reset()
-
-            for step in range(0, config_values.num_steps):
-                action, _states = agent.predict(
-                    obs, deterministic=env.training_config.deterministic
-                )
-                # convert to int if action is a numpy array
-                if isinstance(action, np.ndarray):
-                    action = np.int64(action)
-                obs, rewards, done, info = env.step(action)
-    env.close()
-
-
-def run_stable_baselines3_a2c(
-    env: Primaite, config_values: TrainingConfig, session_path: Path, timestamp_str: str
-):
-    """
-    Run against a stable_baselines3 A2C agent.
-
-    :param env: An instance of
-        :class:`~primaite.environment.primaite_env.Primaite`.
-    :param config_values: An instance of
-        :class:`~primaite.config.training_config.TrainingConfig`.
-    param session_path: The directory path the session is writing to.
-    :param timestamp_str: The session timestamp in the format:
-        <yyyy-mm-dd>_<hh-mm-ss>.
-    """
-    if config_values.load_agent:
-        try:
-            agent = A2C.load(
-                config_values.agent_load_file,
-                env,
-                verbose=0,
-                n_steps=config_values.num_steps,
-            )
-        except Exception:
-            print(
-                "ERROR: Could not load agent at location: "
-                + config_values.agent_load_file
-            )
-            _LOGGER.error("Could not load agent")
-            _LOGGER.error("Exception occured", exc_info=True)
-    else:
-        agent = A2C(
-            "MlpPolicy",
-            env,
-            verbose=0,
-            n_steps=config_values.num_steps,
-            seed=env.training_config.seed,
-        )
-
-    if config_values.session_type == "TRAINING":
-        # We're in a training session
-        print("Starting training session...")
-        _LOGGER.debug("Starting training session...")
-        for episode in range(config_values.num_episodes):
-            agent.learn(total_timesteps=config_values.num_steps)
-        _save_agent(agent, session_path, timestamp_str)
-    else:
-        # Default to being in an evaluation session
-        print("Starting evaluation session...")
-        _LOGGER.debug("Starting evaluation session...")
-        for episode in range(0, config_values.num_episodes):
-            obs = env.reset()
-
-            for step in range(0, config_values.num_steps):
-                action, _states = agent.predict(
-                    obs, deterministic=env.training_config.deterministic
-                )
-                # convert to int if action is a numpy array
-                if isinstance(action, np.ndarray):
-                    action = np.int64(action)
-                obs, rewards, done, info = env.step(action)
-
-    env.close()
-
-
-def _write_session_metadata_file(
-    session_dir: Path, uuid: str, session_timestamp: datetime, env: Primaite
-):
-    """
-    Write the ``session_metadata.json`` file.
-
-    Creates a ``session_metadata.json`` in the ``session_dir`` directory
-    and adds the following key/value pairs:
-
-    - uuid: The UUID assigned to the session upon instantiation.
-    - start_datetime: The date & time the session started in iso format.
-    - end_datetime: NULL.
-    - total_episodes: NULL.
-    - total_time_steps: NULL.
-    - env:
-        - training_config:
-            - All training config items
-        - lay_down_config:
-            - All lay down config items
-
-    """
-    metadata_dict = {
-        "uuid": uuid,
-        "start_datetime": session_timestamp.isoformat(),
-        "end_datetime": None,
-        "total_episodes": None,
-        "total_time_steps": None,
-        "env": {
-            "training_config": env.training_config.to_dict(json_serializable=True),
-            "lay_down_config": env.lay_down_config,
-        },
-    }
-    filepath = session_dir / "session_metadata.json"
-    _LOGGER.debug(f"Writing Session Metadata file: {filepath}")
-    with open(filepath, "w") as file:
-        json.dump(metadata_dict, file)
-
-
-def _update_session_metadata_file(session_dir: Path, env: Primaite):
-    """
-    Update the ``session_metadata.json`` file.
-
-    Updates the `session_metadata.json`` in the ``session_dir`` directory
-    with the following key/value pairs:
-
-    - end_datetime: NULL.
-    - total_episodes: NULL.
-    - total_time_steps: NULL.
-    """
-    with open(session_dir / "session_metadata.json", "r") as file:
-        metadata_dict = json.load(file)
-
-    metadata_dict["end_datetime"] = datetime.now().isoformat()
-    metadata_dict["total_episodes"] = env.episode_count
-    metadata_dict["total_time_steps"] = env.total_step_count
-
-    filepath = session_dir / "session_metadata.json"
-    _LOGGER.debug(f"Updating Session Metadata file: {filepath}")
-    with open(filepath, "w") as file:
-        json.dump(metadata_dict, file)
-
-
-def _save_agent(agent: OnPolicyAlgorithm, session_path: Path, timestamp_str: str):
-    """
-    Persist an agent.
-
-    Only works for stable baselines3 agents at present.
-
-    :param session_path: The directory path the session is writing to.
-    :param timestamp_str: The session timestamp in the format:
-        <yyyy-mm-dd>_<hh-mm-ss>.
-    """
-    if not isinstance(agent, OnPolicyAlgorithm):
-        msg = f"Can only save {OnPolicyAlgorithm} agents, got {type(agent)}."
-        _LOGGER.error(msg)
-    else:
-        filepath = session_path / f"agent_saved_{timestamp_str}"
-        agent.save(filepath)
-        _LOGGER.debug(f"Trained agent saved as: {filepath}")
-
-
-def _get_session_path(session_timestamp: datetime) -> Path:
-    """
-    Get the directory path the session will output to.
-
-    This is set in the format of:
-        ~/primaite/sessions/<yyyy-mm-dd>/<yyyy-mm-dd>_<hh-mm-ss>.
-
-    :param session_timestamp: This is the datetime that the session started.
-    :return: The session directory path.
-    """
-    date_dir = session_timestamp.strftime("%Y-%m-%d")
-    session_dir = session_timestamp.strftime("%Y-%m-%d_%H-%M-%S")
-    session_path = SESSIONS_DIR / date_dir / session_dir
-    session_path.mkdir(exist_ok=True, parents=True)
-
-    return session_path
-
-
-def run(training_config_path: Union[str, Path], lay_down_config_path: Union[str, Path]):
-=======
 def run(
     training_config_path: Union[str, Path],
     lay_down_config_path: Union[str, Path],
 ):
->>>>>>> 6006f022
     """Run the PrimAITE Session.
 
     :param training_config_path: The training config filepath.
