--- conflicted
+++ resolved
@@ -112,10 +112,8 @@
         :type request_type: RequestType
         """
         if name in self.request_types:
-<<<<<<< HEAD
-            msg = f"Attempted to register a request but the request name {name} is already taken."
-            _LOGGER.error(msg)
-            raise RuntimeError(msg)
+            msg = f"Overwriting request type {name}."
+            _LOGGER.warn(msg)
 
         self.request_types[name] = request_type
 
@@ -131,25 +129,6 @@
             _LOGGER.error(msg)
             raise RuntimeError(msg)
 
-=======
-            msg = f"Overwriting request type {name}."
-            _LOGGER.warn(msg)
-
-        self.request_types[name] = request_type
-
-    def remove_request(self, name: str) -> None:
-        """
-        Remove a request from this manager.
-
-        :param name: name identifier of the request
-        :type name: str
-        """
-        if name not in self.request_types:
-            msg = f"Attempted to remove request {name} from request manager, but it was not registered."
-            _LOGGER.error(msg)
-            raise RuntimeError(msg)
-
->>>>>>> 1c5eb392
         self.request_types.pop(name)
 
     def get_request_types_recursively(self) -> List[List[str]]:
