"""Core of the PrimAITE Simulator."""
<<<<<<< HEAD
from abc import ABC, abstractmethod
from typing import Callable, Dict, List, Optional
=======
from abc import abstractmethod
from typing import Callable, Dict, List
>>>>>>> 5f097b7c
from uuid import uuid4

from pydantic import BaseModel, ConfigDict, Extra

from primaite import getLogger

_LOGGER = getLogger(__name__)


class ActionPermissionValidator(ABC):
    """
    Base class for action validators.

    The permissions manager is designed to be generic. So, although in the first instance the permissions
    are evaluated purely on membership to AccountGroup, this class can support validating permissions based on any
    arbitrary criteria.
    """

    @abstractmethod
    def __call__(self, request: List[str], context: Dict) -> bool:
        """Use the request and context paramters to decide whether the action should be permitted."""
        pass


class AllowAllValidator(ActionPermissionValidator):
    """Always allows the action."""

    def __call__(self, request: List[str], context: Dict) -> bool:
        """Always allow the action."""
        return True


class Action:
    """
    This object stores data related to a single action.

    This includes the callable that can execute the action request, and the validator that will decide whether
    the action can be performed or not.
    """

    def __init__(self, func: Callable[[List[str], Dict], None], validator: ActionPermissionValidator) -> None:
        """
        Save the functions that are for this action.

        Here's a description for the intended use of both of these.

        ``func`` is a function that accepts a request and a context dict. Typically this would be a lambda function
        that invokes a class method of your SimComponent. For example if the component is a node and the action is for
        turning it off, then the SimComponent should have a turn_off(self) method that does not need to accept any args.
        Then, this Action will be given something like ``func = lambda request, context: self.turn_off()``.

        ``validator`` is an instance of a subclass of `ActionPermissionValidator`. This is essentially a callable that
        accepts `request` and `context` and returns a boolean to represent whether the permission is granted to perform
        the action.

        :param func: Function that performs the request.
        :type func: Callable[[List[str], Dict], None]
        :param validator: Function that checks if the request is authenticated given the context.
        :type validator: ActionPermissionValidator
        """
        self.func: Callable[[List[str], Dict], None] = func
        self.validator: ActionPermissionValidator = validator


class ActionManager:
    """
    ActionManager is used by `SimComponent` instances to keep track of actions.

    Its main purpose is to be a lookup from action name to action function and corresponding validation function. This
    class is responsible for providing a consistent API for processing actions as well as helpful error messages.
    """

    def __init__(self) -> None:
        """Initialise ActionManager with an empty action lookup."""
        self.actions: Dict[str, Action] = {}

    def process_request(self, request: List[str], context: Dict) -> None:
        """Process an action request.

        :param request: A list of strings which specify what action to take. The first string must be one of the allowed
            actions, i.e. it must be a key of self.actions. The subsequent strings in the list are passed as parameters
            to the action function.
        :type request: List[str]
        :param context: Dictionary of additional information necessary to process or validate the request.
        :type context: Dict
        :raises RuntimeError: If the request parameter does not have a valid action identifier as the first item.
        """
        action_key = request[0]

        if action_key not in self.actions:
            msg = (
                f"Action request {request} could not be processed because {action_key} is not a valid action",
                "within this ActionManager",
            )
            _LOGGER.error(msg)
            raise RuntimeError(msg)

        action = self.actions[action_key]
        action_options = request[1:]

        if not action.validator(action_options, context):
            _LOGGER.debug(f"Action request {request} was denied due to insufficient permissions")
            return

        action.func(action_options, context)

    def add_action(self, name: str, action: Action) -> None:
        """Add an action to this action manager.

        :param name: The string associated to this action.
        :type name: str
        :param action: Action object.
        :type action: Action
        """
        if name in self.actions:
            msg = f"Attempted to register an action but the action name {name} is already taken."
            _LOGGER.error(msg)
            raise RuntimeError(msg)

        self.actions[name] = action


class SimComponent(BaseModel):
    """Extension of pydantic BaseModel with additional methods that must be defined by all classes in the simulator."""

    uuid: str
    """The component UUID."""

    def __init__(self, **kwargs):
        if not kwargs.get("uuid"):
            kwargs["uuid"] = str(uuid4())
        super().__init__(**kwargs)

    model_config = ConfigDict(arbitrary_types_allowed=True, extra=Extra.allow)
    uuid: str = str(uuid4())
    "The component UUID."

    def __init__(self, **kwargs) -> None:
        super().__init__(**kwargs)
        self.action_manager: Optional[ActionManager] = None

    @abstractmethod
    def describe_state(self) -> Dict:
        """
        Return a dictionary describing the state of this object and any objects managed by it.

        This is similar to pydantic ``model_dump()``, but it only outputs information about the objects owned by this
        object. If there are objects referenced by this object that are owned by something else, it is not included in
        this output.
        """
        return {}

    def apply_action(self, action: List[str], context: Dict = {}) -> None:
        """
        Apply an action to a simulation component. Action data is passed in as a 'namespaced' list of strings.

        If the list only has one element, the action is intended to be applied directly to this object. If the list has
        multiple entries, the action is passed to the child of this object specified by the first one or two entries.
        This is essentially a namespace.

        For example, ["turn_on",] is meant to apply an action of 'turn on' to this component.

        However, ["services", "email_client", "turn_on"] is meant to 'turn on' this component's email client service.

        :param action: List describing the action to apply to this object.
        :type action: List[str]
        """
        if self.action_manager is None:
            return
        self.action_manager.process_request(action, context)

    def apply_timestep(self, timestep: int) -> None:
        """
        Apply a timestep evolution to this component.

        Override this method with anything that happens automatically in the component such as scheduled restarts or
        sending data.
        """
        pass

    def reset_component_for_episode(self):
        """
        Reset this component to its original state for a new episode.

        Override this method with anything that needs to happen within the component for it to be reset.
        """
        pass<|MERGE_RESOLUTION|>--- conflicted
+++ resolved
@@ -1,11 +1,6 @@
 """Core of the PrimAITE Simulator."""
-<<<<<<< HEAD
 from abc import ABC, abstractmethod
 from typing import Callable, Dict, List, Optional
-=======
-from abc import abstractmethod
-from typing import Callable, Dict, List
->>>>>>> 5f097b7c
 from uuid import uuid4
 
 from pydantic import BaseModel, ConfigDict, Extra
