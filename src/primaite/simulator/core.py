--- conflicted
+++ resolved
@@ -113,11 +113,7 @@
         """
         if name in self.request_types:
             msg = f"Overwriting request type {name}."
-<<<<<<< HEAD
             _LOGGER.debug(msg)
-=======
-            _LOGGER.warning(msg)
->>>>>>> f55e18c4
 
         self.request_types[name] = request_type
 
