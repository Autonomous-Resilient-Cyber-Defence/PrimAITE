--- conflicted
+++ resolved
@@ -156,20 +156,9 @@
         """
         pass
 
-<<<<<<< HEAD
-    @staticmethod
-    def get_install():
-        """
-        This method ensures the software has to have a way to install it.
-
-        This can be used by the software manager to install the software.
-        """
-        pass
-=======
     def scan(self) -> None:
         """Update the observed health status to match the actual health status."""
         self.health_state_visible = self.health_state_actual
->>>>>>> 6b9928c9
 
 
 class IOSoftware(Software):
