--- conflicted
+++ resolved
@@ -202,13 +202,8 @@
         This is the core loop where the bot sequentially goes through the stages of the attack.
         """
         if not self._can_perform_action():
-<<<<<<< HEAD
-            return
-
-        self.num_executions += 1
-=======
+            self.num_executions += 1
             return False
->>>>>>> f46980b5
         if self.server_ip_address and self.payload:
             self.sys_log.info(f"{self.name}: Running")
             self._logon()
