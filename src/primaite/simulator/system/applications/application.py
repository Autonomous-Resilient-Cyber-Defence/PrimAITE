# © Crown-owned copyright 2025, Defence Science and Technology Laboratory UK
from __future__ import annotations

from abc import ABC, abstractmethod
from enum import Enum
from typing import Any, ClassVar, Dict, Optional, Set, Type

from pydantic import Field

from primaite.interface.request import RequestFormat, RequestResponse
from primaite.simulator.core import RequestManager, RequestPermissionValidator, RequestType
from primaite.simulator.system.software import IOSoftware, SoftwareHealthState


class ApplicationOperatingState(Enum):
    """Enumeration of Application Operating States."""

    RUNNING = 1
    "The application is running."
    CLOSED = 2
    "The application is closed or not running."
    INSTALLING = 3
    "The application is being installed or updated."


class Application(IOSoftware, ABC):
    """
    Represents an Application in the simulation environment.

    Applications are user-facing programs that may perform input/output operations.
    """

    class ConfigSchema(IOSoftware.ConfigSchema, ABC):
        """Config Schema for Application class."""

        type: str

    config: ConfigSchema = Field(default_factory=lambda: Application.ConfigSchema())

    operating_state: ApplicationOperatingState = ApplicationOperatingState.CLOSED
    "The current operating state of the Application."
    execution_control_status: str = "manual"
    "Control status of the application's execution. It could be 'manual' or 'automatic'."
    num_executions: int = 0
    "The number of times the application has been executed. Default is 0."
    groups: Set[str] = set()
    "The set of groups to which the application belongs."
    install_duration: int = 2
    "How long it takes to install the application."
    install_countdown: Optional[int] = None
    "The countdown to the end of the installation process. None if not currently installing"

    _registry: ClassVar[Dict[str, Type["Application"]]] = {}
    """Registry of application types. Automatically populated when subclasses are defined."""

    def __init_subclass__(cls, identifier: Optional[str] = None, **kwargs: Any) -> None:
        """
        Register an application type.

        :param identifier: Uniquely specifies an application class by name. Used for finding items by config.
        :type identifier: Optional[str]
        :raises ValueError: When attempting to register an application with a name that is already allocated.
        """
<<<<<<< HEAD
=======
        if identifier is None:
            return
>>>>>>> 8bf841cc
        super().__init_subclass__(**kwargs)
        if identifier is None:
            return
        if identifier in cls._registry:
            raise ValueError(f"Tried to define new application {identifier}, but this name is already reserved.")
        cls._registry[identifier] = cls

    @classmethod
    def from_config(cls, config: Dict) -> "Application":
        """Create an application from a config dictionary.

        :param config: dict of options for application components constructor
        :type config: dict
        :return: The application component.
        :rtype: Application
        """
        if config["type"] not in cls._registry:
            raise ValueError(f"Invalid Application type {config['type']}")
        application_class = cls._registry[config["type"]]
        application_object = application_class(config=application_class.ConfigSchema(**config))
        return application_object

    def __init__(self, **kwargs):
        super().__init__(**kwargs)

    def _init_request_manager(self) -> RequestManager:
        """
        Initialise the request manager.

        More information in user guide and docstring for SimComponent._init_request_manager.
        """
        _is_application_running = Application._StateValidator(application=self, state=ApplicationOperatingState.RUNNING)

        rm = super()._init_request_manager()
        rm.add_request(
            "scan",
            RequestType(
                func=lambda request, context: RequestResponse.from_bool(self.scan()), validator=_is_application_running
            ),
        )
        rm.add_request(
            "close",
            RequestType(
                func=lambda request, context: RequestResponse.from_bool(self.close()), validator=_is_application_running
            ),
        )
        rm.add_request(
            "fix",
            RequestType(
                func=lambda request, context: RequestResponse.from_bool(self.fix()), validator=_is_application_running
            ),
        )
        return rm

    @abstractmethod
    def describe_state(self) -> Dict:
        """
        Produce a dictionary describing the current state of this object.

        Please see :py:meth:`primaite.simulator.core.SimComponent.describe_state` for a more detailed explanation.

        :return: Current state of this object and child objects.
        :rtype: Dict
        """
        state = super().describe_state()
        state.update(
            {
                "operating_state": self.operating_state.value,
                "execution_control_status": self.execution_control_status,
                "num_executions": self.num_executions,
                "groups": list(self.groups),
            }
        )
        return state

    def apply_timestep(self, timestep: int) -> None:
        """
        Apply a timestep to the application.

        :param timestep: The current timestep of the simulation.
        """
        super().apply_timestep(timestep=timestep)
        if self.operating_state is ApplicationOperatingState.INSTALLING:
            self.install_countdown -= 1
            if self.install_countdown <= 0:
                self.operating_state = ApplicationOperatingState.RUNNING
                self.health_state_actual = SoftwareHealthState.GOOD
                self.install_countdown = None

    def pre_timestep(self, timestep: int) -> None:
        """Apply pre-timestep logic."""
        super().pre_timestep(timestep)
        self.num_executions = 0

    def _can_perform_action(self) -> bool:
        """
        Checks if the application can perform actions.

        This is done by checking if the application is operating properly or the node it is installed
        in is operational.

        Returns true if the software can perform actions.
        """
        if not super()._can_perform_action():
            return False

        if self.operating_state is not self.operating_state.RUNNING:
            # service is not running
            self.sys_log.error(f"Cannot perform action: {self.name} is {self.operating_state.name}")
            return False

        return True

    def run(self) -> None:
        """Open the Application."""
        if not super()._can_perform_action():
            return

        if self.operating_state == ApplicationOperatingState.CLOSED:
            self.sys_log.info(f"Running Application {self.name}")
            self.operating_state = ApplicationOperatingState.RUNNING
            # set software health state to GOOD if initially set to UNUSED
            if self.health_state_actual == SoftwareHealthState.UNUSED:
                self.set_health_state(SoftwareHealthState.GOOD)

    def _application_loop(self):
        """The main application loop."""
        pass

    def close(self) -> bool:
        """Close the Application."""
        if self.operating_state == ApplicationOperatingState.RUNNING:
            self.sys_log.info(f"Closed Application{self.name}")
            self.operating_state = ApplicationOperatingState.CLOSED
        return True

    def install(self) -> None:
        """Install Application."""
        super().install()
        if self.operating_state == ApplicationOperatingState.CLOSED:
            self.operating_state = ApplicationOperatingState.INSTALLING
            self.install_countdown = self.install_duration

    def receive(self, payload: Any, session_id: str, **kwargs) -> bool:
        """
        Receives a payload from the SessionManager.

        The specifics of how the payload is processed and whether a response payload
        is generated should be implemented in subclasses.

        :param payload: The payload to receive.
        :return: True if successful, False otherwise.
        """
        return super().receive(payload=payload, session_id=session_id, **kwargs)

    class _StateValidator(RequestPermissionValidator):
        """
        When requests come in, this validator will only let them through if the application is in the correct state.

        This is useful because most actions require the application to be in a specific state.
        """

        application: Application
        """Save a reference to the application instance."""

        state: ApplicationOperatingState
        """The state of the application to validate."""

        def __call__(self, request: RequestFormat, context: Dict) -> bool:
            """Return whether the application is in the state we are validating for."""
            return self.application.operating_state == self.state

        @property
        def fail_message(self) -> str:
            """Message that is reported when a request is rejected by this validator."""
            return (
                f"Cannot perform request on application '{self.application.name}' because it is not in the "
                f"{self.state.name} state."
            )

    def _can_perform_network_action(self) -> bool:
        """
        Checks if the application can perform outbound network actions.

        First confirms application suitability via the can_perform_action method.
        Then confirms that the host has an enabled NIC that can be used for outbound traffic.

        :return: True if outbound network actions can be performed, otherwise False.
        :rtype bool:
        """
        if not super()._can_perform_action():
            return False

        for nic in self.software_manager.node.network_interface.values():
            if nic.enabled:
                return True
        return False<|MERGE_RESOLUTION|>--- conflicted
+++ resolved
@@ -61,11 +61,6 @@
         :type identifier: Optional[str]
         :raises ValueError: When attempting to register an application with a name that is already allocated.
         """
-<<<<<<< HEAD
-=======
-        if identifier is None:
-            return
->>>>>>> 8bf841cc
         super().__init_subclass__(**kwargs)
         if identifier is None:
             return
