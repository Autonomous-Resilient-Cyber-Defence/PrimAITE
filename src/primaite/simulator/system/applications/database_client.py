from ipaddress import IPv4Address
from typing import Any, Dict, Optional
from uuid import uuid4

from primaite.interface.request import RequestResponse
from primaite.simulator.core import RequestManager, RequestType
from primaite.simulator.network.transmission.network_layer import IPProtocol
from primaite.simulator.network.transmission.transport_layer import Port
from primaite.simulator.system.applications.application import Application
from primaite.simulator.system.core.software_manager import SoftwareManager


class DatabaseClient(Application):
    """
    A DatabaseClient application.

    Extends the Application class to provide functionality for connecting, querying, and disconnecting from a
    Database Service. It mainly operates over TCP protocol.

    :ivar server_ip_address: The IPv4 address of the Database Service server, defaults to None.
    """

    server_ip_address: Optional[IPv4Address] = None
    server_password: Optional[str] = None
    connected: bool = False
    _query_success_tracker: Dict[str, bool] = {}
    _last_connection_successful: Optional[bool] = None
    """Keep track of connections that were established or verified during this step. Used for rewards."""
    last_query_response: Optional[Dict] = None
    """Keep track of the latest query response. Used to determine rewards."""
    _server_connection_id: Optional[str] = None

    def __init__(self, **kwargs):
        kwargs["name"] = "DatabaseClient"
        kwargs["port"] = Port.POSTGRES_SERVER
        kwargs["protocol"] = IPProtocol.TCP
        super().__init__(**kwargs)

    def _init_request_manager(self) -> RequestManager:
        """
        Initialise the request manager.

        More information in user guide and docstring for SimComponent._init_request_manager.
        """
        rm = super()._init_request_manager()
        rm.add_request("execute", RequestType(func=lambda request, context: RequestResponse.from_bool(self.execute())))
        return rm

    def execute(self) -> bool:
        """Execution definition for db client: perform a select query."""
        self.num_executions += 1  # trying to connect counts as an execution
        if not self._server_connection_id:
            self.connect()
        can_connect = self.check_connection(connection_id=self._server_connection_id)
        self._last_connection_successful = can_connect
        return can_connect

    def describe_state(self) -> Dict:
        """
        Describes the current state of the ACLRule.

        :return: A dictionary representing the current state.
        """
        state = super().describe_state()
        # list of connections that were established or verified during this step.
        state["last_connection_successful"] = self._last_connection_successful
        return state

    def configure(self, server_ip_address: IPv4Address, server_password: Optional[str] = None):
        """
        Configure the DatabaseClient to communicate with a DatabaseService.

        :param server_ip_address: The IP address of the Node the DatabaseService is on.
        :param server_password: The password on the DatabaseService.
        """
        self.server_ip_address = server_ip_address
        self.server_password = server_password
        self.sys_log.info(f"{self.name}: Configured the {self.name} with {server_ip_address=}, {server_password=}.")

    def connect(self) -> bool:
        """Connect to a Database Service."""
        if not self._can_perform_action():
            return False

        if not self._server_connection_id:
            self._server_connection_id = str(uuid4())

        self.connected = self._connect(
            server_ip_address=self.server_ip_address,
            password=self.server_password,
            connection_id=self._server_connection_id,
        )
        if not self.connected:
            self._server_connection_id = None
        return self.connected

    def check_connection(self, connection_id: str) -> bool:
        """Check whether the connection can be successfully re-established.

        :param connection_id: connection ID to check
        :type connection_id: str
        :return: Whether the connection was successfully re-established.
        :rtype: bool
        """
        if not self._can_perform_action():
            return False
        return self.query("SELECT * FROM pg_stat_activity", connection_id=connection_id)

    def _connect(
        self,
        server_ip_address: IPv4Address,
        connection_id: Optional[str] = None,
        password: Optional[str] = None,
        is_reattempt: bool = False,
    ) -> bool:
        """
        Connects the DatabaseClient to the DatabaseServer.

        :param: server_ip_address: IP address of the database server
        :type: server_ip_address: IPv4Address

        :param: password: Password used to connect to the database server. Optional.
        :type: password: Optional[str]

        :param: is_reattempt: True if the connect request has been reattempted. Default False
        :type: is_reattempt: Optional[bool]
        """
        if is_reattempt:
            if self._server_connection_id:
                self.sys_log.info(
                    f"{self.name} {connection_id=}: DatabaseClient connection to {server_ip_address} authorised"
                )
                self.server_ip_address = server_ip_address
                return True
            else:
                self.sys_log.warning(
                    f"{self.name} {connection_id=}: DatabaseClient connection to {server_ip_address} declined"
                )
                return False
        payload = {
            "type": "connect_request",
            "password": password,
            "connection_id": connection_id,
        }
        software_manager: SoftwareManager = self.software_manager
        software_manager.send_payload_to_session_manager(
            payload=payload, dest_ip_address=server_ip_address, dest_port=self.port
        )
        return self._connect(
            server_ip_address=server_ip_address, password=password, connection_id=connection_id, is_reattempt=True
        )

    def disconnect(self) -> bool:
        """Disconnect from the Database Service."""
        if not self._can_perform_action():
            self.sys_log.warning(f"Unable to disconnect - {self.name} is {self.operating_state.name}")
            return False

        # if there are no connections - nothing to disconnect
        if not self._server_connection_id:
            self.sys_log.warning(f"Unable to disconnect - {self.name} has no active connections.")
            return False

        # if no connection provided, disconnect the first connection
        software_manager: SoftwareManager = self.software_manager
        software_manager.send_payload_to_session_manager(
            payload={"type": "disconnect", "connection_id": self._server_connection_id},
            dest_ip_address=self.server_ip_address,
            dest_port=self.port,
        )
        self.remove_connection(connection_id=self._server_connection_id)

        self.sys_log.info(
            f"{self.name}: DatabaseClient disconnected {self._server_connection_id} from {self.server_ip_address}"
        )
        self.connected = False

    def _query(self, sql: str, query_id: str, connection_id: str, is_reattempt: bool = False) -> bool:
        """
        Send a query to the connected database server.

        :param: sql: SQL query to send to the database server.
        :type: sql: str

        :param: query_id: ID of the query, used as reference
        :type: query_id: str

        :param: is_reattempt: True if the query request has been reattempted. Default False
        :type: is_reattempt: Optional[bool]
        """
        if is_reattempt:
            success = self._query_success_tracker.get(query_id)
            if success:
                self.sys_log.info(f"{self.name}: Query successful {sql}")
                return True
            self.sys_log.error(f"{self.name}: Unable to run query {sql}")
            return False
        else:
            software_manager: SoftwareManager = self.software_manager
            software_manager.send_payload_to_session_manager(
                payload={"type": "sql", "sql": sql, "uuid": query_id, "connection_id": connection_id},
                dest_ip_address=self.server_ip_address,
                dest_port=self.port,
            )
            return self._query(sql=sql, query_id=query_id, connection_id=connection_id, is_reattempt=True)

    def run(self) -> None:
        """Run the DatabaseClient."""
        super().run()

    def query(self, sql: str, connection_id: Optional[str] = None) -> bool:
        """
        Send a query to the Database Service.

        :param: sql: The SQL query.
        :param: is_reattempt: If true, the action has been reattempted.
        :return: True if the query was successful, otherwise False.
        """
        if not self._can_perform_action():
            return False

        # reset last query response
        self.last_query_response = None

        connection_id: str

        if not connection_id:
            connection_id = self._server_connection_id

        if not connection_id:
            self.connect()
            connection_id = self._server_connection_id

        if not connection_id:
            msg = "Cannot run sql query, could not establish connection with the server."
<<<<<<< HEAD
            self.sys_log.warning(msg)
=======
            self.parent.sys_log.error(msg)
>>>>>>> a60e8b22
            return False

        uuid = str(uuid4())
        self._query_success_tracker[uuid] = False
        return self._query(sql=sql, query_id=uuid, connection_id=connection_id)

    def receive(self, payload: Any, session_id: str, **kwargs) -> bool:
        """
        Receive a payload from the Software Manager.

        :param payload: A payload to receive.
        :param session_id: The session id the payload relates to.
        :return: True.
        """
        if not self._can_perform_action():
            return False

        if isinstance(payload, dict) and payload.get("type"):
            if payload["type"] == "connect_response":
                if payload["response"] is True:
                    # add connection
                    self.add_connection(connection_id=payload.get("connection_id"), session_id=session_id)
            elif payload["type"] == "sql":
                self.last_query_response = payload
                query_id = payload.get("uuid")
                status_code = payload.get("status_code")
                self._query_success_tracker[query_id] = status_code == 200
                if self._query_success_tracker[query_id]:
                    self.sys_log.debug(f"Received {payload=}")
        return True<|MERGE_RESOLUTION|>--- conflicted
+++ resolved
@@ -233,11 +233,7 @@
 
         if not connection_id:
             msg = "Cannot run sql query, could not establish connection with the server."
-<<<<<<< HEAD
-            self.sys_log.warning(msg)
-=======
-            self.parent.sys_log.error(msg)
->>>>>>> a60e8b22
+            self.parent.sys_log.warning(msg)
             return False
 
         uuid = str(uuid4())
