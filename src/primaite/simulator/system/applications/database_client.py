from ipaddress import IPv4Address
from typing import Any, Dict, Optional
from uuid import uuid4

from primaite import getLogger
from primaite.simulator.network.transmission.network_layer import IPProtocol
from primaite.simulator.network.transmission.transport_layer import Port
from primaite.simulator.system.applications.application import Application, ApplicationOperatingState
from primaite.simulator.system.core.software_manager import SoftwareManager

_LOGGER = getLogger(__name__)


class DatabaseClient(Application):
    """
    A DatabaseClient application.

    Extends the Application class to provide functionality for connecting, querying, and disconnecting from a
    Database Service. It mainly operates over TCP protocol.

    :ivar server_ip_address: The IPv4 address of the Database Service server, defaults to None.
    """

    server_ip_address: Optional[IPv4Address] = None
    server_password: Optional[str] = None
    connected: bool = False
    _query_success_tracker: Dict[str, bool] = {}

    def __init__(self, **kwargs):
        kwargs["name"] = "DatabaseClient"
        kwargs["port"] = Port.POSTGRES_SERVER
        kwargs["protocol"] = IPProtocol.TCP
        super().__init__(**kwargs)
        self.set_original_state()

    def set_original_state(self):
        """Sets the original state."""
        super().set_original_state()
        vals_to_include = {"server_ip_address", "server_password", "connected"}
        self._original_state.update(self.model_dump(include=vals_to_include))

    def describe_state(self) -> Dict:
        """
        Describes the current state of the ACLRule.

        :return: A dictionary representing the current state.
        """
        pass
        return super().describe_state()

    def configure(self, server_ip_address: IPv4Address, server_password: Optional[str] = None):
        """
        Configure the DatabaseClient to communicate with a DatabaseService.

        :param server_ip_address: The IP address of the Node the DatabaseService is on.
        :param server_password: The password on the DatabaseService.
        """
        self.server_ip_address = server_ip_address
        self.server_password = server_password
        self.sys_log.info(f"{self.name}: Configured the {self.name} with {server_ip_address=}, {server_password=}.")

    def connect(self) -> bool:
        """Connect to a Database Service."""
<<<<<<< HEAD
        if not self.connected and self.operating_state == ApplicationOperatingState.RUNNING:
=======
        if not self._can_perform_action():
            return False

        if not self.connected:
>>>>>>> 95f6cf66
            return self._connect(self.server_ip_address, self.server_password)
        return False

    def _connect(
        self, server_ip_address: IPv4Address, password: Optional[str] = None, is_reattempt: bool = False
    ) -> bool:
        """
        Connects the DatabaseClient to the DatabaseServer.

        :param: server_ip_address: IP address of the database server
        :type: server_ip_address: IPv4Address

        :param: password: Password used to connect to the database server. Optional.
        :type: password: Optional[str]

        :param: is_reattempt: True if the connect request has been reattempted. Default False
        :type: is_reattempt: Optional[bool]
        """
        if is_reattempt:
            if self.connected:
                self.sys_log.info(f"{self.name}: DatabaseClient connection to {server_ip_address} authorised")
                self.server_ip_address = server_ip_address
                return self.connected
            else:
                self.sys_log.info(f"{self.name}: DatabaseClient connection to {server_ip_address} declined")
                return False
        payload = {"type": "connect_request", "password": password}
        software_manager: SoftwareManager = self.software_manager
        software_manager.send_payload_to_session_manager(
            payload=payload, dest_ip_address=server_ip_address, dest_port=self.port
        )
        return self._connect(server_ip_address, password, True)

    def disconnect(self):
        """Disconnect from the Database Service."""
        if self.connected and self.operating_state.RUNNING:
            software_manager: SoftwareManager = self.software_manager
            software_manager.send_payload_to_session_manager(
                payload={"type": "disconnect"}, dest_ip_address=self.server_ip_address, dest_port=self.port
            )

            self.sys_log.info(f"{self.name}: DatabaseClient disconnected from {self.server_ip_address}")
            self.server_ip_address = None
            self.connected = False

    def _query(self, sql: str, query_id: str, is_reattempt: bool = False) -> bool:
        """
        Send a query to the connected database server.

        :param: sql: SQL query to send to the database server.
        :type: sql: str

        :param: query_id: ID of the query, used as reference
        :type: query_id: str

        :param: is_reattempt: True if the query request has been reattempted. Default False
        :type: is_reattempt: Optional[bool]
        """
        if is_reattempt:
            success = self._query_success_tracker.get(query_id)
            if success:
                self.sys_log.info(f"{self.name}: Query successful {sql}")
                return True
            self.sys_log.info(f"{self.name}: Unable to run query {sql}")
            return False
        else:
            software_manager: SoftwareManager = self.software_manager
            software_manager.send_payload_to_session_manager(
                payload={"type": "sql", "sql": sql, "uuid": query_id},
                dest_ip_address=self.server_ip_address,
                dest_port=self.port,
            )
            return self._query(sql=sql, query_id=query_id, is_reattempt=True)

    def run(self) -> None:
        """Run the DatabaseClient."""
        super().run()
        if self.operating_state == ApplicationOperatingState.RUNNING:
            self.connect()

    def query(self, sql: str, is_reattempt: bool = False) -> bool:
        """
        Send a query to the Database Service.

        :param: sql: The SQL query.
        :param: is_reattempt: If true, the action has been reattempted.
        :return: True if the query was successful, otherwise False.
        """
<<<<<<< HEAD
        if self.connected and self.operating_state == ApplicationOperatingState.RUNNING:
=======
        if not self._can_perform_action():
            return False

        if self.connected:
>>>>>>> 95f6cf66
            query_id = str(uuid4())

            # Initialise the tracker of this ID to False
            self._query_success_tracker[query_id] = False
            return self._query(sql=sql, query_id=query_id)
<<<<<<< HEAD
        return False
=======
        else:
            if is_reattempt:
                return False

            if not self.connect():
                return False

            self.query(sql=sql, is_reattempt=True)
>>>>>>> 95f6cf66

    def receive(self, payload: Any, session_id: str, **kwargs) -> bool:
        """
        Receive a payload from the Software Manager.

        :param payload: A payload to receive.
        :param session_id: The session id the payload relates to.
        :return: True.
        """
        if isinstance(payload, dict) and payload.get("type"):
            if payload["type"] == "connect_response":
                self.connected = payload["response"] == True
            elif payload["type"] == "sql":
                query_id = payload.get("uuid")
                status_code = payload.get("status_code")
                self._query_success_tracker[query_id] = status_code == 200
                if self._query_success_tracker[query_id]:
                    _LOGGER.debug(f"Received payload {payload}")
        return True<|MERGE_RESOLUTION|>--- conflicted
+++ resolved
@@ -61,14 +61,10 @@
 
     def connect(self) -> bool:
         """Connect to a Database Service."""
-<<<<<<< HEAD
-        if not self.connected and self.operating_state == ApplicationOperatingState.RUNNING:
-=======
         if not self._can_perform_action():
             return False
 
         if not self.connected:
->>>>>>> 95f6cf66
             return self._connect(self.server_ip_address, self.server_password)
         return False
 
@@ -157,22 +153,15 @@
         :param: is_reattempt: If true, the action has been reattempted.
         :return: True if the query was successful, otherwise False.
         """
-<<<<<<< HEAD
-        if self.connected and self.operating_state == ApplicationOperatingState.RUNNING:
-=======
         if not self._can_perform_action():
             return False
 
         if self.connected:
->>>>>>> 95f6cf66
             query_id = str(uuid4())
 
             # Initialise the tracker of this ID to False
             self._query_success_tracker[query_id] = False
             return self._query(sql=sql, query_id=query_id)
-<<<<<<< HEAD
-        return False
-=======
         else:
             if is_reattempt:
                 return False
@@ -181,7 +170,6 @@
                 return False
 
             self.query(sql=sql, is_reattempt=True)
->>>>>>> 95f6cf66
 
     def receive(self, payload: Any, session_id: str, **kwargs) -> bool:
         """
