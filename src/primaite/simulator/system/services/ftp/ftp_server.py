# © Crown-owned copyright 2025, Defence Science and Technology Laboratory UK
from typing import Any, Optional

from pydantic import Field

from primaite import getLogger
from primaite.simulator.network.protocols.ftp import FTPCommand, FTPPacket, FTPStatusCode
from primaite.simulator.system.services.ftp.ftp_service import FTPServiceABC
from primaite.utils.validation.ip_protocol import PROTOCOL_LOOKUP
from primaite.utils.validation.port import is_valid_port, PORT_LOOKUP

_LOGGER = getLogger(__name__)


class FTPServer(FTPServiceABC, identifier="FTPServer"):
    """
    A class for simulating an FTP server service.

    This class inherits from the `FTPServiceABC` class and provides methods to emulate FTP
    RFC 959: https://datatracker.ietf.org/doc/html/rfc959
    """

    config: "FTPServer.ConfigSchema" = Field(default_factory=lambda: FTPServer.ConfigSchema())
<<<<<<< HEAD


=======
    server_password: Optional[str] = None
>>>>>>> 8feb2db9

    class ConfigSchema(FTPServiceABC.ConfigSchema):
        """ConfigSchema for FTPServer."""

        type: str = "FTPServer"
        server_password: Optional[str] = None

        server_password: Optional[str] = None
        """Password needed to connect to FTP server. Default is None."""


    def __init__(self, **kwargs):
        kwargs["name"] = "FTPServer"
        kwargs["port"] = PORT_LOOKUP["FTP"]
        kwargs["protocol"] = PROTOCOL_LOOKUP["TCP"]
        super().__init__(**kwargs)
        self.start()
        self.server_password = self.config.server_password

    def _process_ftp_command(self, payload: FTPPacket, session_id: Optional[str] = None, **kwargs) -> FTPPacket:
        """
        Process the command in the FTP Packet.

        :param: payload: The FTP Packet to process
        :type: payload: FTPPacket
        :param: session_id: session ID linked to the FTP Packet. Optional.
        :type: session_id: Optional[str]
        """
        # error code by default
        payload.status_code = FTPStatusCode.ERROR

        # if server service is down, return error
        if not self._can_perform_action():
            return payload

        self.sys_log.info(f"{self.name}: Received FTP {payload.ftp_command.name} {payload.ftp_command_args}")

        if payload.ftp_command is not None:
            self.sys_log.info(f"Received FTP {payload.ftp_command.name} command.")

        # process server specific commands, otherwise call super
        if payload.ftp_command == FTPCommand.PORT:
            # check that the port is valid
            if is_valid_port(payload.ftp_command_args):
                # return successful connection
                self.add_connection(connection_id=session_id, session_id=session_id)
                payload.status_code = FTPStatusCode.OK
                return payload

            self.sys_log.error(f"Invalid Port {payload.ftp_command_args}")
            return payload

        if payload.ftp_command == FTPCommand.QUIT:
            self.terminate_connection(connection_id=session_id)
            payload.status_code = FTPStatusCode.OK
            return payload

        return super()._process_ftp_command(payload=payload, session_id=session_id, **kwargs)

    def receive(self, payload: Any, session_id: Optional[str] = None, **kwargs) -> bool:
        """Receives a payload from the SessionManager."""
        if not isinstance(payload, FTPPacket):
            self.sys_log.warning(f"{self.name}: Payload is not an FTP packet")
            self.sys_log.debug(f"{self.name}: {payload}")
            return False

        if not super().receive(payload=payload, session_id=session_id, **kwargs):
            return False

        """
        Ignore ftp payload if status code is defined.

        This means that an FTP server has already handled the packet and
        prevents an FTP request loop - FTP client and servers can exist on
        the same node.
        """
        if payload.status_code is not None:
            return False

        self._process_ftp_command(payload=payload, session_id=session_id)
        return True<|MERGE_RESOLUTION|>--- conflicted
+++ resolved
@@ -21,12 +21,6 @@
     """
 
     config: "FTPServer.ConfigSchema" = Field(default_factory=lambda: FTPServer.ConfigSchema())
-<<<<<<< HEAD
-
-
-=======
-    server_password: Optional[str] = None
->>>>>>> 8feb2db9
 
     class ConfigSchema(FTPServiceABC.ConfigSchema):
         """ConfigSchema for FTPServer."""
@@ -37,14 +31,18 @@
         server_password: Optional[str] = None
         """Password needed to connect to FTP server. Default is None."""
 
-
     def __init__(self, **kwargs):
         kwargs["name"] = "FTPServer"
         kwargs["port"] = PORT_LOOKUP["FTP"]
         kwargs["protocol"] = PROTOCOL_LOOKUP["TCP"]
         super().__init__(**kwargs)
         self.start()
-        self.server_password = self.config.server_password
+
+    @property
+    def server_password(self) -> Optional[str]:
+        """Convenience method for accessing FTP server password."""
+        return self.config.server_password
+
 
     def _process_ftp_command(self, payload: FTPPacket, session_id: Optional[str] = None, **kwargs) -> FTPPacket:
         """
