--- conflicted
+++ resolved
@@ -20,24 +20,14 @@
     RFC 959: https://datatracker.ietf.org/doc/html/rfc959
     """
 
-<<<<<<< HEAD
-    server_password: Optional[str] = None
-
     class ConfigSchema(FTPServiceABC.ConfigSchema):
         """ConfigSchema for FTPServer."""
 
         type: str = "ftp-server"
         server_password: Optional[str] = None
-=======
-    class ConfigSchema(FTPServiceABC.ConfigSchema):
-        """ConfigSchema for FTPServer."""
-
-        type: str = "FTPServer"
->>>>>>> 51bb3f5b
 
     config: ConfigSchema = Field(default_factory=lambda: FTPServer.ConfigSchema())
-
-    config: ConfigSchema = Field(default_factory=lambda: FTPServer.ConfigSchema())
+    server_password: Optional[str] = None
 
     def __init__(self, **kwargs):
         kwargs["name"] = "ftp-server"
