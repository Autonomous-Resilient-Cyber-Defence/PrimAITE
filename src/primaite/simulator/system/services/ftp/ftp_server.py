--- conflicted
+++ resolved
@@ -20,11 +20,7 @@
     RFC 959: https://datatracker.ietf.org/doc/html/rfc959
     """
 
-<<<<<<< HEAD
     server_password: Optional[str] = None
-=======
-    config: "FTPServer.ConfigSchema" = Field(default_factory=lambda: FTPServer.ConfigSchema())
->>>>>>> f3bbfffe
 
     class ConfigSchema(FTPServiceABC.ConfigSchema):
         """ConfigSchema for FTPServer."""
@@ -32,12 +28,7 @@
         type: str = "ftp-server"
         server_password: Optional[str] = None
 
-<<<<<<< HEAD
     config: ConfigSchema = Field(default_factory=lambda: FTPServer.ConfigSchema())
-=======
-        server_password: Optional[str] = None
-        """Password needed to connect to FTP server. Default is None."""
->>>>>>> f3bbfffe
 
     def __init__(self, **kwargs):
         kwargs["name"] = "ftp-server"
