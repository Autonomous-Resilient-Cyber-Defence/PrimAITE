--- conflicted
+++ resolved
@@ -130,11 +130,8 @@
         dest_folder_name: str,
         dest_file_name: str,
         dest_port: Optional[Port] = Port.FTP,
-<<<<<<< HEAD
         session_id: Optional[str] = None,
-=======
         real_file_path: Optional[str] = None,
->>>>>>> c71e989a
     ) -> bool:
         """
         Send a file to a target IP address.
@@ -183,13 +180,8 @@
                 dest_file_name=dest_file_name,
                 dest_ip_address=dest_ip_address,
                 dest_port=dest_port,
-<<<<<<< HEAD
-                session_id=session_id,
-            )
-=======
             ):
                 return self._disconnect_from_server(dest_ip_address=dest_ip_address, dest_port=dest_port)
->>>>>>> c71e989a
 
             return False
 
