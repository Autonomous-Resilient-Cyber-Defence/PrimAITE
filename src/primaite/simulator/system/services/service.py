--- conflicted
+++ resolved
@@ -68,13 +68,9 @@
         :rtype: Dict
         """
         state = super().describe_state()
-<<<<<<< HEAD
-        state.update({"operating_state": self.operating_state.value})
-=======
-        state["operating_state"] = self.operating_state.name
+        state["operating_state"] = self.operating_state.value
         state["health_state_actual"] = self.health_state_actual
         state["health_state_visible"] = self.health_state_visible
->>>>>>> 091920c6
         return state
 
     def reset_component_for_episode(self, episode: int):
