from enum import Enum
from typing import Dict, Optional

from primaite import getLogger
from primaite.simulator.core import RequestManager, RequestType
from primaite.simulator.system.software import IOSoftware

_LOGGER = getLogger(__name__)


class ServiceOperatingState(Enum):
    """Enumeration of Service Operating States."""

    RUNNING = 1
    "The service is currently running."
    STOPPED = 2
    "The service is not running."
    INSTALLING = 3
    "The service is being installed or updated."
    RESTARTING = 4
    "The service is in the process of restarting."
    PAUSED = 5
    "The service is temporarily paused."
    DISABLED = 6
    "The service is disabled and cannot be started."


class Service(IOSoftware):
    """
    Represents a Service in the simulation environment.

    Services are programs that run in the background and may perform input/output operations.
    """

    operating_state: ServiceOperatingState = ServiceOperatingState.STOPPED
    "The current operating state of the Service."

    visible_operating_state: ServiceOperatingState = ServiceOperatingState.STOPPED
    "The visible operating state of the service."

    restart_duration: int = 5
    "How many timesteps does it take to restart this service."
    _restart_countdown: Optional[int] = None
    "If currently restarting, how many timesteps remain until the restart is finished."

<<<<<<< HEAD
    def _init_action_manager(self) -> ActionManager:
        am = super()._init_action_manager()
        am.add_action("scan", Action(func=lambda request, context: self.scan()))
        am.add_action("stop", Action(func=lambda request, context: self.stop()))
        am.add_action("start", Action(func=lambda request, context: self.start()))
        am.add_action("pause", Action(func=lambda request, context: self.pause()))
        am.add_action("resume", Action(func=lambda request, context: self.resume()))
        am.add_action("restart", Action(func=lambda request, context: self.restart()))
        am.add_action("disable", Action(func=lambda request, context: self.disable()))
        am.add_action("enable", Action(func=lambda request, context: self.enable()))
=======
    def _init_request_manager(self) -> RequestManager:
        am = super()._init_request_manager()
        am.add_request("stop", RequestType(func=lambda request, context: self.stop()))
        am.add_request("start", RequestType(func=lambda request, context: self.start()))
        am.add_request("pause", RequestType(func=lambda request, context: self.pause()))
        am.add_request("resume", RequestType(func=lambda request, context: self.resume()))
        am.add_request("restart", RequestType(func=lambda request, context: self.restart()))
        am.add_request("disable", RequestType(func=lambda request, context: self.disable()))
        am.add_request("enable", RequestType(func=lambda request, context: self.enable()))
>>>>>>> 18706be4
        return am

    def describe_state(self) -> Dict:
        """
        Produce a dictionary describing the current state of this object.

        Please see :py:meth:`primaite.simulator.core.SimComponent.describe_state` for a more detailed explanation.

        :return: Current state of this object and child objects.
        :rtype: Dict
        """
        state = super().describe_state()
        state.update({"operating_state": self.operating_state.name})
        return state

    def reset_component_for_episode(self, episode: int):
        """
        Resets the Service component for a new episode.

        This method ensures the Service is ready for a new episode, including resetting any
        stateful properties or statistics, and clearing any message queues.
        """
        pass

<<<<<<< HEAD
    def scan(self) -> None:
        """Update the service visible states."""
        # update parent states
        super().scan()

        # update the visible operating state
        self.visible_operating_state = self.operating_state

=======
>>>>>>> 18706be4
    def stop(self) -> None:
        """Stop the service."""
        if self.operating_state in [ServiceOperatingState.RUNNING, ServiceOperatingState.PAUSED]:
            self.sys_log.info(f"Stopping service {self.name}")
            self.operating_state = ServiceOperatingState.STOPPED

    def start(self, **kwargs) -> None:
        """Start the service."""
        if self.operating_state == ServiceOperatingState.STOPPED:
            self.sys_log.info(f"Starting service {self.name}")
            self.operating_state = ServiceOperatingState.RUNNING

    def pause(self) -> None:
        """Pause the service."""
        if self.operating_state == ServiceOperatingState.RUNNING:
            self.sys_log.info(f"Pausing service {self.name}")
            self.operating_state = ServiceOperatingState.PAUSED

    def resume(self) -> None:
        """Resume paused service."""
        if self.operating_state == ServiceOperatingState.PAUSED:
            self.sys_log.info(f"Resuming service {self.name}")
            self.operating_state = ServiceOperatingState.RUNNING

    def restart(self) -> None:
        """Restart running service."""
        if self.operating_state in [ServiceOperatingState.RUNNING, ServiceOperatingState.PAUSED]:
            self.sys_log.info(f"Pausing service {self.name}")
            self.operating_state = ServiceOperatingState.RESTARTING
            self.restart_countdown = self.restarting_duration

    def disable(self) -> None:
        """Disable the service."""
        self.sys_log.info(f"Disabling Application {self.name}")
        self.operating_state = ServiceOperatingState.DISABLED

    def enable(self) -> None:
        """Enable the disabled service."""
        if self.operating_state == ServiceOperatingState.DISABLED:
            self.sys_log.info(f"Enabling Application {self.name}")
            self.operating_state = ServiceOperatingState.STOPPED

    def apply_timestep(self, timestep: int) -> None:
        """
        Apply a single timestep of simulation dynamics to this service.

        In this instance, if any multi-timestep processes are currently occurring (such as restarting or installation),
        then they are brought one step closer to being finished.

        :param timestep: The current timestep number. (Amount of time since simulation episode began)
        :type timestep: int
        """
        super().apply_timestep(timestep)
        if self.operating_state == ServiceOperatingState.RESTARTING:
            if self.restart_countdown <= 0:
                _LOGGER.debug(f"Restarting finished for service {self.name}")
                self.operating_state = ServiceOperatingState.RUNNING
            self.restart_countdown -= 1<|MERGE_RESOLUTION|>--- conflicted
+++ resolved
@@ -43,20 +43,9 @@
     _restart_countdown: Optional[int] = None
     "If currently restarting, how many timesteps remain until the restart is finished."
 
-<<<<<<< HEAD
-    def _init_action_manager(self) -> ActionManager:
-        am = super()._init_action_manager()
-        am.add_action("scan", Action(func=lambda request, context: self.scan()))
-        am.add_action("stop", Action(func=lambda request, context: self.stop()))
-        am.add_action("start", Action(func=lambda request, context: self.start()))
-        am.add_action("pause", Action(func=lambda request, context: self.pause()))
-        am.add_action("resume", Action(func=lambda request, context: self.resume()))
-        am.add_action("restart", Action(func=lambda request, context: self.restart()))
-        am.add_action("disable", Action(func=lambda request, context: self.disable()))
-        am.add_action("enable", Action(func=lambda request, context: self.enable()))
-=======
     def _init_request_manager(self) -> RequestManager:
         am = super()._init_request_manager()
+        am.add_action("scan", RequestType(func=lambda request, context: self.scan()))
         am.add_request("stop", RequestType(func=lambda request, context: self.stop()))
         am.add_request("start", RequestType(func=lambda request, context: self.start()))
         am.add_request("pause", RequestType(func=lambda request, context: self.pause()))
@@ -64,7 +53,6 @@
         am.add_request("restart", RequestType(func=lambda request, context: self.restart()))
         am.add_request("disable", RequestType(func=lambda request, context: self.disable()))
         am.add_request("enable", RequestType(func=lambda request, context: self.enable()))
->>>>>>> 18706be4
         return am
 
     def describe_state(self) -> Dict:
@@ -89,7 +77,6 @@
         """
         pass
 
-<<<<<<< HEAD
     def scan(self) -> None:
         """Update the service visible states."""
         # update parent states
@@ -98,8 +85,6 @@
         # update the visible operating state
         self.visible_operating_state = self.operating_state
 
-=======
->>>>>>> 18706be4
     def stop(self) -> None:
         """Stop the service."""
         if self.operating_state in [ServiceOperatingState.RUNNING, ServiceOperatingState.PAUSED]:
