# © Crown-owned copyright 2025, Defence Science and Technology Laboratory UK
from ipaddress import IPv4Address
from typing import Dict, Optional, TYPE_CHECKING

from pydantic import Field

from primaite import getLogger
from primaite.simulator.network.protocols.dns import DNSPacket, DNSRequest
from primaite.simulator.system.core.software_manager import SoftwareManager
from primaite.simulator.system.services.service import Service
from primaite.utils.validation.ip_protocol import PROTOCOL_LOOKUP
from primaite.utils.validation.ipv4_address import IPV4Address
from primaite.utils.validation.port import Port, PORT_LOOKUP

if TYPE_CHECKING:
    from primaite.simulator.network.hardware.base import Node

_LOGGER = getLogger(__name__)


class DNSClient(Service, identifier="DNSClient"):
    """Represents a DNS Client as a Service."""

    class ConfigSchema(Service.ConfigSchema):
        """ConfigSchema for DNSClient."""

        type: str = "DNSClient"
        dns_server: Optional[IPV4Address] = None

        dns_server: Optional[IPv4Address] = None
        "The DNS Server the client sends requests to."

    config: "DNSClient.ConfigSchema" = Field(default_factory=lambda: DNSClient.ConfigSchema())
    dns_cache: Dict[str, IPv4Address] = {}
    "A dict of known mappings between domain/URLs names and IPv4 addresses."
<<<<<<< HEAD

=======
>>>>>>> 8feb2db9

    def __init__(self, **kwargs):
        kwargs["name"] = "DNSClient"
        kwargs["port"] = PORT_LOOKUP["DNS"]
        # DNS uses UDP by default
        # it switches to TCP when the bytes exceed 512 (or 4096) bytes
        # TCP for now
        kwargs["protocol"] = PROTOCOL_LOOKUP["TCP"]
        super().__init__(**kwargs)
        self.start()

    def describe_state(self) -> Dict:
        """
        Describes the current state of the software.

        The specifics of the software's state, including its health, criticality,
        and any other pertinent information, should be implemented in subclasses.

        :return: A dictionary containing key-value pairs representing the current state of the software.
        :rtype: Dict
        """
        state = super().describe_state()
        return state

    @property
    def dns_server(self) -> Optional[IPV4Address]:
        """Convenience property for accessing the dns server configuration."""
        return self.config.dns_server

    @dns_server.setter
    def dns_server(self, val: IPV4Address) -> None:
        self.config.dns_server = val

    def add_domain_to_cache(self, domain_name: str, ip_address: IPv4Address) -> bool:
        """
        Adds a domain name to the DNS Client cache.

        :param: domain_name: The domain name to save to cache
        :param: ip_address: The IP Address to attach the domain name to
        """
        if not self._can_perform_action():
            return False

        self.dns_cache[domain_name] = ip_address
        return True

    def check_domain_exists(
        self,
        target_domain: str,
        session_id: Optional[str] = None,
        is_reattempt: bool = False,
    ) -> bool:
        """Function to check if domain name exists.

        :param: target_domain: The domain requested for an IP address.
        :param: session_id: The Session ID the payload is to originate from. Optional.
        :param: is_reattempt: Checks if the request has been reattempted. Default is False.
        """
        if not self._can_perform_action():
            return False

        # check if the domain is already in the DNS cache
        if target_domain in self.dns_cache:
            self.sys_log.info(
                f"{self.name}: Domain lookup for {target_domain} successful,"
                f"resolves to {self.dns_cache[target_domain]}"
            )
            return True

        # check if DNS server is configured
        if self.dns_server is None:
            self.sys_log.warning(f"{self.name}: DNS Server is not configured")
            return False

        # check if the target domain is in the client's DNS cache
        payload = DNSPacket(dns_request=DNSRequest(domain_name_request=target_domain))

        # return False if already reattempted
        if is_reattempt:
            self.sys_log.warning(f"{self.name}: Domain lookup for {target_domain} failed")
            return False
        else:
            # send a request to check if domain name exists in the DNS Server
            software_manager: SoftwareManager = self.software_manager
            software_manager.send_payload_to_session_manager(
                payload=payload, dest_ip_address=self.dns_server, dest_port=PORT_LOOKUP["DNS"]
            )

            # recursively re-call the function passing is_reattempt=True
            return self.check_domain_exists(
                target_domain=target_domain,
                session_id=session_id,
                is_reattempt=True,
            )

    def send(
        self,
        payload: DNSPacket,
        session_id: Optional[str] = None,
        dest_ip_address: Optional[IPv4Address] = None,
        dest_port: Optional[Port] = None,
        **kwargs,
    ) -> bool:
        """
        Sends a payload to the SessionManager.

        :param payload: The payload to be sent.
        :param dest_ip_address: The ip address of the payload destination.
        :param dest_port: The port of the payload destination.
        :param session_id: The Session ID the payload is to originate from. Optional.

        :return: True if successful, False otherwise.
        """
        self.sys_log.info(f"{self.name}: Sending DNS request to resolve {payload.dns_request.domain_name_request}")

        return super().send(
            payload=payload, dest_ip_address=dest_ip_address, dest_port=dest_port, session_id=session_id, **kwargs
        )

    def receive(
        self,
        payload: DNSPacket,
        session_id: Optional[str] = None,
        **kwargs,
    ) -> bool:
        """
        Receives a payload from the SessionManager.

        :param payload: The payload to be sent.
        :param session_id: The Session ID the payload is to originate from. Optional.
        :return: True if successful, False otherwise.
        """
        # The payload should be a DNS packet
        if not isinstance(payload, DNSPacket):
            self.sys_log.warning(f"{self.name}: Payload is not a DNSPacket")
            self.sys_log.debug(f"{self.name}: {payload}")
            return False

        if payload.dns_reply is not None:
            # add the IP address to the client cache
            if payload.dns_reply.domain_name_ip_address:
                self.sys_log.info(
                    f"{self.name}: Resolved domain name {payload.dns_request.domain_name_request} "
                    f"to {payload.dns_reply.domain_name_ip_address}"
                )
                self.dns_cache[payload.dns_request.domain_name_request] = payload.dns_reply.domain_name_ip_address
                return True

        self.sys_log.warning(f"Failed to resolve domain name {payload.dns_request.domain_name_request}")
        return False

    def install(self) -> None:
        """Set the DNS server to be the node's DNS server unless a different one was already provided."""
        self.parent: Node
        if self.parent and not self.dns_server:
            self.config.dns_server = self.parent.dns_server<|MERGE_RESOLUTION|>--- conflicted
+++ resolved
@@ -33,10 +33,6 @@
     config: "DNSClient.ConfigSchema" = Field(default_factory=lambda: DNSClient.ConfigSchema())
     dns_cache: Dict[str, IPv4Address] = {}
     "A dict of known mappings between domain/URLs names and IPv4 addresses."
-<<<<<<< HEAD
-
-=======
->>>>>>> 8feb2db9
 
     def __init__(self, **kwargs):
         kwargs["name"] = "DNSClient"
