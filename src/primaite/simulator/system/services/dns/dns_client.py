--- conflicted
+++ resolved
@@ -53,9 +53,6 @@
         state = super().describe_state()
         return state
 
-<<<<<<< HEAD
-    def add_domain_to_cache(self, domain_name: str, ip_address: IPv4Address):
-=======
     def reset_component_for_episode(self, episode: int):
         """
         Resets the Service component for a new episode.
@@ -66,7 +63,6 @@
         pass
 
     def add_domain_to_cache(self, domain_name: str, ip_address: IPv4Address) -> bool:
->>>>>>> 95f6cf66
         """
         Adds a domain name to the DNS Client cache.
 
