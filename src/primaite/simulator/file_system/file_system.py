from __future__ import annotations

import shutil
from pathlib import Path
from typing import Dict, Optional

from prettytable import MARKDOWN, PrettyTable

from primaite import getLogger
from primaite.simulator.core import RequestManager, RequestType, SimComponent
from primaite.simulator.file_system.file import File
from primaite.simulator.file_system.file_type import FileType
from primaite.simulator.file_system.folder import Folder
from primaite.simulator.system.core.sys_log import SysLog

_LOGGER = getLogger(__name__)


<<<<<<< HEAD
=======
def convert_size(size_bytes: int) -> str:
    """
    Convert a file size from bytes to a string with a more human-readable format.

    This function takes the size of a file in bytes and converts it to a string representation with appropriate size
    units (B, KB, MB, GB, etc.).

    :param size_bytes: The size of the file in bytes.
    :return: The human-readable string representation of the file size.
    """
    if size_bytes == 0:
        return "0 B"

    # Tuple of size units starting from Bytes up to Yottabytes
    size_name = ("B", "KB", "MB", "GB", "TB", "PB", "EB", "ZB", "YB")

    # Calculate the index (i) that will be used to select the appropriate size unit from size_name
    i = int(math.floor(math.log(size_bytes, 1024)))

    # Calculate the adjusted size value (s) in terms of the new size unit
    p = math.pow(1024, i)
    s = round(size_bytes / p, 2)

    return f"{s} {size_name[i]}"


class FileSystemItemHealthStatus(Enum):
    """Health status for folders and files."""

    GOOD = 1
    """File/Folder is OK."""

    COMPROMISED = 2
    """File/Folder is quarantined."""

    CORRUPT = 3
    """File/Folder is corrupted."""

    RESTORING = 4
    """File/Folder is in the process of being restored."""

    REPAIRING = 5
    """File/Folder is in the process of being repaired."""


class FileSystemItemABC(SimComponent):
    """
    Abstract base class for file system items used in the file system simulation.

    :ivar name: The name of the FileSystemItemABC.
    """

    name: str
    "The name of the FileSystemItemABC."

    health_status: FileSystemItemHealthStatus = FileSystemItemHealthStatus.GOOD
    "Actual status of the current FileSystemItem"

    visible_health_status: FileSystemItemHealthStatus = FileSystemItemHealthStatus.GOOD
    "Visible status of the current FileSystemItem"

    previous_hash: Optional[str] = None
    "Hash of the file contents or the description state"

    revealed_to_red: bool = False
    "If true, the folder/file has been revealed to the red agent."

    def describe_state(self) -> Dict:
        """
        Produce a dictionary describing the current state of this object.

        :return: Current state of this object and child objects.
        """
        state = super().describe_state()
        state["name"] = self.name
        state["health_status"] = self.health_status.value
        state["visible_health_status"] = self.visible_health_status.value
        state["previous_hash"] = self.previous_hash
        state["revealed_to_red"] = self.revealed_to_red
        return state

    def _init_request_manager(self) -> RequestManager:
        rm = super()._init_request_manager()

        rm.add_request(name="scan", request_type=RequestType(func=lambda request, context: self.scan()))
        rm.add_request(name="checkhash", request_type=RequestType(func=lambda request, context: self.check_hash()))
        rm.add_request(name="repair", request_type=RequestType(func=lambda request, context: self.repair()))
        rm.add_request(name="restore", request_type=RequestType(func=lambda request, context: self.restore()))

        rm.add_request(name="corrupt", request_type=RequestType(func=lambda request, context: self.corrupt()))

        return rm

    @property
    def size_str(self) -> str:
        """
        Get the file size in a human-readable string format.

        This property makes use of the :func:`convert_size` function to convert the `self.size` attribute to a string
        that is easier to read and understand.

        :return: The human-readable string representation of the file size.
        """
        return convert_size(self.size)

    @abstractmethod
    def check_hash(self) -> bool:
        """
        Checks the has of the file to detect any changes.

        For current implementation, any change in file hash means it is compromised.

        Return False if corruption is detected, otherwise True
        """
        pass

    @abstractmethod
    def repair(self) -> bool:
        """
        Repair the FileSystemItem.

        True if successfully repaired. False otherwise.
        """
        pass

    @abstractmethod
    def corrupt(self) -> bool:
        """
        Corrupt the FileSystemItem.

        True if successfully corrupted. False otherwise.
        """
        pass

    def restore(self) -> None:
        """Restore the file/folder to the state before it got ruined."""
        pass


>>>>>>> c0609910
class FileSystem(SimComponent):
    """Class that contains all the simulation File System."""

    folders: Dict[str, Folder] = {}
    "List containing all the folders in the file system."
    deleted_folders: Dict[str, Folder] = {}
    "List containing all the folders that have been deleted."
    _folders_by_name: Dict[str, Folder] = {}
    sys_log: SysLog
    "Instance of SysLog used to create system logs."
    sim_root: Path
    "Root path of the simulation."

    def __init__(self, **kwargs):
        super().__init__(**kwargs)
        # Ensure a default root folder
        if not self.folders:
            self.create_folder("root")

    def _init_request_manager(self) -> RequestManager:
        rm = super()._init_request_manager()

        self._delete_manager = RequestManager()
        self._delete_manager.add_request(
            name="file",
            request_type=RequestType(
                func=lambda request, context: self.delete_file_by_id(folder_uuid=request[0], file_uuid=request[1])
            ),
        )
        self._delete_manager.add_request(
            name="folder",
            request_type=RequestType(func=lambda request, context: self.delete_folder_by_id(folder_uuid=request[0])),
        )
        rm.add_request(
            name="delete",
            request_type=RequestType(func=self._delete_manager),
        )

        self._restore_manager = RequestManager()
        self._restore_manager.add_request(
            name="file",
            request_type=RequestType(
                func=lambda request, context: self.restore_file(folder_uuid=request[0], file_uuid=request[1])
            ),
        )
        self._restore_manager.add_request(
            name="folder",
            request_type=RequestType(func=lambda request, context: self.restore_folder(folder_uuid=request[0])),
        )
        rm.add_request(
            name="restore",
            request_type=RequestType(func=self._restore_manager),
        )

        self._folder_request_manager = RequestManager()
        rm.add_request("folder", RequestType(func=self._folder_request_manager))

        self._file_request_manager = RequestManager()
        rm.add_request("file", RequestType(func=self._file_request_manager))

        return rm

    @property
    def size(self) -> int:
        """
        Calculate and return the total size of all folders in the file system.

        :return: The sum of the sizes of all folders in the file system.
        """
        return sum(folder.size for folder in self.folders.values())

    def show(self, markdown: bool = False, full: bool = False):
        """
        Prints a table of the FileSystem, displaying either just folders or full files.

        :param markdown: Flag indicating if output should be in markdown format.
        :param full: Flag indicating if to show full files.
        """
        headers = ["Folder", "Size", "Deleted"]
        if full:
            headers[0] = "File Path"
        table = PrettyTable(headers)
        if markdown:
            table.set_style(MARKDOWN)
        table.align = "l"
        table.title = f"{self.sys_log.hostname} File System"
        folders = {**self.folders, **self.deleted_folders}
        for folder in folders.values():
            if not full:
                table.add_row([folder.name, folder.size_str, folder.deleted])
            else:
                files = {**folder.files, **folder.deleted_files}
                if not files:
                    table.add_row([folder.name, folder.size_str, folder.deleted])
                else:
                    for file in files.values():
                        table.add_row([file.path, file.size_str, file.deleted])
        if full:
            print(table.get_string(sortby="File Path"))
        else:
            print(table.get_string(sortby="Folder"))

    ###############################################################
    # Folder methods
    ###############################################################
    def create_folder(self, folder_name: str) -> Folder:
        """
        Creates a Folder and adds it to the list of folders.

        :param folder_name: The name of the folder.
        """
        # check if folder with name already exists
        if self.get_folder(folder_name):
            raise Exception(f"Cannot create folder as it already exists: {folder_name}")

        folder = Folder(name=folder_name, sys_log=self.sys_log)

        self.folders[folder.uuid] = folder
        self._folders_by_name[folder.name] = folder
        self._folder_request_manager.add_request(
            name=folder.uuid, request_type=RequestType(func=folder._request_manager)
        )
        return folder

    def delete_folder(self, folder_name: str):
        """
        Deletes a folder, removes it from the folders list and removes any child folders and files.

        :param folder_name: The name of the folder.
        """
        if folder_name == "root":
            self.sys_log.warning("Cannot delete the root folder.")
            return
        folder = self._folders_by_name.get(folder_name)
        if folder:
            # set folder to deleted state
            folder.delete()

            # remove from folder list
            self.folders.pop(folder.uuid)
            self._folders_by_name.pop(folder.name)

            # add to deleted list
            folder.remove_all_files()

            self.deleted_folders[folder.uuid] = folder
            self.sys_log.info(f"Deleted folder /{folder.name} and its contents")
        else:
            _LOGGER.debug(f"Cannot delete folder as it does not exist: {folder_name}")

    def delete_folder_by_id(self, folder_uuid: str):
        """
        Deletes a folder via its uuid.

        :param: folder_uuid: UUID of the folder to delete
        """
        folder = self.get_folder_by_id(folder_uuid=folder_uuid)
        self.delete_folder(folder_name=folder.name)

    def get_folder(self, folder_name: str) -> Optional[Folder]:
        """
        Get a folder by its name if it exists.

        :param folder_name: The folder name.
        :return: The matching Folder.
        """
        return self._folders_by_name.get(folder_name)

    def get_folder_by_id(self, folder_uuid: str, include_deleted: bool = False) -> Optional[Folder]:
        """
        Get a folder by its uuid if it exists.

        :param: folder_uuid: The folder uuid.
        :param: include_deleted: If true, the deleted folders will also be checked
        :return: The matching Folder.
        """
        if include_deleted:
            folder = self.deleted_folders.get(folder_uuid)
            if folder:
                return folder

        return self.folders.get(folder_uuid)

    ###############################################################
    # File methods
    ###############################################################

    def create_file(
        self,
        file_name: str,
        size: Optional[int] = None,
        file_type: Optional[FileType] = None,
        folder_name: Optional[str] = None,
        real: bool = False,
    ) -> File:
        """
        Creates a File and adds it to the list of files.

        :param file_name: The file name.
        :param size: The size the file takes on disk in bytes.
        :param file_type: The type of the file.
        :param folder_name: The folder to add the file to.
        :param real: "Indicates whether the File is actually a real file in the Node sim fs output."
        """
        if folder_name:
            # check if file with name already exists
            folder = self._folders_by_name.get(folder_name)
            # If not then create it
            if not folder:
                folder = self.create_folder(folder_name)
        else:
            # Use root folder if folder_name not supplied
            folder = self._folders_by_name["root"]

        # Create the file and add it to the folder
        file = File(
            name=file_name,
            sim_size=size,
            file_type=file_type,
            folder_id=folder.uuid,
            folder_name=folder.name,
            real=real,
            sim_path=self.sim_root if real else None,
            sim_root=self.sim_root,
            sys_log=self.sys_log,
        )
        folder.add_file(file)
        self._file_request_manager.add_request(name=file.uuid, request_type=RequestType(func=file._request_manager))
        return file

    def get_file(self, folder_name: str, file_name: str) -> Optional[File]:
        """
        Retrieve a file by its name from a specific folder.

        :param folder_name: The name of the folder where the file resides.
        :param file_name: The name of the file to be retrieved, including its extension.
        :return: An instance of File if it exists, otherwise `None`.
        """
        folder = self.get_folder(folder_name)
        if folder:
            return folder.get_file(file_name)
        self.sys_log.info(f"File not found /{folder_name}/{file_name}")

    def get_file_by_id(
        self, file_uuid: str, folder_uuid: Optional[str] = None, include_deleted: Optional[bool] = False
    ) -> Optional[File]:
        """
        Retrieve a file by its uuid from a specific folder.

        :param: file_uuid: The uuid of the folder where the file resides.
        :param: folder_uuid: The uuid of the file to be retrieved, including its extension.
        :param: include_deleted: If true, the deleted files will also be checked
        :return: An instance of File if it exists, otherwise `None`.
        """
        folder = self.get_folder_by_id(folder_uuid=folder_uuid, include_deleted=include_deleted)

        if folder:
            return folder.get_file_by_id(file_uuid=file_uuid, include_deleted=include_deleted)

        # iterate through every folder looking for file
        file = None

        for folder_id in self.folders:
            folder = self.folders.get(folder_id)
            res = folder.get_file_by_id(file_uuid=file_uuid, include_deleted=True)
            if res:
                file = res

        if include_deleted:
            for folder_id in self.deleted_folders:
                folder = self.deleted_folders.get(folder_id)
                res = folder.get_file_by_id(file_uuid=file_uuid, include_deleted=True)
                if res:
                    file = res

        return file

    def delete_file(self, folder_name: str, file_name: str):
        """
        Delete a file by its name from a specific folder.

        :param folder_name: The name of the folder containing the file.
        :param file_name: The name of the file to be deleted, including its extension.
        """
        folder = self.get_folder(folder_name)
        if folder:
            file = folder.get_file(file_name)
            if file:
                folder.remove_file(file)

    def delete_file_by_id(self, folder_uuid: str, file_uuid: str):
        """
        Deletes a file via its uuid.

        :param: folder_uuid: UUID of the folder the file belongs to
        :param: file_uuid: UUID of the file to delete
        """
        folder = self.get_folder_by_id(folder_uuid=folder_uuid)

        if folder:
            file = folder.get_file_by_id(file_uuid=file_uuid)

            if file:
                self.delete_file(folder_name=folder.name, file_name=file.name)
            else:
                self.sys_log.error(f"Unable to delete file that does not exist. (id: {file_uuid})")

    def move_file(self, src_folder_name: str, src_file_name: str, dst_folder_name: str):
        """
        Move a file from one folder to another.

        :param src_folder_name: The name of the source folder containing the file.
        :param src_file_name: The name of the file to be moved.
        :param dst_folder_name: The name of the destination folder.
        """
        file = self.get_file(folder_name=src_folder_name, file_name=src_file_name)
        if file:
            src_folder = file.folder

            # remove file from src
            src_folder.remove_file(file)
            dst_folder = self.get_folder(folder_name=dst_folder_name)
            if not dst_folder:
                dst_folder = self.create_folder(dst_folder_name)
            # add file to dst
            dst_folder.add_file(file)
            if file.real:
                old_sim_path = file.sim_path
                file.sim_path = file.sim_root / file.path
                file.sim_path.parent.mkdir(exist_ok=True)
                shutil.move(old_sim_path, file.sim_path)

    def copy_file(self, src_folder_name: str, src_file_name: str, dst_folder_name: str):
        """
        Copy a file from one folder to another.

        :param src_folder_name: The name of the source folder containing the file.
        :param src_file_name: The name of the file to be copied.
        :param dst_folder_name: The name of the destination folder.
        """
        file = self.get_file(folder_name=src_folder_name, file_name=src_file_name)
        if file:
            # check that dest folder exists
            dst_folder = self.get_folder(folder_name=dst_folder_name)
            if not dst_folder:
                # create dest folder
                dst_folder = self.create_folder(dst_folder_name)

            file_copy = File(
                folder_id=dst_folder.uuid,
                folder_name=dst_folder.name,
                **file.model_dump(exclude={"uuid", "folder_id", "folder_name", "sim_path"}),
            )
            dst_folder.add_file(file_copy, force=True)

            if file.real:
                file_copy.sim_path.parent.mkdir(exist_ok=True)
                shutil.copy2(file.sim_path, file_copy.sim_path)
        else:
            self.sys_log.error(f"Unable to copy file. {src_file_name} does not exist.")

    def describe_state(self) -> Dict:
        """
        Produce a dictionary describing the current state of this object.

        :return: Current state of this object and child objects.
        """
        state = super().describe_state()
        state["folders"] = {folder.name: folder.describe_state() for folder in self.folders.values()}
        state["deleted_folders"] = {folder.name: folder.describe_state() for folder in self.deleted_folders.values()}
        return state

    def apply_timestep(self, timestep: int) -> None:
        """Apply time step to FileSystem and its child folders and files."""
        super().apply_timestep(timestep=timestep)

        # apply timestep to folders
        for folder_id in self.folders:
            self.folders[folder_id].apply_timestep(timestep=timestep)

    ###############################################################
    # Agent actions
    ###############################################################

    def scan(self, instant_scan: bool = False):
        """
        Scan all the folders (and child files) in the file system.

        :param: instant_scan: If True, the scan is completed instantly and ignores scan duration. Default False.
        """
        for folder_id in self.folders:
            self.folders[folder_id].scan(instant_scan=instant_scan)

    def reveal_to_red(self, instant_scan: bool = False):
        """
        Reveals all the folders (and child files) in the file system to the red agent.

        :param: instant_scan: If True, the scan is completed instantly and ignores scan duration. Default False.
        """
        for folder_id in self.folders:
            self.folders[folder_id].reveal_to_red(instant_scan=instant_scan)

    def restore_folder(self, folder_uuid: str):
        """
        Restore a folder.

        Checks the current folder's status and applies the correct fix for the folder.

        :param: folder_uuid: id of the folder to restore
        :type: folder_uuid: str
        """
        folder = self.get_folder_by_id(folder_uuid=folder_uuid, include_deleted=True)

        if folder is None:
            self.sys_log.error(f"Unable to restore folder with uuid {folder_uuid}. Folder does not exist.")
            return

        folder.restore()
        self.folders[folder.uuid] = folder
        self._folders_by_name[folder.name] = folder

        if folder.deleted:
            self.deleted_folders.pop(folder.uuid)

    def restore_file(self, folder_uuid: str, file_uuid: str):
        """
        Restore a file.

        Checks the current file's status and applies the correct fix for the file.

        :param: folder_uuid: id of the folder where the file is stored
        :type: folder_uuid: str

        :param: file_uuid: id of the file to restore
        :type: file_uuid: str
        """
        folder = self.get_folder_by_id(folder_uuid=folder_uuid, include_deleted=True)

        if folder:
            file = folder.get_file_by_id(file_uuid=file_uuid, include_deleted=True)

            if file is None:
                self.sys_log.error(f"Unable to restore file with uuid {file_uuid}. File does not exist.")
                return

            folder.restore_file(file_uuid=file_uuid)<|MERGE_RESOLUTION|>--- conflicted
+++ resolved
@@ -7,157 +7,15 @@
 from prettytable import MARKDOWN, PrettyTable
 
 from primaite import getLogger
-from primaite.simulator.core import RequestManager, RequestType, SimComponent
-from primaite.simulator.file_system.file import File
-from primaite.simulator.file_system.file_type import FileType
-from primaite.simulator.file_system.folder import Folder
-from primaite.simulator.system.core.sys_log import SysLog
+from src.primaite.simulator.core import RequestManager, RequestType, SimComponent
+from src.primaite.simulator.file_system.file import File
+from src.primaite.simulator.file_system.file_type import FileType
+from src.primaite.simulator.file_system.folder import Folder
+from src.primaite.simulator.system.core.sys_log import SysLog
 
 _LOGGER = getLogger(__name__)
 
 
-<<<<<<< HEAD
-=======
-def convert_size(size_bytes: int) -> str:
-    """
-    Convert a file size from bytes to a string with a more human-readable format.
-
-    This function takes the size of a file in bytes and converts it to a string representation with appropriate size
-    units (B, KB, MB, GB, etc.).
-
-    :param size_bytes: The size of the file in bytes.
-    :return: The human-readable string representation of the file size.
-    """
-    if size_bytes == 0:
-        return "0 B"
-
-    # Tuple of size units starting from Bytes up to Yottabytes
-    size_name = ("B", "KB", "MB", "GB", "TB", "PB", "EB", "ZB", "YB")
-
-    # Calculate the index (i) that will be used to select the appropriate size unit from size_name
-    i = int(math.floor(math.log(size_bytes, 1024)))
-
-    # Calculate the adjusted size value (s) in terms of the new size unit
-    p = math.pow(1024, i)
-    s = round(size_bytes / p, 2)
-
-    return f"{s} {size_name[i]}"
-
-
-class FileSystemItemHealthStatus(Enum):
-    """Health status for folders and files."""
-
-    GOOD = 1
-    """File/Folder is OK."""
-
-    COMPROMISED = 2
-    """File/Folder is quarantined."""
-
-    CORRUPT = 3
-    """File/Folder is corrupted."""
-
-    RESTORING = 4
-    """File/Folder is in the process of being restored."""
-
-    REPAIRING = 5
-    """File/Folder is in the process of being repaired."""
-
-
-class FileSystemItemABC(SimComponent):
-    """
-    Abstract base class for file system items used in the file system simulation.
-
-    :ivar name: The name of the FileSystemItemABC.
-    """
-
-    name: str
-    "The name of the FileSystemItemABC."
-
-    health_status: FileSystemItemHealthStatus = FileSystemItemHealthStatus.GOOD
-    "Actual status of the current FileSystemItem"
-
-    visible_health_status: FileSystemItemHealthStatus = FileSystemItemHealthStatus.GOOD
-    "Visible status of the current FileSystemItem"
-
-    previous_hash: Optional[str] = None
-    "Hash of the file contents or the description state"
-
-    revealed_to_red: bool = False
-    "If true, the folder/file has been revealed to the red agent."
-
-    def describe_state(self) -> Dict:
-        """
-        Produce a dictionary describing the current state of this object.
-
-        :return: Current state of this object and child objects.
-        """
-        state = super().describe_state()
-        state["name"] = self.name
-        state["health_status"] = self.health_status.value
-        state["visible_health_status"] = self.visible_health_status.value
-        state["previous_hash"] = self.previous_hash
-        state["revealed_to_red"] = self.revealed_to_red
-        return state
-
-    def _init_request_manager(self) -> RequestManager:
-        rm = super()._init_request_manager()
-
-        rm.add_request(name="scan", request_type=RequestType(func=lambda request, context: self.scan()))
-        rm.add_request(name="checkhash", request_type=RequestType(func=lambda request, context: self.check_hash()))
-        rm.add_request(name="repair", request_type=RequestType(func=lambda request, context: self.repair()))
-        rm.add_request(name="restore", request_type=RequestType(func=lambda request, context: self.restore()))
-
-        rm.add_request(name="corrupt", request_type=RequestType(func=lambda request, context: self.corrupt()))
-
-        return rm
-
-    @property
-    def size_str(self) -> str:
-        """
-        Get the file size in a human-readable string format.
-
-        This property makes use of the :func:`convert_size` function to convert the `self.size` attribute to a string
-        that is easier to read and understand.
-
-        :return: The human-readable string representation of the file size.
-        """
-        return convert_size(self.size)
-
-    @abstractmethod
-    def check_hash(self) -> bool:
-        """
-        Checks the has of the file to detect any changes.
-
-        For current implementation, any change in file hash means it is compromised.
-
-        Return False if corruption is detected, otherwise True
-        """
-        pass
-
-    @abstractmethod
-    def repair(self) -> bool:
-        """
-        Repair the FileSystemItem.
-
-        True if successfully repaired. False otherwise.
-        """
-        pass
-
-    @abstractmethod
-    def corrupt(self) -> bool:
-        """
-        Corrupt the FileSystemItem.
-
-        True if successfully corrupted. False otherwise.
-        """
-        pass
-
-    def restore(self) -> None:
-        """Restore the file/folder to the state before it got ruined."""
-        pass
-
-
->>>>>>> c0609910
 class FileSystem(SimComponent):
     """Class that contains all the simulation File System."""
 
