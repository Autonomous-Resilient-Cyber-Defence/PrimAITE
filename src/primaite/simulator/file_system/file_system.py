--- conflicted
+++ resolved
@@ -5,10 +5,7 @@
 import math
 import os.path
 import shutil
-<<<<<<< HEAD
-=======
 from abc import abstractmethod
->>>>>>> 091920c6
 from enum import Enum
 from pathlib import Path
 from typing import Dict, Optional
@@ -50,32 +47,22 @@
 
 
 class FileSystemItemHealthStatus(Enum):
-<<<<<<< HEAD
     """Health status for folders and files."""
 
     GOOD = 1
+    """File/Folder is OK."""
+
     COMPROMISED = 2
+    """File/Folder is quarantined."""
+
     CORRUPT = 3
+    """File/Folder is corrupted."""
+
     RESTORING = 4
+    """File/Folder is in the process of being restored."""
+
     REPAIRING = 5
-=======
-    """Status of the FileSystemItem."""
-
-    GOOD = 0
-    """File/Folder is OK."""
-
-    COMPROMISED = 1
-    """File/Folder is quarantined."""
-
-    CORRUPT = 2
-    """File/Folder is corrupted."""
-
-    RESTORING = 3
-    """File/Folder is in the process of being restored."""
-
-    REPAIRING = 3
     """File/Folder is in the process of being repaired."""
->>>>>>> 091920c6
 
 
 class FileSystemItemABC(SimComponent):
@@ -105,14 +92,10 @@
         :return: Current state of this object and child objects.
         """
         state = super().describe_state()
-<<<<<<< HEAD
-        state.update({"name": self.name, "health_status": self.health_status.value})
-=======
         state["name"] = self.name
-        state["status"] = self.health_status.name
-        state["visible_status"] = self.visible_health_status.name
+        state["status"] = self.health_status.value
+        state["visible_status"] = self.visible_health_status.value
         state["previous_hash"] = self.previous_hash
->>>>>>> 091920c6
         return state
 
     def _init_request_manager(self) -> RequestManager:
