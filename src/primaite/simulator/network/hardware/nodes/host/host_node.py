# © Crown-owned copyright 2024, Defence Science and Technology Laboratory UK
from __future__ import annotations

from ipaddress import IPv4Address
from typing import Any, ClassVar, Dict, Optional

from primaite import getLogger
from primaite.simulator.network.hardware.base import (
    IPWiredNetworkInterface,
    Link,
    Node,
    UserManager,
    UserSessionManager,
)
from primaite.simulator.network.hardware.node_operating_state import NodeOperatingState
from primaite.simulator.network.transmission.data_link_layer import Frame
from primaite.simulator.system.applications.application import ApplicationOperatingState
from primaite.simulator.system.applications.nmap import NMAP
from primaite.simulator.system.applications.web_browser import WebBrowser
from primaite.simulator.system.services.arp.arp import ARP, ARPPacket
from primaite.simulator.system.services.dns.dns_client import DNSClient
from primaite.simulator.system.services.icmp.icmp import ICMP
from primaite.simulator.system.services.ntp.ntp_client import NTPClient
from primaite.simulator.system.services.terminal.terminal import Terminal
from primaite.utils.validators import IPV4Address

_LOGGER = getLogger(__name__)


class HostARP(ARP):
    """
    The Host ARP Service.

    Extends the ARP service for host-specific functionalities within a network, focusing on resolving and caching
    MAC addresses and network interfaces (NICs) based on IP addresses, especially concerning the default gateway.

    This specialized ARP service for hosts facilitates efficient network communication by managing ARP entries
    and handling ARP requests and replies with additional logic for default gateway processing.
    """

    def get_default_gateway_mac_address(self) -> Optional[str]:
        """
        Retrieves the MAC address of the default gateway as known from the ARP cache.

        :return: The MAC address of the default gateway if present in the ARP cache; otherwise, None.
        """
        if self.software_manager.node.default_gateway:
            return self.get_arp_cache_mac_address(self.software_manager.node.default_gateway)

    def get_default_gateway_network_interface(self) -> Optional[NIC]:
        """
        Obtains the network interface card (NIC) associated with the default gateway from the ARP cache.

        :return: The NIC associated with the default gateway if it exists in the ARP cache; otherwise, None.
        """
        if self.software_manager.node.default_gateway and self.software_manager.node.has_enabled_network_interface:
            return self.get_arp_cache_network_interface(self.software_manager.node.default_gateway)

    def _get_arp_cache_mac_address(
        self, ip_address: IPV4Address, is_reattempt: bool = False, is_default_gateway_attempt: bool = False
    ) -> Optional[str]:
        """
        Internal method to retrieve the MAC address associated with an IP address from the ARP cache.

        :param ip_address: The IP address whose MAC address is to be retrieved.
        :param is_reattempt: Indicates if this call is a reattempt after a failed initial attempt.
        :param is_default_gateway_attempt: Indicates if this call is an attempt to get the default gateway's MAC
            address.
        :return: The MAC address associated with the IP address if found, otherwise None.
        """
        arp_entry = self.arp.get(ip_address)

        if arp_entry:
            return arp_entry.mac_address

        if ip_address == self.software_manager.node.default_gateway:
            is_reattempt = True
        if not is_reattempt:
            self.send_arp_request(ip_address)
            return self._get_arp_cache_mac_address(
                ip_address=ip_address, is_reattempt=True, is_default_gateway_attempt=is_default_gateway_attempt
            )
        else:
            if self.software_manager.node.default_gateway:
                if not is_default_gateway_attempt:
                    self.send_arp_request(self.software_manager.node.default_gateway)
                    return self._get_arp_cache_mac_address(
                        ip_address=self.software_manager.node.default_gateway,
                        is_reattempt=True,
                        is_default_gateway_attempt=True,
                    )
        return None

    def get_arp_cache_mac_address(self, ip_address: IPv4Address) -> Optional[str]:
        """
        Retrieves the MAC address associated with a given IP address from the ARP cache.

        :param ip_address: The IP address for which the MAC address is sought.
        :return: The MAC address if available in the ARP cache; otherwise, None.
        """
        return self._get_arp_cache_mac_address(ip_address)

    def _get_arp_cache_network_interface(
        self, ip_address: IPV4Address, is_reattempt: bool = False, is_default_gateway_attempt: bool = False
    ) -> Optional[NIC]:
        """
        Internal method to retrieve the NIC associated with an IP address from the ARP cache.

        :param ip_address: The IP address whose NIC is to be retrieved.
        :param is_reattempt: Indicates if this call is a reattempt after a failed initial attempt.
        :param is_default_gateway_attempt: Indicates if this call is an attempt to get the NIC of the default gateway.
        :return: The NIC associated with the IP address if found, otherwise None.
        """
        arp_entry = self.arp.get(ip_address)

        if arp_entry:
            return self.software_manager.node.network_interfaces[arp_entry.network_interface_uuid]
        else:
            if ip_address == self.software_manager.node.default_gateway:
                is_reattempt = True
            if not is_reattempt:
                self.send_arp_request(ip_address)
                return self._get_arp_cache_network_interface(
                    ip_address=ip_address, is_reattempt=True, is_default_gateway_attempt=is_default_gateway_attempt
                )
            else:
                if self.software_manager.node.default_gateway:
                    if not is_default_gateway_attempt:
                        self.send_arp_request(self.software_manager.node.default_gateway)
                        return self._get_arp_cache_network_interface(
                            ip_address=self.software_manager.node.default_gateway,
                            is_reattempt=True,
                            is_default_gateway_attempt=True,
                        )
        return None

    def get_arp_cache_network_interface(self, ip_address: IPv4Address) -> Optional[NIC]:
        """
        Retrieves the network interface card (NIC) associated with a given IP address from the ARP cache.

        :param ip_address: The IP address for which the associated NIC is sought.
        :return: The NIC if available in the ARP cache; otherwise, None.
        """
        return self._get_arp_cache_network_interface(ip_address)

    def _process_arp_request(self, arp_packet: ARPPacket, from_network_interface: NIC):
        """
        Processes an ARP request.

        Adds a new entry to the ARP cache if the target IP address matches the NIC's IP address and sends an ARP
        reply back.

        :param arp_packet: The ARP packet containing the request.
        :param from_network_interface: The NIC that received the ARP request.
        """
        super()._process_arp_request(arp_packet, from_network_interface)
        # Unmatched ARP Request
        if arp_packet.target_ip_address != from_network_interface.ip_address:
            self.sys_log.warning(
                f"Ignoring ARP request for {arp_packet.target_ip_address}. Current IP address is "
                f"{from_network_interface.ip_address}"
            )
            return

        arp_packet = arp_packet.generate_reply(from_network_interface.mac_address)
        self.send_arp_reply(arp_packet)


class NIC(IPWiredNetworkInterface):
    """
    Represents a Network Interface Card (NIC) in a Host Node.

    A NIC is a hardware component that provides a computer or other network device with the ability to connect to a
    network. It operates at both Layer 2 (Data Link Layer) and Layer 3 (Network Layer) of the OSI model, meaning it
    can interpret both MAC addresses and IP addresses. This class combines the functionalities of
    WiredNetworkInterface and Layer3Interface, allowing the NIC to manage physical connections and network layer
    addressing.

    Inherits from:
    - WiredNetworkInterface: Provides properties and methods specific to wired connections, including methods to connect
      and disconnect from network links and to manage the enabled/disabled state of the interface.
    - Layer3Interface: Provides properties for Layer 3 network configuration, such as IP address and subnet mask.
    """

    _connected_link: Optional[Link] = None
    "The network link to which the network interface is connected."
    wake_on_lan: bool = False
    "Indicates if the NIC supports Wake-on-LAN functionality."

    def model_post_init(self, __context: Any) -> None:
        """
        Performs post-initialisation checks to ensure the model's IP configuration is valid.

        This method is invoked after the initialisation of a network model object to validate its network settings,
        particularly to ensure that the assigned IP address is not a network address. This validation is crucial for
        maintaining the integrity of network simulations and avoiding configuration errors that could lead to
        unrealistic or incorrect behavior.

        :param __context: Contextual information or parameters passed to the method, used for further initializing or
            validating the model post-creation.
        :raises ValueError: If the IP address is the same as the network address, indicating an incorrect configuration.
        """
        if self.ip_network.network_address == self.ip_address:
            raise ValueError(f"{self.ip_address}/{self.subnet_mask} must not be a network address")

    def describe_state(self) -> Dict:
        """
        Produce a dictionary describing the current state of this object.

        :return: Current state of this object and child objects.
        :rtype: Dict
        """
        # Get the state from the IPWiredNetworkInterface
        state = super().describe_state()

        # Update the state with NIC-specific information
        state.update({"wake_on_lan": self.wake_on_lan})

        return state

    def receive_frame(self, frame: Frame) -> bool:
        """
        Attempt to receive and process a network frame from the connected Link.

        This method processes a frame if the NIC is enabled. It checks the frame's destination and TTL, captures the
        frame using PCAP, and forwards it to the connected Node if valid. Returns True if the frame is processed,
        False otherwise (e.g., if the NIC is disabled, or TTL expired).

        :param frame: The network frame being received.
        :return: True if the frame is processed and passed to the node, False otherwise.
        """
        if self.enabled:
            frame.decrement_ttl()
            if frame.ip and frame.ip.ttl < 1:
                self._connected_node.sys_log.info(f"Frame discarded at {self} as TTL limit reached")
                return False
            frame.set_received_timestamp()
            self.pcap.capture_inbound(frame)
            # If this destination or is broadcast
            accept_frame = False

            # Check if it's a broadcast:
            if frame.ethernet.dst_mac_addr == "ff:ff:ff:ff:ff:ff":
                if frame.ip.dst_ip_address in {self.ip_address, self.ip_network.broadcast_address}:
                    accept_frame = True
            else:
                if frame.ethernet.dst_mac_addr == self.mac_address:
                    accept_frame = True

            if accept_frame:
                super().receive_frame(frame)
                self._connected_node.receive_frame(frame=frame, from_network_interface=self)
                return True
        return False

    def __str__(self) -> str:
        """
        String representation of the NIC.

        :return: A string combining the port number, MAC address and IP address of the NIC.
        """
        return f"Port {self.port_name if self.port_name else self.port_num}: {self.mac_address}/{self.ip_address}"


class HostNode(Node):
    """
    Represents a host node in the network.

    An end-user device within the network, such as a computer or server, equipped with the capability to initiate and
    respond to network communications.

    A `HostNode` extends the base `Node` class by incorporating host-specific services and applications, thereby
    simulating the functionalities typically expected from a networked end-user device.

    **Example**::

        >>> pc_a = HostNode(
        ...     hostname="pc_a",
        ...     ip_address="192.168.1.10",
        ...     subnet_mask="255.255.255.0",
        ...     default_gateway="192.168.1.1"
        ... )
        >>> pc_a.power_on()

    The host node comes pre-equipped with a range of core functionalities, services, and applications necessary
    for engaging in various network operations and tasks.

    Core Functionality:
    -------------------

        * Packet Capture: Monitors and logs network traffic.
        * Sys Log: Logs system events and errors.

    Services:
    ---------

        * ARP (Address Resolution Protocol) Service: Resolves IP addresses to MAC addresses.
        * ICMP (Internet Control Message Protocol) Service: Handles ICMP operations, such as ping requests.
        * DNS (Domain Name System) Client: Resolves domain names to IP addresses.
        * FTP (File Transfer Protocol) Client: Enables file transfers between the host and FTP servers.
        * NTP (Network Time Protocol) Client: Synchronizes the system clock with NTP servers.
        * Terminal Client: Handles SSH requests between HostNode and external components.

    Applications:
    ------------

        * Web Browser: Provides web browsing capabilities.
    """

    SYSTEM_SOFTWARE: ClassVar[Dict] = {
        "HostARP": HostARP,
        "ICMP": ICMP,
        "DNSClient": DNSClient,
        "NTPClient": NTPClient,
        "WebBrowser": WebBrowser,
        "NMAP": NMAP,
<<<<<<< HEAD
        "Terminal": Terminal,
=======
        "UserSessionManager": UserSessionManager,
        "UserManager": UserManager,
>>>>>>> e275a937
    }
    """List of system software that is automatically installed on nodes."""

    network_interfaces: Dict[str, NIC] = {}
    "The Network Interfaces on the node."
    network_interface: Dict[int, NIC] = {}
    "The NICs on the node by port id."

    def __init__(self, ip_address: IPV4Address, subnet_mask: IPV4Address, **kwargs):
        super().__init__(**kwargs)
        self.connect_nic(NIC(ip_address=ip_address, subnet_mask=subnet_mask))

    @property
    def nmap(self) -> Optional[NMAP]:
        """
        Return the NMAP application installed on the Node.

        :return: NMAP application installed on the Node.
        :rtype: Optional[NMAP]
        """
        return self.software_manager.software.get("NMAP")

    @property
    def arp(self) -> Optional[ARP]:
        """
        Return the ARP Cache of the HostNode.

        :return: ARP Cache for given HostNode
        :rtype: Optional[ARP]
        """
        return self.software_manager.software.get("ARP")

    def default_gateway_hello(self):
        """
        Sends a hello message to the default gateway to establish connectivity and resolve the gateway's MAC address.

        This method is invoked to ensure the host node can communicate with its default gateway, primarily to confirm
        network connectivity and populate the ARP cache with the gateway's MAC address.
        """
        if self.operating_state == NodeOperatingState.ON and self.default_gateway:
            self.software_manager.arp.get_default_gateway_mac_address()

    def receive_frame(self, frame: Frame, from_network_interface: NIC):
        """
        Receive a Frame from the connected NIC and process it.

        Depending on the protocol, the frame is passed to the appropriate handler such as ARP or ICMP, or up to the
        SessionManager if no code manager exists.

        :param frame: The Frame being received.
        :param from_network_interface: The NIC that received the frame.
        """
        super().receive_frame(frame, from_network_interface)

        # Check if the destination port is open on the Node
        dst_port = None
        if frame.tcp:
            dst_port = frame.tcp.dst_port
        elif frame.udp:
            dst_port = frame.udp.dst_port

        can_accept_nmap = False
        if self.software_manager.software.get("NMAP"):
            if self.software_manager.software["NMAP"].operating_state == ApplicationOperatingState.RUNNING:
                can_accept_nmap = True

        accept_nmap = can_accept_nmap and frame.payload.__class__.__name__ == "PortScanPayload"

        accept_frame = False
        if frame.icmp or dst_port in self.software_manager.get_open_ports() or accept_nmap:
            # accept the frame as the port is open or if it's an ICMP frame
            accept_frame = True

        # TODO: add internal node firewall check here?

        if accept_frame:
            self.session_manager.receive_frame(frame, from_network_interface)
        else:
            self.sys_log.info(f"Ignoring frame from {frame.ip.src_ip_address}")
            # TODO: do we need to do anything more here?
            pass<|MERGE_RESOLUTION|>--- conflicted
+++ resolved
@@ -314,12 +314,9 @@
         "NTPClient": NTPClient,
         "WebBrowser": WebBrowser,
         "NMAP": NMAP,
-<<<<<<< HEAD
         "Terminal": Terminal,
-=======
         "UserSessionManager": UserSessionManager,
         "UserManager": UserManager,
->>>>>>> e275a937
     }
     """List of system software that is automatically installed on nodes."""
 
