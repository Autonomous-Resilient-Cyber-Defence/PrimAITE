--- conflicted
+++ resolved
@@ -1411,9 +1411,16 @@
                     subnet_mask=IPv4Address(port_cfg.get("subnet_mask", "255.255.255.0")),
                 )
         if "acl" in cfg:
-<<<<<<< HEAD
-            router.acl._default_config = cfg["acl"]  # save the config to allow resetting
-            router.acl._reset_rules_to_default()  # read the config and apply rules
+            for r_num, r_cfg in cfg["acl"].items():
+                router.acl.add_rule(
+                    action=ACLAction[r_cfg["action"]],
+                    src_port=None if not (p := r_cfg.get("src_port")) else Port[p],
+                    dst_port=None if not (p := r_cfg.get("dst_port")) else Port[p],
+                    protocol=None if not (p := r_cfg.get("protocol")) else IPProtocol[p],
+                    src_ip_address=r_cfg.get("src_ip"),
+                    dst_ip_address=r_cfg.get("dst_ip"),
+                    position=r_num,
+                )
         if "routes" in cfg:
             for route in cfg.get("routes"):
                 router.route_table.add_route(
@@ -1422,17 +1429,4 @@
                     next_hop_ip_address=IPv4Address(route.get("next_hop_ip_address")),
                     metric=float(route.get("metric", 0)),
                 )
-        return router
-=======
-            for r_num, r_cfg in cfg["acl"].items():
-                new.acl.add_rule(
-                    action=ACLAction[r_cfg["action"]],
-                    src_port=None if not (p := r_cfg.get("src_port")) else Port[p],
-                    dst_port=None if not (p := r_cfg.get("dst_port")) else Port[p],
-                    protocol=None if not (p := r_cfg.get("protocol")) else IPProtocol[p],
-                    src_ip_address=r_cfg.get("src_ip"),
-                    dst_ip_address=r_cfg.get("dst_ip"),
-                    position=r_num,
-                )
-        return new
->>>>>>> 312b5c35
+        return router