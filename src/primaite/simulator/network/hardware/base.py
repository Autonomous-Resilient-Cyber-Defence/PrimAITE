from __future__ import annotations

import re
import secrets
from abc import ABC, abstractmethod
from ipaddress import IPv4Address, IPv4Network
from pathlib import Path
from typing import Any, Dict, Optional, Union

from prettytable import MARKDOWN, PrettyTable
from pydantic import BaseModel, Field

from primaite import getLogger
from primaite.exceptions import NetworkError
from primaite.simulator import SIM_OUTPUT
from primaite.simulator.core import RequestManager, RequestType, SimComponent
from primaite.simulator.domain.account import Account
from primaite.simulator.file_system.file_system import FileSystem
from primaite.simulator.network.hardware.node_operating_state import NodeOperatingState
from primaite.simulator.network.transmission.data_link_layer import Frame
from primaite.simulator.system.applications.application import Application
from primaite.simulator.system.core.packet_capture import PacketCapture
from primaite.simulator.system.core.session_manager import SessionManager
from primaite.simulator.system.core.software_manager import SoftwareManager
from primaite.simulator.system.core.sys_log import SysLog
from primaite.simulator.system.processes.process import Process
from primaite.simulator.system.services.service import Service
from primaite.utils.validators import IPV4Address

_LOGGER = getLogger(__name__)


def generate_mac_address(oui: Optional[str] = None) -> str:
    """
    Generate a random MAC Address.

    :param oui: The Organizationally Unique Identifier (OUI) portion of the MAC address. It should be a string with
        the first 3 bytes (24 bits) in the format "XX:XX:XX".
    :raises ValueError: If the 'oui' is not in the correct format (hexadecimal and 6 characters).
    """
    random_bytes = [secrets.randbits(8) for _ in range(6)]

    if oui:
        oui_pattern = re.compile(r"^([0-9A-Fa-f]{2}[:-]){2}[0-9A-Fa-f]{2}$")
        if not oui_pattern.match(oui):
            msg = f"Invalid oui. The oui should be in the format xx:xx:xx, where x is a hexadecimal digit, got '{oui}'"
            _LOGGER.error(msg)
            raise ValueError(msg)
        oui_bytes = [int(chunk, 16) for chunk in oui.split(":")]
        mac = oui_bytes + random_bytes[len(oui_bytes) :]
    else:
        mac = random_bytes

    return ":".join(f"{b:02x}" for b in mac)


class NetworkInterface(SimComponent, ABC):
    """
    A generic Network Interface in a Node on a Network.

    This is a base class for specific types of network interfaces, providing common attributes and methods required
    for network communication. It defines the fundamental properties that all network interfaces share, such as
    MAC address, speed, MTU (maximum transmission unit), and the ability to enable or disable the interface.

    :ivar str mac_address: The MAC address of the network interface. Default to a randomly generated MAC address.
    :ivar int speed: The speed of the interface in Mbps. Default is 100 Mbps.
    :ivar int mtu: The Maximum Transmission Unit (MTU) of the interface in Bytes. Default is 1500 B.
    """

    mac_address: str = Field(default_factory=generate_mac_address)
    "The MAC address of the interface."

    speed: int = 100
    "The speed of the interface in Mbps. Default is 100 Mbps."

    mtu: int = 1500
    "The Maximum Transmission Unit (MTU) of the interface in Bytes. Default is 1500 B"

    enabled: bool = False
    "Indicates whether the interface is enabled."

    _connected_node: Optional[Node] = None
    "The Node to which the interface is connected."

    port_num: Optional[int] = None
    "The port number assigned to this interface on the connected node."

    pcap: Optional[PacketCapture] = None
    "A PacketCapture instance for capturing and analysing packets passing through this interface."

    def _init_request_manager(self) -> RequestManager:
        rm = super()._init_request_manager()

        rm.add_request("enable", RequestType(func=lambda request, context: self.enable()))
        rm.add_request("disable", RequestType(func=lambda request, context: self.disable()))

        return rm

    def describe_state(self) -> Dict:
        """
        Produce a dictionary describing the current state of this object.

        :return: Current state of this object and child objects.
        """
        state = super().describe_state()
        state.update(
            {
                "mac_address": self.mac_address,
                "speed": self.speed,
                "mtu": self.mtu,
                "enabled": self.enabled,
            }
        )
        return state

    def reset_component_for_episode(self, episode: int):
        """Reset the original state of the SimComponent."""
        super().reset_component_for_episode(episode)
        if episode and self.pcap:
            self.pcap.current_episode = episode
            self.pcap.setup_logger()
        self.enable()

    @abstractmethod
    def enable(self):
        """Enable the interface."""
        pass

    @abstractmethod
    def disable(self):
        """Disable the interface."""
        pass

    @abstractmethod
    def send_frame(self, frame: Frame) -> bool:
        """
        Attempts to send a network frame through the interface.

        :param frame: The network frame to be sent.
        :return: A boolean indicating whether the frame was successfully sent.
        """
        pass

    @abstractmethod
    def receive_frame(self, frame: Frame) -> bool:
        """
        Receives a network frame on the interface.

        :param frame: The network frame being received.
        :return: A boolean indicating whether the frame was successfully received.
        """
        pass

    def __str__(self) -> str:
        """
        String representation of the NIC.

        :return: A string combining the port number and the mac address
        """
        return f"Port {self.port_num}: {self.mac_address}"


class WiredNetworkInterface(NetworkInterface, ABC):
    """
    Represents a wired network interface in a network device.

    This abstract base class serves as a foundational blueprint for wired network interfaces, offering core
    functionalities and enforcing the implementation of key operational methods such as enabling and disabling the
    interface. It encapsulates common attributes and behaviors intrinsic to wired interfaces, including the
    management of physical or logical connections to network links and the provision of methods for connecting to and
    disconnecting from these links.

    Inherits from:
    - NetworkInterface: Provides basic network interface properties and methods.


    Subclasses of this class are expected to provide concrete implementations for the abstract methods defined here,
    tailoring the functionality to the specific requirements of the wired interface types they represent.
    """

    _connected_link: Optional[Link] = None
    "The network link to which the network interface is connected."

    def enable(self):
        """Attempt to enable the network interface."""
        if self.enabled:
            return

        if not self._connected_node:
            _LOGGER.error(f"Interface {self} cannot be enabled as it is not connected to a Node")
            return

        if self._connected_node.operating_state != NodeOperatingState.ON:
            self._connected_node.sys_log.info(
                f"Interface {self} cannot be enabled as the connected Node is not powered on"
            )
            return

        if not self._connected_link:
            self._connected_node.sys_log.info(f"Interface {self} cannot be enabled as there is no Link connected.")
            return

        self.enabled = True
        self._connected_node.sys_log.info(f"Network Interface {self} enabled")
        self.pcap = PacketCapture(hostname=self._connected_node.hostname, interface_num=self.port_num)
        if self._connected_link:
            self._connected_link.endpoint_up()

    def disable(self):
        """Disable the network interface."""
        if not self.enabled:
            return
        self.enabled = False
        if self._connected_node:
            self._connected_node.sys_log.info(f"Network Interface {self} disabled")
        else:
            _LOGGER.debug(f"Interface {self} disabled")
        if self._connected_link:
            self._connected_link.endpoint_down()

    def connect_link(self, link: Link):
        """
        Connect this network interface to a specified link.

        This method establishes a connection between the network interface and a network link if the network interface
        is not already connected. If the network interface is already connected to a link, it logs an error and does
        not change the existing connection.

        :param link: The Link instance to connect to this network interface.
        """
        if self._connected_link:
            _LOGGER.error(f"Cannot connect Link to network interface {self} as it already has a connection")
            return

        if self._connected_link == link:
            _LOGGER.error(f"Cannot connect Link to network interface {self} as it is already connected")
            return

        self._connected_link = link
        self.enable()

    def disconnect_link(self):
        """
        Disconnect the network interface from its connected Link, if any.

        This method removes the association between the network interface and its connected Link. It updates the
        connected Link's endpoints to reflect the disconnection.
        """
        if self._connected_link.endpoint_a == self:
            self._connected_link.endpoint_a = None
        if self._connected_link.endpoint_b == self:
            self._connected_link.endpoint_b = None
        self._connected_link = None

    def send_frame(self, frame: Frame) -> bool:
        """
        Attempt to send a network frame through the connected Link.

        This method sends a frame if the NIC is enabled and connected to a link. It captures the frame using PCAP
        (if available) and transmits it through the connected link. Returns True if the frame is successfully sent,
        False otherwise (e.g., if the Network Interface is disabled).

        :param frame: The network frame to be sent.
        :return: True if the frame is sent, False if the Network Interface is disabled or not connected to a link.
        """
        if self.enabled:
            frame.set_sent_timestamp()
            self.pcap.capture_outbound(frame)
            self._connected_link.transmit_frame(sender_nic=self, frame=frame)
            return True
        # Cannot send Frame as the NIC is not enabled
        return False

    @abstractmethod
    def receive_frame(self, frame: Frame) -> bool:
        """
        Receives a network frame on the network interface.

        :param frame: The network frame being received.
        :return: A boolean indicating whether the frame was successfully received.
        """
        pass


class Layer3Interface(BaseModel, ABC):
    """
    Represents a Layer 3 (Network Layer) interface in a network device.

    This class serves as a base for network interfaces that operate at Layer 3 of the OSI model, providing IP
    connectivity and subnetting capabilities. It's not meant to be instantiated directly but to be subclassed by
    specific types of network interfaces that require IP addressing capabilities.

    :ivar IPV4Address ip_address: The IP address assigned to the interface. This address enables the interface to
        participate in IP-based networking, allowing it to send and receive IP packets.
    :ivar IPv4Address subnet_mask: The subnet mask assigned to the interface. This mask helps in determining the
        network segment that the interface belongs to and is used in IP routing decisions.
    """

    ip_address: IPV4Address
    "The IP address assigned to the interface for communication on an IP-based network."

    subnet_mask: IPV4Address
    "The subnet mask assigned to the interface, defining the network portion and the host portion of the IP address."

    def describe_state(self) -> Dict:
        """
        Produce a dictionary describing the current state of this object.

        :return: Current state of this object and child objects.
        """
        state = {
            "ip_address": str(self.ip_address),
            "subnet_mask": str(self.subnet_mask),
        }

        return state

    @property
    def ip_network(self) -> IPv4Network:
        """
        Calculate and return the IPv4Network derived from the NIC's IP address and subnet mask.

        This property constructs an IPv4Network object which represents the whole network that the NIC's IP address
        belongs to, based on its subnet mask. It's useful for determining the network range and broadcast address.

        :return: An IPv4Network instance representing the network of this NIC.
        """
        return IPv4Network(f"{self.ip_address}/{self.subnet_mask}", strict=False)


class IPWiredNetworkInterface(WiredNetworkInterface, Layer3Interface, ABC):
    """
    Represents an IP wired network interface.

    This interface operates at both the data link layer (Layer 2) and the network layer (Layer 3) of the OSI model,
    specifically tailored for IP-based communication. This abstract class serves as a template for creating specific
    wired network interfaces that support Internet Protocol (IP) functionalities.

    As this class is an amalgamation of its parent classes without additional attributes or methods, it is recommended
    to refer to the documentation of `WiredNetworkInterface` and `Layer3Interface` for detailed information on the
    supported operations and functionalities.

    The class inherits from:
    - `WiredNetworkInterface`: Provides the functionalities and characteristics of a wired connection, such as
        physical link establishment and data transmission over a cable.
    - `Layer3Interface`: Enables network layer capabilities, including IP address assignment, routing, and
        potentially, Layer 3 protocols like IPsec.

    As an abstract class, `IPWiredNetworkInterface` does not implement specific methods but mandates that any derived
    class provides implementations for the functionalities of both `WiredNetworkInterface` and `Layer3Interface`.
    This structure is ideal for representing network interfaces in devices that require wired connections and are
    capable of IP routing and addressing, such as routers, switches, as well as end-host devices like computers and
    servers.

    Derived classes should define specific behaviors and properties of an IP-capable wired network interface,
    customizing it for their specific use cases.
    """

    _connected_link: Optional[Link] = None
    "The network link to which the network interface is connected."

    def model_post_init(self, __context: Any) -> None:
        """
        Performs post-initialisation checks to ensure the model's IP configuration is valid.

        This method is invoked after the initialisation of a network model object to validate its network settings,
        particularly to ensure that the assigned IP address is not a network address. This validation is crucial for
        maintaining the integrity of network simulations and avoiding configuration errors that could lead to
        unrealistic or incorrect behavior.

        :param __context: Contextual information or parameters passed to the method, used for further initializing or
            validating the model post-creation.
        :raises ValueError: If the IP address is the same as the network address, indicating an incorrect configuration.
        """
        if self.ip_network.network_address == self.ip_address:
            raise ValueError(f"{self.ip_address}/{self.subnet_mask} must not be a network address")

    def describe_state(self) -> Dict:
        """
        Produce a dictionary describing the current state of this object.

        :return: Current state of this object and child objects.
        :rtype: Dict
        """
        # Get the state from the WiredNetworkInterface
        state = WiredNetworkInterface.describe_state(self)

        # Update the state with information from Layer3Interface
        state.update(Layer3Interface.describe_state(self))

        return state

    def enable(self):
        """
        Enables this wired network interface and attempts to send a "hello" message to the default gateway.

        This method activates the network interface, making it operational for network communications. After enabling,
        it tries to initiate a default gateway "hello" process, typically to establish initial connectivity and resolve
        the default gateway's MAC address. This step is crucial for ensuring the interface can successfully send data
        to and receive data from the network.

        The method safely handles cases where the connected node might not have a default gateway set or the
        `default_gateway_hello` method is not defined, ignoring such errors to proceed without interruption.
        """
        super().enable()
        try:
            pass
            self._connected_node.default_gateway_hello()
        except AttributeError:
            pass

    # @abstractmethod
    def receive_frame(self, frame: Frame) -> bool:
        """
        Receives a network frame on the network interface.

        :param frame: The network frame being received.
        :return: A boolean indicating whether the frame was successfully received.
        """
        pass


class WirelessNetworkInterface(NetworkInterface, ABC):
    """
    Represents a wireless network interface in a network device.

    This abstract base class models wireless network interfaces, encapsulating properties and behaviors specific to
    wireless connectivity. It provides a framework for managing wireless connections, including signal strength,
    security protocols, and other wireless-specific attributes and methods.

    Wireless network interfaces differ from wired ones in their medium of communication, relying on radio frequencies
    for data transmission and reception. This class serves as a base for more specific types of wireless interfaces,
    such as Wi-Fi adapters or radio network interfaces, ensuring that essential wireless functionality is defined
    and standardised.

    Inherits from:
    - NetworkInterface: Provides basic network interface properties and methods.

    As an abstract base class, it requires subclasses to implement specific methods related to wireless communication
    and may define additional properties and methods specific to wireless technology.
    """


class IPWirelessNetworkInterface(WiredNetworkInterface, Layer3Interface, ABC):
    """
    Represents an IP wireless network interface.

    This interface operates at both the data link layer (Layer 2) and the network layer (Layer 3) of the OSI model,
    specifically tailored for IP-based communication over wireless connections. This abstract class provides a
    template for creating specific wireless network interfaces that support Internet Protocol (IP) functionalities.

    As this class is a combination of its parent classes without additional attributes or methods, please refer to
    the documentation of `WirelessNetworkInterface` and `Layer3Interface` for more details on the supported operations
    and functionalities.

    The class inherits from:
    - `WirelessNetworkInterface`: Providing the functionalities and characteristics of a wireless connection, such as
        managing wireless signal transmission, reception, and associated wireless protocols.
    - `Layer3Interface`: Enabling network layer capabilities, including IP address assignment, routing, and
        potentially, Layer 3 protocols like IPsec.

    As an abstract class, `IPWirelessNetworkInterface` does not implement specific methods but ensures that any derived
    class provides implementations for the functionalities of both `WirelessNetworkInterface` and `Layer3Interface`.
    This setup is ideal for representing network interfaces in devices that require wireless connections and are capable
    of IP routing and addressing, such as wireless routers, access points, and wireless end-host devices like
    smartphones and laptops.

    This class should be extended by concrete classes that define specific behaviors and properties of an IP-capable
    wireless network interface.
    """

    @abstractmethod
    def enable(self):
        """Enable the interface."""
        pass

    @abstractmethod
    def disable(self):
        """Disable the interface."""
        pass

    @abstractmethod
    def send_frame(self, frame: Frame) -> bool:
        """
        Attempts to send a network frame through the interface.

        :param frame: The network frame to be sent.
        :return: A boolean indicating whether the frame was successfully sent.
        """
        pass

    @abstractmethod
    def receive_frame(self, frame: Frame) -> bool:
        """
        Receives a network frame on the interface.

        :param frame: The network frame being received.
        :return: A boolean indicating whether the frame was successfully received.
        """
        pass


class Link(SimComponent):
    """
    Represents a network link between NIC<-->NIC, NIC<-->SwitchPort, or SwitchPort<-->SwitchPort.

    :param endpoint_a: The first NIC or SwitchPort connected to the Link.
    :param endpoint_b: The second NIC or SwitchPort connected to the Link.
    :param bandwidth: The bandwidth of the Link in Mbps (default is 100 Mbps).
    """

    endpoint_a: Union[WiredNetworkInterface]
    "The first WiredNetworkInterface connected to the Link."
    endpoint_b: Union[WiredNetworkInterface]
    "The second WiredNetworkInterface connected to the Link."
    bandwidth: float = 100.0
    "The bandwidth of the Link in Mbps (default is 100 Mbps)."
    current_load: float = 0.0
    "The current load on the link in Mbps."

    def __init__(self, **kwargs):
        """
        Ensure that endpoint_a and endpoint_b are not the same NIC.

        Connect the link to the NICs after creation.

        :raises ValueError: If endpoint_a and endpoint_b are the same NIC.
        """
        if kwargs["endpoint_a"] == kwargs["endpoint_b"]:
            msg = "endpoint_a and endpoint_b cannot be the same NIC or SwitchPort"
            _LOGGER.error(msg)
            raise ValueError(msg)
        super().__init__(**kwargs)
        self.endpoint_a.connect_link(self)
        self.endpoint_b.connect_link(self)
        self.endpoint_up()

        self.set_original_state()

    def set_original_state(self):
        """Sets the original state."""
        vals_to_include = {"bandwidth", "current_load"}
        self._original_state = self.model_dump(include=vals_to_include)
        super().set_original_state()

    def describe_state(self) -> Dict:
        """
        Produce a dictionary describing the current state of this object.

        Please see :py:meth:`primaite.simulator.core.SimComponent.describe_state` for a more detailed explanation.

        :return: Current state of this object and child objects.
        :rtype: Dict
        """
        state = super().describe_state()
        state.update(
            {
                "endpoint_a": self.endpoint_a.uuid,  # TODO: consider if using UUID is the best way to do this
                "endpoint_b": self.endpoint_b.uuid,  # TODO: consider if using UUID is the best way to do this
                "bandwidth": self.bandwidth,
                "current_load": self.current_load,
            }
        )
        return state

    @property
    def current_load_percent(self) -> str:
        """Get the current load formatted as a percentage string."""
        return f"{self.current_load / self.bandwidth:.5f}%"

    def endpoint_up(self):
        """Let the Link know and endpoint has been brought up."""
        if self.is_up:
            _LOGGER.debug(f"Link {self} up")

    def endpoint_down(self):
        """Let the Link know and endpoint has been brought down."""
        if not self.is_up:
            self.current_load = 0.0
            _LOGGER.debug(f"Link {self} down")

    @property
    def is_up(self) -> bool:
        """
        Informs whether the link is up.

        This is based upon both NIC endpoints being enabled.
        """
        return self.endpoint_a.enabled and self.endpoint_b.enabled

    def _can_transmit(self, frame: Frame) -> bool:
        if self.is_up:
            frame_size_Mbits = frame.size_Mbits  # noqa - Leaving it as Mbits as this is how they're expressed
            # return self.current_load + frame_size_Mbits <= self.bandwidth
            # TODO: re add this check once packet size limiting and MTU checks are implemented
            return True
        return False

    def transmit_frame(self, sender_nic: Union[WiredNetworkInterface], frame: Frame) -> bool:
        """
        Send a network frame from one NIC or SwitchPort to another connected NIC or SwitchPort.

        :param sender_nic: The NIC or SwitchPort sending the frame.
        :param frame: The network frame to be sent.
        :return: True if the Frame can be sent, otherwise False.
        """
        can_transmit = self._can_transmit(frame)
        if not can_transmit:
            _LOGGER.debug(f"Cannot transmit frame as {self} is at capacity")
            return False

        receiver = self.endpoint_a
        if receiver == sender_nic:
            receiver = self.endpoint_b
        frame_size = frame.size_Mbits

        if receiver.receive_frame(frame):
            # Frame transmitted successfully
            # Load the frame size on the link
            self.current_load += frame_size
            _LOGGER.debug(
                f"Added {frame_size:.3f} Mbits to {self}, current load {self.current_load:.3f} Mbits "
                f"({self.current_load_percent})"
            )
            return True
        return False

    def __str__(self) -> str:
        return f"{self.endpoint_a}<-->{self.endpoint_b}"


class Node(SimComponent):
    """
    A basic Node class that represents a node on the network.

    This class manages the state of the node, including the NICs (Network Interface Cards), accounts, applications,
    services, processes, file system, and various managers like ARP, ICMP, SessionManager, and SoftwareManager.

    :param hostname: The node hostname on the network.
    :param operating_state: The node operating state, either ON or OFF.
    """

    hostname: str
    "The node hostname on the network."
    default_gateway: Optional[IPV4Address] = None
    "The default gateway IP address for forwarding network traffic to other networks."
    operating_state: NodeOperatingState = NodeOperatingState.OFF
    "The hardware state of the node."
    network_interfaces: Dict[str, NetworkInterface] = {}
    "The Network Interfaces on the node."
    network_interface: Dict[int, NetworkInterface] = {}
    "The Network Interfaces on the node by port id."
    dns_server: Optional[IPv4Address] = None
    "List of IP addresses of DNS servers used for name resolution."

    accounts: Dict[str, Account] = {}
    "All accounts on the node."
    applications: Dict[str, Application] = {}
    "All applications on the node."
    services: Dict[str, Service] = {}
    "All services on the node."
    processes: Dict[str, Process] = {}
    "All processes on the node."
    file_system: FileSystem
    "The nodes file system."
    root: Path
    "Root directory for simulation output."
    sys_log: SysLog
    session_manager: SessionManager
    software_manager: SoftwareManager

    revealed_to_red: bool = False
    "Informs whether the node has been revealed to a red agent."

    start_up_duration: int = 3
    "Time steps needed for the node to start up."

    start_up_countdown: int = 0
    "Time steps needed until node is booted up."

    shut_down_duration: int = 3
    "Time steps needed for the node to shut down."

    shut_down_countdown: int = 0
    "Time steps needed until node is shut down."

    is_resetting: bool = False
    "If true, the node will try turning itself off then back on again."

    node_scan_duration: int = 10
    "How many timesteps until the whole node is scanned. Default 10 time steps."

    node_scan_countdown: int = 0
    "Time steps until scan is complete"

    red_scan_countdown: int = 0
    "Time steps until reveal to red scan is complete."

    def __init__(self, **kwargs):
        """
        Initialize the Node with various components and managers.

        This method initializes the ARP cache, ICMP handler, session manager, and software manager if they are not
        provided.
        """
        if not kwargs.get("sys_log"):
            kwargs["sys_log"] = SysLog(kwargs["hostname"])
        if not kwargs.get("session_manager"):
            kwargs["session_manager"] = SessionManager(sys_log=kwargs.get("sys_log"))
        if not kwargs.get("root"):
            kwargs["root"] = SIM_OUTPUT.path / kwargs["hostname"]
        if not kwargs.get("file_system"):
            kwargs["file_system"] = FileSystem(sys_log=kwargs["sys_log"], sim_root=kwargs["root"] / "fs")
        if not kwargs.get("software_manager"):
            kwargs["software_manager"] = SoftwareManager(
                parent_node=self,
                sys_log=kwargs.get("sys_log"),
                session_manager=kwargs.get("session_manager"),
                file_system=kwargs.get("file_system"),
                dns_server=kwargs.get("dns_server"),
            )
        super().__init__(**kwargs)
        self.session_manager.node = self
        self.session_manager.software_manager = self.software_manager
        self._install_system_software()
        self.set_original_state()

    # def model_post_init(self, __context: Any) -> None:
    #     self._install_system_software()
    #     self.set_original_state()

    def set_original_state(self):
        """Sets the original state."""
        for software in self.software_manager.software.values():
            software.set_original_state()

        self.file_system.set_original_state()

        for network_interface in self.network_interfaces.values():
            network_interface.set_original_state()

        vals_to_include = {
            "hostname",
            "default_gateway",
            "operating_state",
            "revealed_to_red",
            "start_up_duration",
            "start_up_countdown",
            "shut_down_duration",
            "shut_down_countdown",
            "is_resetting",
            "node_scan_duration",
            "node_scan_countdown",
            "red_scan_countdown",
        }
        self._original_state = self.model_dump(include=vals_to_include)

    def reset_component_for_episode(self, episode: int):
        """Reset the original state of the SimComponent."""
        super().reset_component_for_episode(episode)

        # Reset Session Manager
        self.session_manager.clear()

        # Reset File System
        self.file_system.reset_component_for_episode(episode)

        # Reset all Nics
        for network_interface in self.network_interfaces.values():
            network_interface.reset_component_for_episode(episode)

        for software in self.software_manager.software.values():
            software.reset_component_for_episode(episode)

        if episode and self.sys_log:
            self.sys_log.current_episode = episode
            self.sys_log.setup_logger()

    def _init_request_manager(self) -> RequestManager:
        # TODO: I see that this code is really confusing and hard to read right now... I think some of these things will
        # need a better name and better documentation.
        rm = super()._init_request_manager()
        # since there are potentially many services, create an request manager that can map service name
        self._service_request_manager = RequestManager()
        rm.add_request("service", RequestType(func=self._service_request_manager))
        self._nic_request_manager = RequestManager()
        rm.add_request("network_interface", RequestType(func=self._nic_request_manager))

        rm.add_request("file_system", RequestType(func=self.file_system._request_manager))

        # currently we don't have any applications nor processes, so these will be empty
        self._process_request_manager = RequestManager()
        rm.add_request("process", RequestType(func=self._process_request_manager))
        self._application_request_manager = RequestManager()
        rm.add_request("application", RequestType(func=self._application_request_manager))

        rm.add_request("scan", RequestType(func=lambda request, context: self.reveal_to_red()))

        rm.add_request("shutdown", RequestType(func=lambda request, context: self.power_off()))
        rm.add_request("startup", RequestType(func=lambda request, context: self.power_on()))
        rm.add_request("reset", RequestType(func=lambda request, context: self.reset()))  # TODO implement node reset
        rm.add_request("logon", RequestType(func=lambda request, context: ...))  # TODO implement logon request
        rm.add_request("logoff", RequestType(func=lambda request, context: ...))  # TODO implement logoff request

        self._os_request_manager = RequestManager()
        self._os_request_manager.add_request("scan", RequestType(func=lambda request, context: self.scan()))
        rm.add_request("os", RequestType(func=self._os_request_manager))

        return rm

    def _install_system_software(self):
        """Install System Software - software that is usually provided with the OS."""
        pass

    def describe_state(self) -> Dict:
        """
        Produce a dictionary describing the current state of this object.

        Please see :py:meth:`primaite.simulator.core.SimComponent.describe_state` for a more detailed explanation.

        :return: Current state of this object and child objects.
        :rtype: Dict
        """
        state = super().describe_state()
        state.update(
            {
                "hostname": self.hostname,
                "operating_state": self.operating_state.value,
                "NICs": {
                    eth_num: network_interface.describe_state()
                    for eth_num, network_interface in self.network_interface.items()
                },
                "file_system": self.file_system.describe_state(),
                "applications": {app.name: app.describe_state() for app in self.applications.values()},
                "services": {svc.name: svc.describe_state() for svc in self.services.values()},
                "process": {proc.name: proc.describe_state() for proc in self.processes.values()},
                "revealed_to_red": self.revealed_to_red,
            }
        )
        return state

    def show(self, markdown: bool = False):
        """Show function that calls both show NIC and show open ports."""
        self.show_nic(markdown)
        self.show_open_ports(markdown)

    def show_open_ports(self, markdown: bool = False):
        """Prints a table of the open ports on the Node."""
        table = PrettyTable(["Port", "Name"])
        if markdown:
            table.set_style(MARKDOWN)
        table.align = "l"
        table.title = f"{self.hostname} Open Ports"
        for port in self.software_manager.get_open_ports():
            table.add_row([port.value, port.name])
        print(table)

    @property
    def has_enabled_network_interface(self) -> bool:
        """
        Checks if the node has at least one enabled network interface.

        Iterates through all network interfaces associated with the node to determine if at least one is enabled. This
        property is essential for determining the node's ability to communicate within the network.

        :return: True if there is at least one enabled network interface; otherwise, False.
        """
        for network_interface in self.network_interfaces.values():
            if network_interface.enabled:
                return True
        return False

    def show_nic(self, markdown: bool = False):
        """Prints a table of the NICs on the Node."""
        table = PrettyTable(["Port", "Type", "MAC Address", "Address", "Speed", "Status"])
        if markdown:
            table.set_style(MARKDOWN)
        table.align = "l"
        table.title = f"{self.hostname} Network Interface Cards"
        for port, network_interface in self.network_interface.items():
            table.add_row(
                [
                    port,
                    type(network_interface),
                    network_interface.mac_address,
                    f"{network_interface.ip_address}/{network_interface.ip_network.prefixlen}",
                    network_interface.speed,
                    "Enabled" if network_interface.enabled else "Disabled",
                ]
            )
        print(table)

    def apply_timestep(self, timestep: int):
        """
        Apply a single timestep of simulation dynamics to this node.

        In this instance, if any multi-timestep processes are currently occurring
        (such as starting up or shutting down), then they are brought one step closer to
        being finished.

        :param timestep: The current timestep number. (Amount of time since simulation episode began)
        :type timestep: int
        """
        super().apply_timestep(timestep=timestep)

        # count down to boot up
        if self.start_up_countdown > 0:
            self.start_up_countdown -= 1
        else:
            if self.operating_state == NodeOperatingState.BOOTING:
                self.operating_state = NodeOperatingState.ON
                self.sys_log.info(f"{self.hostname}: Turned on")
                for network_interface in self.network_interfaces.values():
                    network_interface.enable()

                self._start_up_actions()

        # count down to shut down
        if self.shut_down_countdown > 0:
            self.shut_down_countdown -= 1
        else:
            if self.operating_state == NodeOperatingState.SHUTTING_DOWN:
                self.operating_state = NodeOperatingState.OFF
                self.sys_log.info(f"{self.hostname}: Turned off")
                self._shut_down_actions()

                # if resetting turn back on
                if self.is_resetting:
                    self.is_resetting = False
                    self.power_on()

        # time steps which require the node to be on
        if self.operating_state == NodeOperatingState.ON:
            # node scanning
            if self.node_scan_countdown > 0:
                self.node_scan_countdown -= 1

                if self.node_scan_countdown == 0:
                    # scan everything!
                    for process_id in self.processes:
                        self.processes[process_id].scan()

                    # scan services
                    for service_id in self.services:
                        self.services[service_id].scan()

                    # scan applications
                    for application_id in self.applications:
                        self.applications[application_id].scan()

                    # scan file system
                    self.file_system.scan(instant_scan=True)

            if self.red_scan_countdown > 0:
                self.red_scan_countdown -= 1

                if self.red_scan_countdown == 0:
                    # scan processes
                    for process_id in self.processes:
                        self.processes[process_id].reveal_to_red()

                    # scan services
                    for service_id in self.services:
                        self.services[service_id].reveal_to_red()

                    # scan applications
                    for application_id in self.applications:
                        self.applications[application_id].reveal_to_red()

                    # scan file system
                    self.file_system.reveal_to_red(instant_scan=True)

            for process_id in self.processes:
                self.processes[process_id].apply_timestep(timestep=timestep)

            for service_id in self.services:
                self.services[service_id].apply_timestep(timestep=timestep)

            for application_id in self.applications:
                self.applications[application_id].apply_timestep(timestep=timestep)

            self.file_system.apply_timestep(timestep=timestep)

    def scan(self) -> None:
        """
        Scan the node and all the items within it.

        Scans the:
            - Processes
            - Services
            - Applications
            - Folders
            - Files

        to the red agent.
        """
        self.node_scan_countdown = self.node_scan_duration

    def reveal_to_red(self) -> None:
        """
        Reveals the node and all the items within it to the red agent.

        Set all the:
            - Processes
            - Services
            - Applications
            - Folders
            - Files

        `revealed_to_red` to `True`.
        """
        self.red_scan_countdown = self.node_scan_duration

    def power_on(self):
        """Power on the Node, enabling its NICs if it is in the OFF state."""
        if self.operating_state == NodeOperatingState.OFF:
            self.operating_state = NodeOperatingState.BOOTING
            self.start_up_countdown = self.start_up_duration

        if self.start_up_duration <= 0:
            self.operating_state = NodeOperatingState.ON
            self._start_up_actions()
            self.sys_log.info("Power on")
            for network_interface in self.network_interfaces.values():
                network_interface.enable()

    def power_off(self):
        """Power off the Node, disabling its NICs if it is in the ON state."""
        if self.operating_state == NodeOperatingState.ON:
            for network_interface in self.network_interfaces.values():
                network_interface.disable()
            self.operating_state = NodeOperatingState.SHUTTING_DOWN
            self.shut_down_countdown = self.shut_down_duration

        if self.shut_down_duration <= 0:
            self._shut_down_actions()
            self.operating_state = NodeOperatingState.OFF
            self.sys_log.info("Power off")

    def reset(self):
        """
        Resets the node.

        Powers off the node and sets is_resetting to True.
        Applying more timesteps will eventually turn the node back on.
        """
        if self.operating_state.ON:
            self.is_resetting = True
            self.sys_log.info("Resetting")
            self.power_off()

    def connect_nic(self, network_interface: NetworkInterface):
        """
        Connect a Network Interface to the node.

        :param network_interface: The NIC to connect.
        :raise NetworkError: If the NIC is already connected.
        """
<<<<<<< HEAD
        if network_interface.uuid not in self.network_interfaces:
            self.network_interfaces[network_interface.uuid] = network_interface
            self.network_interface[len(self.network_interfaces)] = network_interface
            network_interface._connected_node = self
            network_interface.port_num = len(self.network_interfaces)
            network_interface.parent = self
            self.sys_log.info(f"Connected Network Interface {network_interface}")
            if self.operating_state == NodeOperatingState.ON:
                network_interface.enable()
            self._nic_request_manager.add_request(
                network_interface.uuid, RequestType(func=network_interface._request_manager)
            )
=======
        if nic.uuid not in self.nics:
            self.nics[nic.uuid] = nic
            new_nic_num = len(self.nics)
            self.ethernet_port[new_nic_num] = nic
            nic._connected_node = self
            nic._port_num_on_node = new_nic_num
            nic.parent = self
            self.sys_log.info(f"Connected NIC {nic}")
            if self.operating_state == NodeOperatingState.ON:
                nic.enable()
            self._nic_request_manager.add_request(new_nic_num, RequestType(func=nic._request_manager))
>>>>>>> cfc25475
        else:
            msg = f"Cannot connect NIC {network_interface} as it is already connected"
            self.sys_log.logger.error(msg)
            raise NetworkError(msg)

    def disconnect_nic(self, network_interface: Union[NetworkInterface, str]):
        """
        Disconnect a NIC (Network Interface Card) from the node.

        :param network_interface: The NIC to Disconnect, or its UUID.
        :raise NetworkError: If the NIC is not connected.
        """
<<<<<<< HEAD
        if isinstance(network_interface, str):
            network_interface = self.network_interfaces.get(network_interface)
        if network_interface or network_interface.uuid in self.network_interfaces:
            for port, _nic in self.network_interface.items():
                if network_interface == _nic:
                    self.network_interface.pop(port)
                    break
            self.network_interfaces.pop(network_interface.uuid)
            network_interface.parent = None
            network_interface.disable()
            self.sys_log.info(f"Disconnected Network Interface {network_interface}")
            self._nic_request_manager.remove_request(network_interface.uuid)
=======
        if isinstance(nic, str):
            nic = self.nics.get(nic)
        if nic or nic.uuid in self.nics:
            nic_num = -1
            for port, _nic in self.ethernet_port.items():
                if nic == _nic:
                    self.ethernet_port.pop(port)
                    nic_num = port
                    break
            self.nics.pop(nic.uuid)
            nic.parent = None
            nic.disable()
            self.sys_log.info(f"Disconnected NIC {nic}")
            if nic_num != -1:
                self._nic_request_manager.remove_request(nic_num)
>>>>>>> cfc25475
        else:
            msg = f"Cannot disconnect NIC {network_interface} as it is not connected"
            self.sys_log.logger.error(msg)
            raise NetworkError(msg)

    def ping(self, target_ip_address: Union[IPv4Address, str], pings: int = 4) -> bool:
        """
        Ping an IP address, performing a standard ICMP echo request/response.

        :param target_ip_address: The target IP address to ping.
        :param pings: The number of pings to attempt, default is 4.
        :return: True if the ping is successful, otherwise False.
        """
        if not isinstance(target_ip_address, IPv4Address):
            target_ip_address = IPv4Address(target_ip_address)
        if self.software_manager.icmp:
            return self.software_manager.icmp.ping(target_ip_address, pings)
        return False

    @abstractmethod
    def receive_frame(self, frame: Frame, from_network_interface: NetworkInterface):
        """
        Receive a Frame from the connected NIC and process it.

        This is an abstract implementation of receive_frame with some very basic functionality (ARP population). All
        Node subclasses should have their own implementation of receive_frame that first calls super().receive_frame(
        ) before implementing its own internal receive_frame logic.

        :param frame: The Frame being received.
        :param from_network_interface: The Network Interface that received the frame.
        """
        if self.operating_state == NodeOperatingState.ON:
            if frame.ip:
                if self.software_manager.arp:
                    self.software_manager.arp.add_arp_cache_entry(
                        ip_address=frame.ip.src_ip_address,
                        mac_address=frame.ethernet.src_mac_addr,
                        network_interface=from_network_interface,
                    )
        else:
            return

    def install_service(self, service: Service) -> None:
        """
        Install a service on this node.

        :param service: Service instance that has not been installed on any node yet.
        :type service: Service
        """
        if service in self:
            _LOGGER.warning(f"Can't add service {service.name} to node {self.hostname}. It's already installed.")
            return
        self.services[service.uuid] = service
        service.parent = self
        service.install()  # Perform any additional setup, such as creating files for this service on the node.
<<<<<<< HEAD
        self._service_request_manager.add_request(service.uuid, RequestType(func=service._request_manager))
=======
        self.sys_log.info(f"Installed service {service.name}")
        _LOGGER.debug(f"Added service {service.name} to node {self.hostname}")
        self._service_request_manager.add_request(service.name, RequestType(func=service._request_manager))
>>>>>>> cfc25475

    def uninstall_service(self, service: Service) -> None:
        """
        Uninstall and completely remove service from this node.

        :param service: Service object that is currently associated with this node.
        :type service: Service
        """
        if service not in self:
            _LOGGER.warning(f"Can't remove service {service.name} from node {self.hostname}. It's not installed.")
            return
        service.uninstall()  # Perform additional teardown, such as removing files or restarting the machine.
        self.services.pop(service.uuid)
        service.parent = None
        self.sys_log.info(f"Uninstalled service {service.name}")
        _LOGGER.info(f"Removed service {service.name} from node {self.hostname}")
        self._service_request_manager.remove_request(service.name)

    def install_application(self, application: Application) -> None:
        """
        Install an application on this node.

        :param application: Application instance that has not been installed on any node yet.
        :type application: Application
        """
        if application in self:
            _LOGGER.warning(
                f"Can't add application {application.name} to node {self.hostname}. It's already installed."
            )
            return
        self.applications[application.uuid] = application
        application.parent = self
<<<<<<< HEAD
        self._application_request_manager.add_request(application.uuid, RequestType(func=application._request_manager))
=======
        self.sys_log.info(f"Installed application {application.name}")
        _LOGGER.debug(f"Added application {application.name} to node {self.hostname}")
        self._application_request_manager.add_request(application.name, RequestType(func=application._request_manager))
>>>>>>> cfc25475

    def uninstall_application(self, application: Application) -> None:
        """
        Uninstall and completely remove application from this node.

        :param application: Application object that is currently associated with this node.
        :type application: Application
        """
        if application not in self:
            _LOGGER.warning(
                f"Can't remove application {application.name} from node {self.hostname}. It's not installed."
            )
            return
        self.applications.pop(application.uuid)
        application.parent = None
        self.sys_log.info(f"Uninstalled application {application.name}")
        _LOGGER.info(f"Removed application {application.name} from node {self.hostname}")
        self._application_request_manager.remove_request(application.name)

    def _shut_down_actions(self):
        """Actions to perform when the node is shut down."""
        # Turn off all the services in the node
        for service_id in self.services:
            self.services[service_id].stop()

        # Turn off all the applications in the node
        for app_id in self.applications:
            self.applications[app_id].close()

        # Turn off all processes in the node
        # for process_id in self.processes:
        #     self.processes[process_id]

    def _start_up_actions(self):
        """Actions to perform when the node is starting up."""
        # Turn on all the services in the node
        for service_id in self.services:
            self.services[service_id].start()

        # Turn on all the applications in the node
        for app_id in self.applications:
            self.applications[app_id].run()

        # Turn off all processes in the node
        # for process_id in self.processes:
        #     self.processes[process_id]

    def __contains__(self, item: Any) -> bool:
        if isinstance(item, Service):
            return item.uuid in self.services
        return None<|MERGE_RESOLUTION|>--- conflicted
+++ resolved
@@ -1056,32 +1056,17 @@
         :param network_interface: The NIC to connect.
         :raise NetworkError: If the NIC is already connected.
         """
-<<<<<<< HEAD
-        if network_interface.uuid not in self.network_interfaces:
+        if network_interface.uuid not in self.network_interface:
             self.network_interfaces[network_interface.uuid] = network_interface
-            self.network_interface[len(self.network_interfaces)] = network_interface
+            new_nic_num = len(self.network_interfaces)
+            self.network_interface[new_nic_num] = network_interface
             network_interface._connected_node = self
-            network_interface.port_num = len(self.network_interfaces)
+            network_interface._port_num_on_node = new_nic_num
             network_interface.parent = self
             self.sys_log.info(f"Connected Network Interface {network_interface}")
             if self.operating_state == NodeOperatingState.ON:
                 network_interface.enable()
-            self._nic_request_manager.add_request(
-                network_interface.uuid, RequestType(func=network_interface._request_manager)
-            )
-=======
-        if nic.uuid not in self.nics:
-            self.nics[nic.uuid] = nic
-            new_nic_num = len(self.nics)
-            self.ethernet_port[new_nic_num] = nic
-            nic._connected_node = self
-            nic._port_num_on_node = new_nic_num
-            nic.parent = self
-            self.sys_log.info(f"Connected NIC {nic}")
-            if self.operating_state == NodeOperatingState.ON:
-                nic.enable()
-            self._nic_request_manager.add_request(new_nic_num, RequestType(func=nic._request_manager))
->>>>>>> cfc25475
+            self._nic_request_manager.add_request(new_nic_num, RequestType(func=network_interface._request_manager))
         else:
             msg = f"Cannot connect NIC {network_interface} as it is already connected"
             self.sys_log.logger.error(msg)
@@ -1094,38 +1079,23 @@
         :param network_interface: The NIC to Disconnect, or its UUID.
         :raise NetworkError: If the NIC is not connected.
         """
-<<<<<<< HEAD
         if isinstance(network_interface, str):
             network_interface = self.network_interfaces.get(network_interface)
         if network_interface or network_interface.uuid in self.network_interfaces:
-            for port, _nic in self.network_interface.items():
-                if network_interface == _nic:
+            network_interface_num = -1
+            for port, _network_interface in self.network_interface.items():
+                if network_interface == _network_interface:
                     self.network_interface.pop(port)
+                    network_interface_num = port
                     break
             self.network_interfaces.pop(network_interface.uuid)
             network_interface.parent = None
             network_interface.disable()
             self.sys_log.info(f"Disconnected Network Interface {network_interface}")
-            self._nic_request_manager.remove_request(network_interface.uuid)
-=======
-        if isinstance(nic, str):
-            nic = self.nics.get(nic)
-        if nic or nic.uuid in self.nics:
-            nic_num = -1
-            for port, _nic in self.ethernet_port.items():
-                if nic == _nic:
-                    self.ethernet_port.pop(port)
-                    nic_num = port
-                    break
-            self.nics.pop(nic.uuid)
-            nic.parent = None
-            nic.disable()
-            self.sys_log.info(f"Disconnected NIC {nic}")
-            if nic_num != -1:
-                self._nic_request_manager.remove_request(nic_num)
->>>>>>> cfc25475
+            if network_interface_num != -1:
+                self._nic_request_manager.remove_request(network_interface_num)
         else:
-            msg = f"Cannot disconnect NIC {network_interface} as it is not connected"
+            msg = f"Cannot disconnect Network Interface {network_interface} as it is not connected"
             self.sys_log.logger.error(msg)
             raise NetworkError(msg)
 
@@ -1179,13 +1149,9 @@
         self.services[service.uuid] = service
         service.parent = self
         service.install()  # Perform any additional setup, such as creating files for this service on the node.
-<<<<<<< HEAD
-        self._service_request_manager.add_request(service.uuid, RequestType(func=service._request_manager))
-=======
         self.sys_log.info(f"Installed service {service.name}")
         _LOGGER.debug(f"Added service {service.name} to node {self.hostname}")
         self._service_request_manager.add_request(service.name, RequestType(func=service._request_manager))
->>>>>>> cfc25475
 
     def uninstall_service(self, service: Service) -> None:
         """
@@ -1218,13 +1184,9 @@
             return
         self.applications[application.uuid] = application
         application.parent = self
-<<<<<<< HEAD
-        self._application_request_manager.add_request(application.uuid, RequestType(func=application._request_manager))
-=======
         self.sys_log.info(f"Installed application {application.name}")
         _LOGGER.debug(f"Added application {application.name} to node {self.hostname}")
         self._application_request_manager.add_request(application.name, RequestType(func=application._request_manager))
->>>>>>> cfc25475
 
     def uninstall_application(self, application: Application) -> None:
         """
