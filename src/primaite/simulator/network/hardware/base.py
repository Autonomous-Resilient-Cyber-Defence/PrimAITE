--- conflicted
+++ resolved
@@ -6,11 +6,7 @@
 from abc import ABC, abstractmethod
 from ipaddress import IPv4Address, IPv4Network
 from pathlib import Path
-<<<<<<< HEAD
 from typing import Any, ClassVar, Dict, List, Optional, Type, TypeVar, Union
-=======
-from typing import Any, ClassVar, Dict, Optional, TypeVar, Union
->>>>>>> 3ebad7d7
 
 from prettytable import MARKDOWN, PrettyTable
 from pydantic import BaseModel, Field, validate_call
