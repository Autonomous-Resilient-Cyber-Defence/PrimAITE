--- conflicted
+++ resolved
@@ -1522,38 +1522,34 @@
     _registry: ClassVar[Dict[str, Type["Node"]]] = {}
     """Registry of application types. Automatically populated when subclasses are defined."""
 
-    _identifier: ClassVar[str] = "unknown"
-    """Identifier for this particular class, used for printing and logging. Each subclass redefines this."""
-
-    config: Node.ConfigSchema = Field(default_factory=lambda: Node.ConfigSchema())
-    """Configuration items within Node"""
-
-    class ConfigSchema(BaseModel, ABC):
-        """Configuration Schema for Node based classes."""
-
-        model_config = ConfigDict(arbitrary_types_allowed=True)
-        """Configure pydantic to allow arbitrary types, let the instance have attributes not present in the model."""
-
-        hostname: str = "default"
-        "The node hostname on the network."
-
-        revealed_to_red: bool = False
-        "Informs whether the node has been revealed to a red agent."
-
-        start_up_duration: int = 3
-        "Time steps needed for the node to start up."
-
-        start_up_countdown: int = 0
-        "Time steps needed until node is booted up."
-
-        shut_down_duration: int = 3
-        "Time steps needed for the node to shut down."
-
-<<<<<<< HEAD
     # TODO: this should not be set for abstract classes.
     _discriminator: ClassVar[str]
     """discriminator for this particular class, used for printing and logging. Each subclass redefines this."""
-=======
+
+    config: Node.ConfigSchema = Field(default_factory=lambda: Node.ConfigSchema())
+    """Configuration items within Node"""
+
+    class ConfigSchema(BaseModel, ABC):
+        """Configuration Schema for Node based classes."""
+
+        model_config = ConfigDict(arbitrary_types_allowed=True)
+        """Configure pydantic to allow arbitrary types, let the instance have attributes not present in the model."""
+
+        hostname: str = "default"
+        "The node hostname on the network."
+
+        revealed_to_red: bool = False
+        "Informs whether the node has been revealed to a red agent."
+
+        start_up_duration: int = 3
+        "Time steps needed for the node to start up."
+
+        start_up_countdown: int = 0
+        "Time steps needed until node is booted up."
+
+        shut_down_duration: int = 3
+        "Time steps needed for the node to shut down."
+
         shut_down_countdown: int = 0
         "Time steps needed until node is shut down."
 
@@ -1590,7 +1586,6 @@
             return ValueError(msg)
         obj = cls(config=cls.ConfigSchema(**config))
         return obj
->>>>>>> f3bbfffe
 
     def __init_subclass__(cls, discriminator: Optional[str] = None, **kwargs: Any) -> None:
         """
