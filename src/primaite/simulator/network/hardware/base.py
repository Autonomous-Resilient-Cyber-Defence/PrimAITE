from __future__ import annotations

import re
import secrets
from enum import Enum
from ipaddress import IPv4Address, IPv4Network
from pathlib import Path
from typing import Any, Dict, Literal, Optional, Tuple, Union

from prettytable import MARKDOWN, PrettyTable

from primaite import getLogger
from primaite.exceptions import NetworkError
<<<<<<< HEAD
from primaite.simulator.core import Action, ActionManager, SimComponent
=======
from primaite.simulator import SIM_OUTPUT
from primaite.simulator.core import SimComponent
>>>>>>> f180c6f6
from primaite.simulator.domain.account import Account
from primaite.simulator.file_system.file_system import FileSystem
from primaite.simulator.network.protocols.arp import ARPEntry, ARPPacket
from primaite.simulator.network.transmission.data_link_layer import EthernetHeader, Frame
from primaite.simulator.network.transmission.network_layer import ICMPPacket, ICMPType, IPPacket, IPProtocol
from primaite.simulator.network.transmission.transport_layer import Port, TCPHeader
from primaite.simulator.system.applications.application import Application
from primaite.simulator.system.core.packet_capture import PacketCapture
from primaite.simulator.system.core.session_manager import SessionManager
from primaite.simulator.system.core.software_manager import SoftwareManager
from primaite.simulator.system.core.sys_log import SysLog
from primaite.simulator.system.processes.process import Process
from primaite.simulator.system.services.service import Service

_LOGGER = getLogger(__name__)


def generate_mac_address(oui: Optional[str] = None) -> str:
    """
    Generate a random MAC Address.

    :Example:

    >>> generate_mac_address()
    'ef:7e:97:c8:a8:ce'

    >>> generate_mac_address(oui='aa:bb:cc')
    'aa:bb:cc:42:ba:41'

    :param oui: The Organizationally Unique Identifier (OUI) portion of the MAC address. It should be a string with
        the first 3 bytes (24 bits) in the format "XX:XX:XX".
    :raises ValueError: If the 'oui' is not in the correct format (hexadecimal and 6 characters).
    """
    random_bytes = [secrets.randbits(8) for _ in range(6)]

    if oui:
        oui_pattern = re.compile(r"^([0-9A-Fa-f]{2}[:-]){2}[0-9A-Fa-f]{2}$")
        if not oui_pattern.match(oui):
            msg = f"Invalid oui. The oui should be in the format xx:xx:xx, where x is a hexadecimal digit, got '{oui}'"
            _LOGGER.error(msg)
            raise ValueError(msg)
        oui_bytes = [int(chunk, 16) for chunk in oui.split(":")]
        mac = oui_bytes + random_bytes[len(oui_bytes) :]
    else:
        mac = random_bytes

    return ":".join(f"{b:02x}" for b in mac)


class NIC(SimComponent):
    """
    Models a Network Interface Card (NIC) in a computer or network device.

    :param ip_address: The IPv4 address assigned to the NIC.
    :param subnet_mask: The subnet mask assigned to the NIC.
    :param gateway: The default gateway IP address for forwarding network traffic to other networks.
    :param mac_address: The MAC address of the NIC. Defaults to a randomly set MAC address.
    :param speed: The speed of the NIC in Mbps (default is 100 Mbps).
    :param mtu: The Maximum Transmission Unit (MTU) of the NIC in Bytes, representing the largest data packet size it
        can handle without fragmentation (default is 1500 B).
    :param wake_on_lan: Indicates if the NIC supports Wake-on-LAN functionality.
    :param dns_servers: List of IP addresses of DNS servers used for name resolution.
    """

    ip_address: IPv4Address
    "The IP address assigned to the NIC for communication on an IP-based network."
    subnet_mask: IPv4Address
    "The subnet mask assigned to the NIC."
    mac_address: str
    "The MAC address of the NIC. Defaults to a randomly set MAC address. Randomly generated upon creation."
    speed: int = 100
    "The speed of the NIC in Mbps. Default is 100 Mbps."
    mtu: int = 1500
    "The Maximum Transmission Unit (MTU) of the NIC in Bytes. Default is 1500 B"
    wake_on_lan: bool = False
    "Indicates if the NIC supports Wake-on-LAN functionality."
    connected_node: Optional[Node] = None
    "The Node to which the NIC is connected."
    connected_link: Optional[Link] = None
    "The Link to which the NIC is connected."
    enabled: bool = False
    "Indicates whether the NIC is enabled."
    pcap: Optional[PacketCapture] = None

    def __init__(self, **kwargs):
        """
        NIC constructor.

        Performs some type conversion the calls ``super().__init__()``. Then performs some checking on the ip_address
        and gateway just to check that it's all been configured correctly.

        :raises ValueError: When the ip_address and gateway are the same. And when the ip_address/subnet mask are a
            network address.
        """
        if not isinstance(kwargs["ip_address"], IPv4Address):
            kwargs["ip_address"] = IPv4Address(kwargs["ip_address"])
        if "mac_address" not in kwargs:
            kwargs["mac_address"] = generate_mac_address()
        super().__init__(**kwargs)

        if self.ip_network.network_address == self.ip_address:
            msg = (
                f"Failed to set IP address {self.ip_address} and subnet mask {self.subnet_mask} as it is a "
                f"network address {self.ip_network.network_address}"
            )
            _LOGGER.error(msg)
            raise ValueError(msg)

    def describe_state(self) -> Dict:
        """
        Produce a dictionary describing the current state of this object.

        Please see :py:meth:`primaite.simulator.core.SimComponent.describe_state` for a more detailed explanation.

        :return: Current state of this object and child objects.
        :rtype: Dict
        """
        state = super().describe_state()
        state.update(
            {
                "ip_adress": str(self.ip_address),
                "subnet_mask": str(self.subnet_mask),
                "mac_address": self.mac_address,
                "speed": self.speed,
                "mtu": self.mtu,
                "wake_on_lan": self.wake_on_lan,
                "dns_servers": self.dns_servers,
                "enabled": self.enabled,
            }
        )
        return state

    def _init_action_manager(self) -> ActionManager:
        am = super()._init_action_manager()

        am.add_action("enable", Action(func=lambda request, context: self.enable()))
        am.add_action("disable", Action(func=lambda request, context: self.disable()))

        return am

    @property
    def ip_network(self) -> IPv4Network:
        """
        Return the IPv4Network of the NIC.

        :return: The IPv4Network from the ip_address/subnet mask.
        """
        return IPv4Network(f"{self.ip_address}/{self.subnet_mask}", strict=False)

    def enable(self):
        """Attempt to enable the NIC."""
        if self.enabled:
            return
        if not self.connected_node:
            _LOGGER.error(f"NIC {self} cannot be enabled as it is not connected to a Node")
            return
        if self.connected_node.operating_state != NodeOperatingState.ON:
            self.connected_node.sys_log.error(f"NIC {self} cannot be enabled as the endpoint is not turned on")
            return
        if not self.connected_link:
            _LOGGER.error(f"NIC {self} cannot be enabled as it is not connected to a Link")
            return

        self.enabled = True
        self.connected_node.sys_log.info(f"NIC {self} enabled")
        self.pcap = PacketCapture(hostname=self.connected_node.hostname, ip_address=self.ip_address)
        if self.connected_link:
            self.connected_link.endpoint_up()

    def disable(self):
        """Disable the NIC."""
        if not self.enabled:
            return

        self.enabled = False
        if self.connected_node:
            self.connected_node.sys_log.info(f"NIC {self} disabled")
        else:
            _LOGGER.debug(f"NIC {self} disabled")
        if self.connected_link:
            self.connected_link.endpoint_down()

    def connect_link(self, link: Link):
        """
        Connect the NIC to a link.

        :param link: The link to which the NIC is connected.
        :type link: :class:`~primaite.simulator.network.transmission.physical_layer.Link`
        """
        if self.connected_link:
            _LOGGER.error(f"Cannot connect Link to NIC ({self.mac_address}) as it already has a connection")
            return

        if self.connected_link == link:
            _LOGGER.error(f"Cannot connect Link to NIC ({self.mac_address}) as it is already connected")
            return

        # TODO: Inform the Node that a link has been connected
        self.connected_link = link
        self.enable()
        _LOGGER.debug(f"NIC {self} connected to Link {link}")

    def disconnect_link(self):
        """Disconnect the NIC from the connected Link."""
        if self.connected_link.endpoint_a == self:
            self.connected_link.endpoint_a = None
        if self.connected_link.endpoint_b == self:
            self.connected_link.endpoint_b = None
        self.connected_link = None

    def add_dns_server(self, ip_address: IPv4Address):
        """
        Add a DNS server IP address.

        :param ip_address: The IP address of the DNS server to be added.
        :type ip_address: ipaddress.IPv4Address
        """
        pass

    def remove_dns_server(self, ip_address: IPv4Address):
        """
        Remove a DNS server IP Address.

        :param ip_address: The IP address of the DNS server to be removed.
        :type ip_address: ipaddress.IPv4Address
        """
        pass

    def send_frame(self, frame: Frame) -> bool:
        """
        Send a network frame from the NIC to the connected link.

        :param frame: The network frame to be sent.
        :type frame: :class:`~primaite.simulator.network.osi_layers.Frame`
        """
        if self.enabled:
            frame.set_sent_timestamp()
            self.pcap.capture(frame)
            self.connected_link.transmit_frame(sender_nic=self, frame=frame)
            return True
        # Cannot send Frame as the NIC is not enabled
        return False

    def receive_frame(self, frame: Frame) -> bool:
        """
        Receive a network frame from the connected link if the NIC is enabled.

        The Frame is passed to the Node.

        :param frame: The network frame being received.
        """
        if self.enabled:
            frame.decrement_ttl()
            frame.set_received_timestamp()
            self.pcap.capture(frame)
            # If this destination or is broadcast
            if frame.ethernet.dst_mac_addr == self.mac_address or frame.ethernet.dst_mac_addr == "ff:ff:ff:ff:ff:ff":
                self.connected_node.receive_frame(frame=frame, from_nic=self)
                return True
        return False

    def __str__(self) -> str:
        return f"{self.mac_address}/{self.ip_address}"


class SwitchPort(SimComponent):
    """
    Models a switch port in a network switch device.

    :param mac_address: The MAC address of the SwitchPort. Defaults to a randomly set MAC address.
    :param speed: The speed of the SwitchPort in Mbps (default is 100 Mbps).
    :param mtu: The Maximum Transmission Unit (MTU) of the SwitchPort in Bytes, representing the largest data packet
        size it can handle without fragmentation (default is 1500 B).
    """

    port_num: int = 1
    mac_address: str
    "The MAC address of the SwitchPort. Defaults to a randomly set MAC address."
    speed: int = 100
    "The speed of the SwitchPort in Mbps. Default is 100 Mbps."
    mtu: int = 1500
    "The Maximum Transmission Unit (MTU) of the SwitchPort in Bytes. Default is 1500 B"
    connected_node: Optional[Node] = None
    "The Node to which the SwitchPort is connected."
    connected_link: Optional[Link] = None
    "The Link to which the SwitchPort is connected."
    enabled: bool = False
    "Indicates whether the SwitchPort is enabled."
    pcap: Optional[PacketCapture] = None

    def __init__(self, **kwargs):
        """The SwitchPort constructor."""
        if "mac_address" not in kwargs:
            kwargs["mac_address"] = generate_mac_address()
        super().__init__(**kwargs)

    def describe_state(self) -> Dict:
        """
        Produce a dictionary describing the current state of this object.

        Please see :py:meth:`primaite.simulator.core.SimComponent.describe_state` for a more detailed explanation.

        :return: Current state of this object and child objects.
        :rtype: Dict
        """
        state = super().describe_state()
        state.update(
            {
                "mac_address": self.mac_address,
                "speed": self.speed,
                "mtu": self.mtu,
                "enabled": self.enabled,
            }
        )
        return state

    def enable(self):
        """Attempt to enable the SwitchPort."""
        if self.enabled:
            return

        if not self.connected_node:
            _LOGGER.error(f"SwitchPort {self} cannot be enabled as it is not connected to a Node")
            return

        if self.connected_node.operating_state != NodeOperatingState.ON:
            self.connected_node.sys_log.info(f"SwitchPort {self} cannot be enabled as the endpoint is not turned on")
            return

        self.enabled = True
        self.connected_node.sys_log.info(f"SwitchPort {self} enabled")
        self.pcap = PacketCapture(hostname=self.connected_node.hostname, switch_port_number=self.port_num)
        if self.connected_link:
            self.connected_link.endpoint_up()

    def disable(self):
        """Disable the SwitchPort."""
        if not self.enabled:
            return
        self.enabled = False
        if self.connected_node:
            self.connected_node.sys_log.info(f"SwitchPort {self} disabled")
        else:
            _LOGGER.debug(f"SwitchPort {self} disabled")
        if self.connected_link:
            self.connected_link.endpoint_down()

    def connect_link(self, link: Link):
        """
        Connect the SwitchPort to a link.

        :param link: The link to which the SwitchPort is connected.
        """
        if self.connected_link:
            _LOGGER.error(f"Cannot connect link to SwitchPort {self.mac_address} as it already has a connection")
            return

        if self.connected_link == link:
            _LOGGER.error(f"Cannot connect Link to SwitchPort {self.mac_address} as it is already connected")
            return

        # TODO: Inform the Switch that a link has been connected
        self.connected_link = link
        _LOGGER.debug(f"SwitchPort {self} connected to Link {link}")
        self.enable()

    def disconnect_link(self):
        """Disconnect the SwitchPort from the connected Link."""
        if self.connected_link.endpoint_a == self:
            self.connected_link.endpoint_a = None
        if self.connected_link.endpoint_b == self:
            self.connected_link.endpoint_b = None
        self.connected_link = None

    def send_frame(self, frame: Frame) -> bool:
        """
        Send a network frame from the SwitchPort to the connected link.

        :param frame: The network frame to be sent.
        """
        if self.enabled:
            self.pcap.capture(frame)
            self.connected_link.transmit_frame(sender_nic=self, frame=frame)
            return True
        # Cannot send Frame as the SwitchPort is not enabled
        return False

    def receive_frame(self, frame: Frame) -> bool:
        """
        Receive a network frame from the connected link if the SwitchPort is enabled.

        The Frame is passed to the Node.

        :param frame: The network frame being received.
        """
        if self.enabled:
            frame.decrement_ttl()
            self.pcap.capture(frame)
            connected_node: Node = self.connected_node
            connected_node.forward_frame(frame=frame, incoming_port=self)
            return True
        return False

    def __str__(self) -> str:
        return f"{self.mac_address}"


class Link(SimComponent):
    """
    Represents a network link between NIC<-->NIC, NIC<-->SwitchPort, or SwitchPort<-->SwitchPort.

    :param endpoint_a: The first NIC or SwitchPort connected to the Link.
    :param endpoint_b: The second NIC or SwitchPort connected to the Link.
    :param bandwidth: The bandwidth of the Link in Mbps (default is 100 Mbps).
    """

    endpoint_a: Union[NIC, SwitchPort]
    "The first NIC or SwitchPort connected to the Link."
    endpoint_b: Union[NIC, SwitchPort]
    "The second NIC or SwitchPort connected to the Link."
    bandwidth: float = 100.0
    "The bandwidth of the Link in Mbps (default is 100 Mbps)."
    current_load: float = 0.0
    "The current load on the link in Mbps."

    def __init__(self, **kwargs):
        """
        Ensure that endpoint_a and endpoint_b are not the same NIC.

        Connect the link to the NICs after creation.

        :raises ValueError: If endpoint_a and endpoint_b are the same NIC.
        """
        if kwargs["endpoint_a"] == kwargs["endpoint_b"]:
            msg = "endpoint_a and endpoint_b cannot be the same NIC or SwitchPort"
            _LOGGER.error(msg)
            raise ValueError(msg)
        super().__init__(**kwargs)
        self.endpoint_a.connect_link(self)
        self.endpoint_b.connect_link(self)
        self.endpoint_up()

    def describe_state(self) -> Dict:
        """
        Produce a dictionary describing the current state of this object.

        Please see :py:meth:`primaite.simulator.core.SimComponent.describe_state` for a more detailed explanation.

        :return: Current state of this object and child objects.
        :rtype: Dict
        """
        state = super().describe_state()
        state.update(
            {
                "endpoint_a": self.endpoint_a.uuid,
                "endpoint_b": self.endpoint_b.uuid,
                "bandwidth": self.bandwidth,
                "current_load": self.current_load,
            }
        )
        return state

    @property
    def current_load_percent(self) -> str:
        """Get the current load formatted as a percentage string."""
        return f"{self.current_load / self.bandwidth:.5f}%"

    def endpoint_up(self):
        """Let the Link know and endpoint has been brought up."""
        if self.is_up:
            _LOGGER.debug(f"Link {self} up")

    def endpoint_down(self):
        """Let the Link know and endpoint has been brought down."""
        if not self.is_up:
            self.current_load = 0.0
            _LOGGER.debug(f"Link {self} down")

    @property
    def is_up(self) -> bool:
        """
        Informs whether the link is up.

        This is based upon both NIC endpoints being enabled.
        """
        return self.endpoint_a.enabled and self.endpoint_b.enabled

    def _can_transmit(self, frame: Frame) -> bool:
        if self.is_up:
            frame_size_Mbits = frame.size_Mbits  # noqa - Leaving it as Mbits as this is how they're expressed
            return self.current_load + frame_size_Mbits <= self.bandwidth
        return False

    def transmit_frame(self, sender_nic: Union[NIC, SwitchPort], frame: Frame) -> bool:
        """
        Send a network frame from one NIC or SwitchPort to another connected NIC or SwitchPort.

        :param sender_nic: The NIC or SwitchPort sending the frame.
        :param frame: The network frame to be sent.
        :return: True if the Frame can be sent, otherwise False.
        """
        can_transmit = self._can_transmit(frame)
        if not can_transmit:
            _LOGGER.debug(f"Cannot transmit frame as {self} is at capacity")
            return False

        receiver = self.endpoint_a
        if receiver == sender_nic:
            receiver = self.endpoint_b
        frame_size = frame.size_Mbits

        if receiver.receive_frame(frame):
            # Frame transmitted successfully
            # Load the frame size on the link
            self.current_load += frame_size
            _LOGGER.debug(
                f"Added {frame_size:.3f} Mbits to {self}, current load {self.current_load:.3f} Mbits "
                f"({self.current_load_percent})"
            )
            return True
        return False

    def reset_component_for_episode(self, episode: int):
        """
        Link reset function.

        Reset:
         - returns the link current_load to 0.
        """
        self.current_load = 0

    def __str__(self) -> str:
        return f"{self.endpoint_a}<-->{self.endpoint_b}"


class ARPCache:
    """
    The ARPCache (Address Resolution Protocol) class.

    Responsible for maintaining a mapping between IP addresses and MAC addresses (ARP cache) for the network. It
    provides methods for looking up, adding, and removing entries, and for processing ARPPackets.
    """

    def __init__(self, sys_log: "SysLog"):
        """
        Initialize an ARP (Address Resolution Protocol) cache.

        :param sys_log: The nodes sys log.
        """
        self.sys_log: "SysLog" = sys_log
        self.arp: Dict[IPv4Address, ARPEntry] = {}
        self.nics: Dict[str, "NIC"] = {}

    def show(self, markdown: bool = False):
        """Prints a table of ARC Cache."""
        table = PrettyTable(["IP Address", "MAC Address", "Via"])
        if markdown:
            table.set_style(MARKDOWN)
        table.align = "l"
        table.title = f"{self.sys_log.hostname} ARP Cache"
        for ip, arp in self.arp.items():
            table.add_row(
                [
                    str(ip),
                    arp.mac_address,
                    self.nics[arp.nic_uuid].mac_address,
                ]
            )
        print(table)

    def add_arp_cache_entry(self, ip_address: IPv4Address, mac_address: str, nic: NIC, override: bool = False):
        """
        Add an ARP entry to the cache.

        If an entry for the given IP address already exists, the entry is only updated if the `override` parameter is
        set to True.

        :param ip_address: The IP address to be added to the cache.
        :param mac_address: The MAC address associated with the IP address.
        :param nic: The NIC through which the NIC with the IP address is reachable.
        :param override: If True, an existing entry for the IP address will be overridden. Default is False.
        """
        for _nic in self.nics.values():
            if _nic.ip_address == ip_address:
                return
        if override or not self.arp.get(ip_address):
            self.sys_log.info(f"Adding ARP cache entry for {mac_address}/{ip_address} via NIC {nic}")
            arp_entry = ARPEntry(mac_address=mac_address, nic_uuid=nic.uuid)

            self.arp[ip_address] = arp_entry

    def _remove_arp_cache_entry(self, ip_address: IPv4Address):
        """
        Remove an ARP entry from the cache.

        :param ip_address: The IP address to be removed from the cache.
        """
        if ip_address in self.arp:
            del self.arp[ip_address]

    def get_arp_cache_mac_address(self, ip_address: IPv4Address) -> Optional[str]:
        """
        Get the MAC address associated with an IP address.

        :param ip_address: The IP address to look up in the cache.
        :return: The MAC address associated with the IP address, or None if not found.
        """
        arp_entry = self.arp.get(ip_address)
        if arp_entry:
            return arp_entry.mac_address

    def get_arp_cache_nic(self, ip_address: IPv4Address) -> Optional[NIC]:
        """
        Get the NIC associated with an IP address.

        :param ip_address: The IP address to look up in the cache.
        :return: The NIC associated with the IP address, or None if not found.
        """
        arp_entry = self.arp.get(ip_address)

        if arp_entry:
            return self.nics[arp_entry.nic_uuid]

    def clear_arp_cache(self):
        """Clear the entire ARP cache, removing all stored entries."""
        self.arp.clear()

    def send_arp_request(self, target_ip_address: Union[IPv4Address, str]):
        """
        Perform a standard ARP request for a given target IP address.

        Broadcasts the request through all enabled NICs to determine the MAC address corresponding to the target IP
        address.

        :param target_ip_address: The target IP address to send an ARP request for.
        """
        for nic in self.nics.values():
            if nic.enabled:
                self.sys_log.info(f"Sending ARP request from NIC {nic} for ip {target_ip_address}")
                tcp_header = TCPHeader(src_port=Port.ARP, dst_port=Port.ARP)

                # Network Layer
                ip_packet = IPPacket(
                    src_ip_address=nic.ip_address,
                    dst_ip_address=target_ip_address,
                )
                # Data Link Layer
                ethernet_header = EthernetHeader(src_mac_addr=nic.mac_address, dst_mac_addr="ff:ff:ff:ff:ff:ff")
                arp_packet = ARPPacket(
                    sender_ip_address=nic.ip_address,
                    sender_mac_addr=nic.mac_address,
                    target_ip_address=target_ip_address,
                )
                frame = Frame(ethernet=ethernet_header, ip=ip_packet, tcp=tcp_header, arp=arp_packet)
                nic.send_frame(frame)

    def send_arp_reply(self, arp_reply: ARPPacket, from_nic: NIC):
        """
        Send an ARP reply back through the NIC it came from.

        :param arp_reply: The ARP reply to send.
        :param from_nic: The NIC to send the ARP reply from.
        """
        self.sys_log.info(
            f"Sending ARP reply from {arp_reply.sender_mac_addr}/{arp_reply.sender_ip_address} "
            f"to {arp_reply.target_ip_address}/{arp_reply.target_mac_addr} "
        )
        tcp_header = TCPHeader(src_port=Port.ARP, dst_port=Port.ARP)

        ip_packet = IPPacket(
            src_ip_address=arp_reply.sender_ip_address,
            dst_ip_address=arp_reply.target_ip_address,
        )

        ethernet_header = EthernetHeader(src_mac_addr=arp_reply.sender_mac_addr, dst_mac_addr=arp_reply.target_mac_addr)

        frame = Frame(ethernet=ethernet_header, ip=ip_packet, tcp=tcp_header, arp=arp_reply)
        from_nic.send_frame(frame)

    def process_arp_packet(self, from_nic: NIC, arp_packet: ARPPacket):
        """
        Process a received ARP packet, handling both ARP requests and responses.

        If an ARP request is received for the local IP, a response is sent back.
        If an ARP response is received, the ARP cache is updated with the new entry.

        :param from_nic: The NIC that received the ARP packet.
        :param arp_packet: The ARP packet to be processed.
        """
        # ARP Reply
        if not arp_packet.request:
            self.sys_log.info(
                f"Received ARP response for {arp_packet.sender_ip_address} "
                f"from {arp_packet.sender_mac_addr} via NIC {from_nic}"
            )
            self.add_arp_cache_entry(
                ip_address=arp_packet.sender_ip_address, mac_address=arp_packet.sender_mac_addr, nic=from_nic
            )
            return

        # ARP Request
        self.sys_log.info(
            f"Received ARP request for {arp_packet.target_ip_address} from "
            f"{arp_packet.sender_mac_addr}/{arp_packet.sender_ip_address} "
        )

        # Unmatched ARP Request
        if arp_packet.target_ip_address != from_nic.ip_address:
            self.sys_log.info(f"Ignoring ARP request for {arp_packet.target_ip_address}")
            return

        # Matched ARP request
        self.add_arp_cache_entry(
            ip_address=arp_packet.sender_ip_address, mac_address=arp_packet.sender_mac_addr, nic=from_nic
        )
        arp_packet = arp_packet.generate_reply(from_nic.mac_address)
        self.send_arp_reply(arp_packet, from_nic)

    def __contains__(self, item: Any) -> bool:
        return item in self.arp


class ICMP:
    """
    The ICMP (Internet Control Message Protocol) class.

    Provides functionalities for managing and handling ICMP packets, including echo requests and replies.
    """

    def __init__(self, sys_log: SysLog, arp_cache: ARPCache):
        """
        Initialize the ICMP (Internet Control Message Protocol) service.

        :param sys_log: The system log to store system messages and information.
        :param arp_cache: The ARP cache for resolving IP to MAC address mappings.
        """
        self.sys_log: SysLog = sys_log
        self.arp: ARPCache = arp_cache
        self.request_replies = {}

    def process_icmp(self, frame: Frame, from_nic: NIC, is_reattempt: bool = False):
        """
        Process an ICMP packet, including handling echo requests and replies.

        :param frame: The Frame containing the ICMP packet to process.
        """
        if frame.icmp.icmp_type == ICMPType.ECHO_REQUEST:
            if not is_reattempt:
                self.sys_log.info(f"Received echo request from {frame.ip.src_ip_address}")
            target_mac_address = self.arp.get_arp_cache_mac_address(frame.ip.src_ip_address)

            src_nic = self.arp.get_arp_cache_nic(frame.ip.src_ip_address)
            if not src_nic:
                self.arp.send_arp_request(frame.ip.src_ip_address)
                self.process_icmp(frame=frame, from_nic=from_nic, is_reattempt=True)
                return
            tcp_header = TCPHeader(src_port=Port.ARP, dst_port=Port.ARP)

            # Network Layer
            ip_packet = IPPacket(
                src_ip_address=src_nic.ip_address, dst_ip_address=frame.ip.src_ip_address, protocol=IPProtocol.ICMP
            )
            # Data Link Layer
            ethernet_header = EthernetHeader(src_mac_addr=src_nic.mac_address, dst_mac_addr=target_mac_address)
            icmp_reply_packet = ICMPPacket(
                icmp_type=ICMPType.ECHO_REPLY,
                icmp_code=0,
                identifier=frame.icmp.identifier,
                sequence=frame.icmp.sequence + 1,
            )
            payload = secrets.token_urlsafe(int(32 / 1.3))  # Standard ICMP 32 bytes size
            frame = Frame(
                ethernet=ethernet_header, ip=ip_packet, tcp=tcp_header, icmp=icmp_reply_packet, payload=payload
            )
            self.sys_log.info(f"Sending echo reply to {frame.ip.dst_ip_address}")

            src_nic.send_frame(frame)
        elif frame.icmp.icmp_type == ICMPType.ECHO_REPLY:
            time = frame.transmission_duration()
            time_str = f"{time}ms" if time > 0 else "<1ms"
            self.sys_log.info(
                f"Reply from {frame.ip.src_ip_address}: "
                f"bytes={len(frame.payload)}, "
                f"time={time_str}, "
                f"TTL={frame.ip.ttl}"
            )
            if not self.request_replies.get(frame.icmp.identifier):
                self.request_replies[frame.icmp.identifier] = 0
            self.request_replies[frame.icmp.identifier] += 1

    def ping(
        self, target_ip_address: IPv4Address, sequence: int = 0, identifier: Optional[int] = None, pings: int = 4
    ) -> Tuple[int, Union[int, None]]:
        """
        Send an ICMP echo request (ping) to a target IP address and manage the sequence and identifier.

        :param target_ip_address: The target IP address to send the ping.
        :param sequence: The sequence number of the echo request. Defaults to 0.
        :param identifier: An optional identifier for the ICMP packet. If None, a default will be used.
        :return: A tuple containing the next sequence number and the identifier, or (0, None) if the target IP address
            was not found in the ARP cache.
        """
        nic = self.arp.get_arp_cache_nic(target_ip_address)
        # TODO: Eventually this ARP request needs to be done elsewhere. It's not the responsibility of the
        # ping function to handle ARP lookups

        # Already tried once and cannot get ARP entry, stop trying
        if sequence == -1:
            if not nic:
                return 4, None
            else:
                sequence = 0

        # No existing ARP entry
        if not nic:
            self.sys_log.info(f"No entry in ARP cache for {target_ip_address}")
            self.arp.send_arp_request(target_ip_address)
            return -1, None

        # ARP entry exists
        sequence += 1
        target_mac_address = self.arp.get_arp_cache_mac_address(target_ip_address)
        src_nic = self.arp.get_arp_cache_nic(target_ip_address)
        tcp_header = TCPHeader(src_port=Port.ARP, dst_port=Port.ARP)

        # Network Layer
        ip_packet = IPPacket(
            src_ip_address=nic.ip_address,
            dst_ip_address=target_ip_address,
            protocol=IPProtocol.ICMP,
        )
        # Data Link Layer
        ethernet_header = EthernetHeader(src_mac_addr=src_nic.mac_address, dst_mac_addr=target_mac_address)
        icmp_packet = ICMPPacket(identifier=identifier, sequence=sequence)
        payload = secrets.token_urlsafe(int(32 / 1.3))  # Standard ICMP 32 bytes size
        frame = Frame(ethernet=ethernet_header, ip=ip_packet, tcp=tcp_header, icmp=icmp_packet, payload=payload)
        nic.send_frame(frame)
        return sequence, icmp_packet.identifier


class NodeOperatingState(Enum):
    """Enumeration of Node Operating States."""

    OFF = 0
    "The node is powered off."
    ON = 1
    "The node is powered on."
    SHUTTING_DOWN = 2
    "The node is in the process of shutting down."
    BOOTING = 3
    "The node is in the process of booting up."


class Node(SimComponent):
    """
    A basic Node class that represents a node on the network.

    This class manages the state of the node, including the NICs (Network Interface Cards), accounts, applications,
    services, processes, file system, and various managers like ARP, ICMP, SessionManager, and SoftwareManager.

    :param hostname: The node hostname on the network.
    :param operating_state: The node operating state, either ON or OFF.
    """

    hostname: str
    "The node hostname on the network."
    default_gateway: Optional[IPv4Address] = None
    "The default gateway IP address for forwarding network traffic to other networks."
    operating_state: NodeOperatingState = NodeOperatingState.OFF
    "The hardware state of the node."
    nics: Dict[str, NIC] = {}
    "The NICs on the node."
    ethernet_port: Dict[int, NIC] = {}
    "The NICs on the node by port id."
    dns_server: Optional[IPv4Address] = None
    "List of IP addresses of DNS servers used for name resolution."

    accounts: Dict[str, Account] = {}
    "All accounts on the node."
    applications: Dict[str, Application] = {}
    "All applications on the node."
    services: Dict[str, Service] = {}
    "All services on the node."
    processes: Dict[str, Process] = {}
    "All processes on the node."
    file_system: FileSystem
    "The nodes file system."
    root: Path
    "Root directory for simulation output."
    sys_log: SysLog
    arp: ARPCache
    icmp: ICMP
    session_manager: SessionManager
    software_manager: SoftwareManager

    revealed_to_red: bool = False
    "Informs whether the node has been revealed to a red agent."

    def __init__(self, **kwargs):
        """
        Initialize the Node with various components and managers.

        This method initializes the ARP cache, ICMP handler, session manager, and software manager if they are not
        provided.
        """
        if kwargs.get("default_gateway"):
            if not isinstance(kwargs["default_gateway"], IPv4Address):
                kwargs["default_gateway"] = IPv4Address(kwargs["default_gateway"])
        if not kwargs.get("sys_log"):
            kwargs["sys_log"] = SysLog(kwargs["hostname"])
        if not kwargs.get("arp"):
            kwargs["arp"] = ARPCache(sys_log=kwargs.get("sys_log"))
        if not kwargs.get("icmp"):
            kwargs["icmp"] = ICMP(sys_log=kwargs.get("sys_log"), arp_cache=kwargs.get("arp"))
        if not kwargs.get("session_manager"):
            kwargs["session_manager"] = SessionManager(sys_log=kwargs.get("sys_log"), arp_cache=kwargs.get("arp"))
        if not kwargs.get("root"):
            kwargs["root"] = SIM_OUTPUT / kwargs["hostname"]
        if not kwargs.get("file_system"):
            kwargs["file_system"] = FileSystem(sys_log=kwargs["sys_log"], sim_root=kwargs["root"] / "fs")
        if not kwargs.get("software_manager"):
            kwargs["software_manager"] = SoftwareManager(
                sys_log=kwargs.get("sys_log"),
                session_manager=kwargs.get("session_manager"),
                file_system=kwargs.get("file_system"),
                dns_server=kwargs.get("dns_server"),
            )
        super().__init__(**kwargs)
        self.arp.nics = self.nics
        self.session_manager.software_manager = self.software_manager

    def _init_action_manager(self) -> ActionManager:
        # TODO: I see that this code is really confusing and hard to read right now... I think some of these things will
        # need a better name and better documentation.
        am = super()._init_action_manager()
        # since there are potentially many services, create an action manager that can map service name
        self._service_action_manager = ActionManager()
        am.add_action("service", Action(func=self._service_action_manager))
        self._process_action_manager = ActionManager()
        am.add_action("process", Action(func=self._process_action_manager))
        self._application_action_manager = ActionManager()
        am.add_action("application", Action(func=self._application_action_manager))
        self._nic_action_manager = ActionManager()
        am.add_action("nic", Action(func=self._nic_action_manager))

        am.add_action("file_system", Action(func=self.file_system._action_manager))

        return am

    def describe_state(self) -> Dict:
        """
        Produce a dictionary describing the current state of this object.

        Please see :py:meth:`primaite.simulator.core.SimComponent.describe_state` for a more detailed explanation.

        :return: Current state of this object and child objects.
        :rtype: Dict
        """
        state = super().describe_state()
        state.update(
            {
                "hostname": self.hostname,
                "operating_state": self.operating_state.value,
                "NICs": {uuid: nic.describe_state() for uuid, nic in self.nics.items()},
                # "switch_ports": {uuid, sp for uuid, sp in self.switch_ports.items()},
                "file_system": self.file_system.describe_state(),
                "applications": {uuid: app.describe_state() for uuid, app in self.applications.items()},
                "services": {uuid: svc.describe_state() for uuid, svc in self.services.items()},
                "process": {uuid: proc.describe_state() for uuid, proc in self.processes.items()},
            }
        )
        return state

    def show(self, markdown: bool = False, component: Literal["NIC", "OPEN_PORTS"] = "NIC"):
        """A multi-use .show function that accepts either NIC or OPEN_PORTS."""
        if component == "NIC":
            self._show_nic(markdown)
        elif component == "OPEN_PORTS":
            self._show_open_ports(markdown)

    def _show_open_ports(self, markdown: bool = False):
        """Prints a table of the open ports on the Node."""
        table = PrettyTable(["Port", "Name"])
        if markdown:
            table.set_style(MARKDOWN)
        table.align = "l"
        table.title = f"{self.hostname} Open Ports"
        for port in self.software_manager.get_open_ports():
            table.add_row([port.value, port.name])
        print(table)

    def _show_nic(self, markdown: bool = False):
        """Prints a table of the NICs on the Node."""
        table = PrettyTable(["Port", "MAC Address", "Address", "Speed", "Status"])
        if markdown:
            table.set_style(MARKDOWN)
        table.align = "l"
        table.title = f"{self.hostname} Network Interface Cards"
        for port, nic in self.ethernet_port.items():
            table.add_row(
                [
                    port,
                    nic.mac_address,
                    f"{nic.ip_address}/{nic.ip_network.prefixlen}",
                    nic.speed,
                    "Enabled" if nic.enabled else "Disabled",
                ]
            )
        print(table)

    def power_on(self):
        """Power on the Node, enabling its NICs if it is in the OFF state."""
        if self.operating_state == NodeOperatingState.OFF:
            self.operating_state = NodeOperatingState.ON
            self.sys_log.info("Turned on")
            for nic in self.nics.values():
                if nic.connected_link:
                    nic.enable()

    def power_off(self):
        """Power off the Node, disabling its NICs if it is in the ON state."""
        if self.operating_state == NodeOperatingState.ON:
            for nic in self.nics.values():
                nic.disable()
            self.operating_state = NodeOperatingState.OFF
            self.sys_log.info("Turned off")

    def connect_nic(self, nic: NIC):
        """
        Connect a NIC (Network Interface Card) to the node.

        :param nic: The NIC to connect.
        :raise NetworkError: If the NIC is already connected.
        """
        if nic.uuid not in self.nics:
            self.nics[nic.uuid] = nic
            self.ethernet_port[len(self.nics)] = nic
            nic.connected_node = self
            nic.parent = self
            self.sys_log.info(f"Connected NIC {nic}")
            if self.operating_state == NodeOperatingState.ON:
                nic.enable()
            self._nic_action_manager.add_action(nic.uuid, Action(func=nic._action_manager))
        else:
            msg = f"Cannot connect NIC {nic} as it is already connected"
            self.sys_log.logger.error(msg)
            _LOGGER.error(msg)
            raise NetworkError(msg)

    def disconnect_nic(self, nic: Union[NIC, str]):
        """
        Disconnect a NIC (Network Interface Card) from the node.

        :param nic: The NIC to Disconnect, or its UUID.
        :raise NetworkError: If the NIC is not connected.
        """
        if isinstance(nic, str):
            nic = self.nics.get(nic)
        if nic or nic.uuid in self.nics:
            for port, _nic in self.ethernet_port.items():
                if nic == _nic:
                    self.ethernet_port.pop(port)
                    break
            self.nics.pop(nic.uuid)
            nic.parent = None
            nic.disable()
            self.sys_log.info(f"Disconnected NIC {nic}")
            self._nic_action_manager.remove_action(nic.uuid)
        else:
            msg = f"Cannot disconnect NIC {nic} as it is not connected"
            self.sys_log.logger.error(msg)
            _LOGGER.error(msg)
            raise NetworkError(msg)

    def ping(self, target_ip_address: Union[IPv4Address, str], pings: int = 4) -> bool:
        """
        Ping an IP address, performing a standard ICMP echo request/response.

        :param target_ip_address: The target IP address to ping.
        :param pings: The number of pings to attempt, default is 4.
        :return: True if the ping is successful, otherwise False.
        """
        if self.operating_state == NodeOperatingState.ON:
            if not isinstance(target_ip_address, IPv4Address):
                target_ip_address = IPv4Address(target_ip_address)
            if target_ip_address.is_loopback:
                self.sys_log.info("Pinging loopback address")
                return any(nic.enabled for nic in self.nics.values())
            if self.operating_state == NodeOperatingState.ON:
                self.sys_log.info(f"Pinging {target_ip_address}:")
                sequence, identifier = 0, None
                while sequence < pings:
                    sequence, identifier = self.icmp.ping(target_ip_address, sequence, identifier, pings)
                request_replies = self.icmp.request_replies.get(identifier)
                passed = request_replies == pings
                if request_replies:
                    self.icmp.request_replies.pop(identifier)
                else:
                    request_replies = 0
                self.sys_log.info(
                    f"Ping statistics for {target_ip_address}: "
                    f"Packets: Sent = {pings}, "
                    f"Received = {request_replies}, "
                    f"Lost = {pings-request_replies} ({(pings-request_replies)/pings*100}% loss)"
                )
                return passed
        return False

    def send_frame(self, frame: Frame):
        """
        Send a Frame from the Node to the connected NIC.

        :param frame: The Frame to be sent.
        """
        if self.operating_state == NodeOperatingState.ON:
            nic: NIC = self._get_arp_cache_nic(frame.ip.dst_ip_address)
        nic.send_frame(frame)

    def receive_frame(self, frame: Frame, from_nic: NIC):
        """
        Receive a Frame from the connected NIC and process it.

        Depending on the protocol, the frame is passed to the appropriate handler such as ARP or ICMP, or up to the
        SessionManager if no code manager exists.

        :param frame: The Frame being received.
        :param from_nic: The NIC that received the frame.
        """
        if self.operating_state == NodeOperatingState.ON:
            if frame.ip:
                if frame.ip.src_ip_address in self.arp:
                    self.arp.add_arp_cache_entry(
                        ip_address=frame.ip.src_ip_address, mac_address=frame.ethernet.src_mac_addr, nic=from_nic
                    )
            if frame.ip.protocol == IPProtocol.ICMP:
                self.icmp.process_icmp(frame=frame, from_nic=from_nic)
                return
            # Check if the destination port is open on the Node
            if frame.tcp.dst_port in self.software_manager.get_open_ports():
                # accept thr frame as the port is open
                if frame.tcp.src_port == Port.ARP:
                    self.arp.process_arp_packet(from_nic=from_nic, arp_packet=frame.arp)
                else:
                    self.session_manager.receive_frame(frame)
            else:
                # denied as port closed
                self.sys_log.info(f"Ignoring frame for port {frame.tcp.dst_port.value} from {frame.ip.src_ip_address}")
                # TODO: do we need to do anything more here?
                pass

    def install_service(self, service: Service) -> None:
        """
        Install a service on this node.

        :param service: Service instance that has not been installed on any node yet.
        :type service: Service
        """
        if service in self:
            _LOGGER.warning(f"Can't add service {service.uuid} to node {self.uuid}. It's already installed.")
            return
        self.services[service.uuid] = service
        service.parent = self
        service.install()  # Perform any additional setup, such as creating files for this service on the node.
        self.sys_log.info(f"Installed service {service.name}")
<<<<<<< HEAD
        _LOGGER.info(f"Added service {service.uuid} to node {self.uuid}")
        self._service_action_manager.add_action(service.uuid, Action(func=service._action_manager))
=======
        _LOGGER.debug(f"Added service {service.uuid} to node {self.uuid}")
>>>>>>> f180c6f6

    def uninstall_service(self, service: Service) -> None:
        """Uninstall and completely remove service from this node.

        :param service: Service object that is currently associated with this node.
        :type service: Service
        """
        if service not in self:
            _LOGGER.warning(f"Can't remove service {service.uuid} from node {self.uuid}. It's not installed.")
            return
        service.uninstall()  # Perform additional teardown, such as removing files or restarting the machine.
        self.services.pop(service.uuid)
        service.parent = None
        self.sys_log.info(f"Uninstalled service {service.name}")
<<<<<<< HEAD
        _LOGGER.info(f"Removed service {service.uuid} from node {self.uuid}")
        self._service_action_manager.remove_action(service.uuid)
=======
        _LOGGER.debug(f"Removed service {service.uuid} from node {self.uuid}")
>>>>>>> f180c6f6

    def __contains__(self, item: Any) -> bool:
        if isinstance(item, Service):
            return item.uuid in self.services
        return None


class Switch(Node):
    """A class representing a Layer 2 network switch."""

    num_ports: int = 24
    "The number of ports on the switch."
    switch_ports: Dict[int, SwitchPort] = {}
    "The SwitchPorts on the switch."
    mac_address_table: Dict[str, SwitchPort] = {}
    "A MAC address table mapping destination MAC addresses to corresponding SwitchPorts."

    def __init__(self, **kwargs):
        super().__init__(**kwargs)
        if not self.switch_ports:
            self.switch_ports = {i: SwitchPort() for i in range(1, self.num_ports + 1)}
        for port_num, port in self.switch_ports.items():
            port.connected_node = self
            port.parent = self
            port.port_num = port_num

    def show(self):
        """Prints a table of the SwitchPorts on the Switch."""
        table = PrettyTable(["Port", "MAC Address", "Speed", "Status"])

        for port_num, port in self.switch_ports.items():
            table.add_row([port_num, port.mac_address, port.speed, "Enabled" if port.enabled else "Disabled"])
        print(table)

    def describe_state(self) -> Dict:
        """
        Produce a dictionary describing the current state of this object.

        Please see :py:meth:`primaite.simulator.core.SimComponent.describe_state` for a more detailed explanation.

        :return: Current state of this object and child objects.
        :rtype: Dict
        """
        return {
            "uuid": self.uuid,
            "num_ports": self.num_ports,  # redundant?
            "ports": {port_num: port.describe_state() for port_num, port in self.switch_ports.items()},
            "mac_address_table": {mac: port for mac, port in self.mac_address_table.items()},
        }

    def _add_mac_table_entry(self, mac_address: str, switch_port: SwitchPort):
        mac_table_port = self.mac_address_table.get(mac_address)
        if not mac_table_port:
            self.mac_address_table[mac_address] = switch_port
            self.sys_log.info(f"Added MAC table entry: Port {switch_port.port_num} -> {mac_address}")
        else:
            if mac_table_port != switch_port:
                self.mac_address_table.pop(mac_address)
                self.sys_log.info(f"Removed MAC table entry: Port {mac_table_port.port_num} -> {mac_address}")
                self._add_mac_table_entry(mac_address, switch_port)

    def forward_frame(self, frame: Frame, incoming_port: SwitchPort):
        """
        Forward a frame to the appropriate port based on the destination MAC address.

        :param frame: The Frame to be forwarded.
        :param incoming_port: The port number from which the frame was received.
        """
        src_mac = frame.ethernet.src_mac_addr
        dst_mac = frame.ethernet.dst_mac_addr
        self._add_mac_table_entry(src_mac, incoming_port)

        outgoing_port = self.mac_address_table.get(dst_mac)
        if outgoing_port or dst_mac != "ff:ff:ff:ff:ff:ff":
            outgoing_port.send_frame(frame)
        else:
            # If the destination MAC is not in the table, flood to all ports except incoming
            for port in self.switch_ports.values():
                if port != incoming_port:
                    port.send_frame(frame)

    def disconnect_link_from_port(self, link: Link, port_number: int):
        """
        Disconnect a given link from the specified port number on the switch.

        :param link: The Link object to be disconnected.
        :param port_number: The port number on the switch from where the link should be disconnected.
        :raise NetworkError: When an invalid port number is provided or the link does not match the connection.
        """
        port = self.switch_ports.get(port_number)
        if port is None:
            msg = f"Invalid port number {port_number} on the switch"
            _LOGGER.error(msg)
            raise NetworkError(msg)

        if port.connected_link != link:
            msg = f"The link does not match the connection at port number {port_number}"
            _LOGGER.error(msg)
            raise NetworkError(msg)

        port.disconnect_link()<|MERGE_RESOLUTION|>--- conflicted
+++ resolved
@@ -11,12 +11,8 @@
 
 from primaite import getLogger
 from primaite.exceptions import NetworkError
-<<<<<<< HEAD
+from primaite.simulator import SIM_OUTPUT
 from primaite.simulator.core import Action, ActionManager, SimComponent
-=======
-from primaite.simulator import SIM_OUTPUT
-from primaite.simulator.core import SimComponent
->>>>>>> f180c6f6
 from primaite.simulator.domain.account import Account
 from primaite.simulator.file_system.file_system import FileSystem
 from primaite.simulator.network.protocols.arp import ARPEntry, ARPPacket
@@ -1181,12 +1177,8 @@
         service.parent = self
         service.install()  # Perform any additional setup, such as creating files for this service on the node.
         self.sys_log.info(f"Installed service {service.name}")
-<<<<<<< HEAD
         _LOGGER.info(f"Added service {service.uuid} to node {self.uuid}")
         self._service_action_manager.add_action(service.uuid, Action(func=service._action_manager))
-=======
-        _LOGGER.debug(f"Added service {service.uuid} to node {self.uuid}")
->>>>>>> f180c6f6
 
     def uninstall_service(self, service: Service) -> None:
         """Uninstall and completely remove service from this node.
@@ -1201,12 +1193,8 @@
         self.services.pop(service.uuid)
         service.parent = None
         self.sys_log.info(f"Uninstalled service {service.name}")
-<<<<<<< HEAD
         _LOGGER.info(f"Removed service {service.uuid} from node {self.uuid}")
         self._service_action_manager.remove_action(service.uuid)
-=======
-        _LOGGER.debug(f"Removed service {service.uuid} from node {self.uuid}")
->>>>>>> f180c6f6
 
     def __contains__(self, item: Any) -> bool:
         if isinstance(item, Service):
