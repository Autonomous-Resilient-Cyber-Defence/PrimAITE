# © Crown-owned copyright 2024, Defence Science and Technology Laboratory UK
from __future__ import annotations

import re
import secrets
from abc import ABC, abstractmethod
from ipaddress import IPv4Address, IPv4Network
from pathlib import Path
<<<<<<< HEAD
from typing import Any, ClassVar, Dict, Optional, Type, TypeVar, Union
=======
from typing import Any, Dict, Optional, TypeVar, Union
>>>>>>> 20e5e40d

from prettytable import MARKDOWN, PrettyTable
from pydantic import BaseModel, Field

from primaite import getLogger
from primaite.exceptions import NetworkError
from primaite.interface.request import RequestResponse
from primaite.simulator import SIM_OUTPUT
from primaite.simulator.core import RequestFormat, RequestManager, RequestPermissionValidator, RequestType, SimComponent
from primaite.simulator.domain.account import Account
from primaite.simulator.file_system.file_system import FileSystem
from primaite.simulator.network.hardware.node_operating_state import NodeOperatingState
from primaite.simulator.network.nmne import NmneData
from primaite.simulator.network.transmission.data_link_layer import Frame
from primaite.simulator.network.transmission.network_layer import IPProtocol
from primaite.simulator.system.applications.application import Application
from primaite.simulator.system.core.packet_capture import PacketCapture
from primaite.simulator.system.core.session_manager import SessionManager
from primaite.simulator.system.core.software_manager import SoftwareManager
from primaite.simulator.system.core.sys_log import SysLog
from primaite.simulator.system.processes.process import Process
from primaite.simulator.system.services.service import Service
from primaite.simulator.system.software import IOSoftware
from primaite.utils.converters import convert_dict_enum_keys_to_enum_values
from primaite.utils.validators import IPV4Address

IOSoftwareClass = TypeVar("IOSoftwareClass", bound=IOSoftware)

_LOGGER = getLogger(__name__)


def generate_mac_address(oui: Optional[str] = None) -> str:
    """
    Generate a random MAC Address.

    :param oui: The Organizationally Unique Identifier (OUI) portion of the MAC address. It should be a string with
        the first 3 bytes (24 bits) in the format "XX:XX:XX".
    :raises ValueError: If the 'oui' is not in the correct format (hexadecimal and 6 characters).
    """
    random_bytes = [secrets.randbits(8) for _ in range(6)]

    if oui:
        oui_pattern = re.compile(r"^([0-9A-Fa-f]{2}[:-]){2}[0-9A-Fa-f]{2}$")
        if not oui_pattern.match(oui):
            msg = f"Invalid oui. The oui should be in the format xx:xx:xx, where x is a hexadecimal digit, got '{oui}'"
            _LOGGER.error(msg)
            raise ValueError(msg)
        oui_bytes = [int(chunk, 16) for chunk in oui.split(":")]
        mac = oui_bytes + random_bytes[len(oui_bytes) :]
    else:
        mac = random_bytes

    return ":".join(f"{b:02x}" for b in mac)


class NetworkInterface(SimComponent, ABC):
    """
    A generic Network Interface in a Node on a Network.

    This is a base class for specific types of network interfaces, providing common attributes and methods required
    for network communication. It defines the fundamental properties that all network interfaces share, such as
    MAC address, speed, MTU (maximum transmission unit), and the ability to enable or disable the interface.

    :ivar str mac_address: The MAC address of the network interface. Default to a randomly generated MAC address.
    :ivar int speed: The speed of the interface in Mbps. Default is 100 Mbps.
    :ivar int mtu: The Maximum Transmission Unit (MTU) of the interface in Bytes. Default is 1500 B.
    """

    mac_address: str = Field(default_factory=generate_mac_address)
    "The MAC address of the interface."

    speed: int = 100
    "The speed of the interface in Mbps. Default is 100 Mbps."

    mtu: int = 1500
    "The Maximum Transmission Unit (MTU) of the interface in Bytes. Default is 1500 B"

    enabled: bool = False
    "Indicates whether the interface is enabled."

    _connected_node: Optional[Node] = None
    "The Node to which the interface is connected."

    port_num: Optional[int] = None
    "The port number assigned to this interface on the connected node."

    port_name: Optional[str] = None
    "The port name assigned to this interface on the connected node."

    pcap: Optional[PacketCapture] = None
    "A PacketCapture instance for capturing and analysing packets passing through this interface."

    nmne_config: ClassVar[NmneData] = None
    "A dataclass defining malicious network events to be captured."

    nmne: Dict = Field(default_factory=lambda: {})
    "A dict containing details of the number of malicious events captured."

    traffic: Dict = Field(default_factory=lambda: {})
    "A dict containing details of the inbound and outbound traffic by port and protocol."

    def setup_for_episode(self, episode: int):
        """Reset the original state of the SimComponent."""
        super().setup_for_episode(episode=episode)
        self.nmne = {}
        self.traffic = {}
        if episode and self.pcap and SIM_OUTPUT.save_pcap_logs:
            self.pcap.current_episode = episode
            self.pcap.setup_logger()
        self.enable()

    def _init_request_manager(self) -> RequestManager:
        """
        Initialise the request manager.

        More information in user guide and docstring for SimComponent._init_request_manager.
        """
        rm = super()._init_request_manager()

        rm.add_request("enable", RequestType(func=lambda request, context: RequestResponse.from_bool(self.enable())))
        rm.add_request("disable", RequestType(func=lambda request, context: RequestResponse.from_bool(self.disable())))

        return rm

    def describe_state(self) -> Dict:
        """
        Produce a dictionary describing the current state of this object.

        :return: Current state of this object and child objects.
        """
        state = super().describe_state()
        state.update(
            {
                "mac_address": self.mac_address,
                "speed": self.speed,
                "mtu": self.mtu,
                "enabled": self.enabled,
            }
        )
        if self.nmne_config and self.nmne_config.capture_nmne:
            state.update({"nmne": self.nmne})
        state.update({"traffic": convert_dict_enum_keys_to_enum_values(self.traffic)})
        return state

    @abstractmethod
    def enable(self) -> bool:
        """Enable the interface."""
        pass
        return False

    @abstractmethod
    def disable(self) -> bool:
        """Disable the interface."""
        pass
        return False

    def _capture_nmne(self, frame: Frame, inbound: bool = True) -> None:
        """
        Processes and captures network frame data based on predefined global NMNE settings.

        This method updates the NMNE structure with counts of malicious network events based on the frame content and
        direction. The structure is dynamically adjusted according to the enabled capture settings.

        .. note::
            While there is a lot of logic in this code that defines a multi-level hierarchical NMNE structure,
            most of it is unused for now as a result of all `CAPTURE_BY_<>` variables in
            ``primaite.simulator.network.nmne`` being hardcoded and set as final. Once they're 'released' and made
            configurable, this function will be updated to properly explain the dynamic data structure.

        :param frame: The network frame to process, containing IP, TCP/UDP, and payload information.
        :param inbound: Boolean indicating if the frame direction is inbound. Defaults to True.
        """
        # Exit function if NMNE capturing is disabled
        if not (self.nmne_config and self.nmne_config.capture_nmne):
            return

        # Initialise basic frame data variables
        direction = "inbound" if inbound else "outbound"  # Direction of the traffic
        ip_address = str(frame.ip.src_ip_address if inbound else frame.ip.dst_ip_address)  # Source or destination IP
        protocol = frame.ip.protocol.name  # Network protocol used in the frame

        # Initialise port variable; will be determined based on protocol type
        port = None

        # Determine the source or destination port based on the protocol (TCP/UDP)
        if frame.tcp:
            port = frame.tcp.src_port.value if inbound else frame.tcp.dst_port.value
        elif frame.udp:
            port = frame.udp.src_port.value if inbound else frame.udp.dst_port.value

        # Convert frame payload to string for keyword checking
        frame_str = str(frame.payload)

        # Proceed only if any NMNE keyword is present in the frame payload
        if any(keyword in frame_str for keyword in self.nmne_config.nmne_capture_keywords):
            # Start with the root of the NMNE capture structure
            current_level = self.nmne

            # Update NMNE structure based on enabled settings
            if self.nmne_config.capture_by_direction:
                # Set or get the dictionary for the current direction
                current_level = current_level.setdefault("direction", {})
                current_level = current_level.setdefault(direction, {})

            if self.nmne_config.capture_by_ip_address:
                # Set or get the dictionary for the current IP address
                current_level = current_level.setdefault("ip_address", {})
                current_level = current_level.setdefault(ip_address, {})

            if self.nmne_config.capture_by_protocol:
                # Set or get the dictionary for the current protocol
                current_level = current_level.setdefault("protocol", {})
                current_level = current_level.setdefault(protocol, {})

            if self.nmne_config.capture_by_port:
                # Set or get the dictionary for the current port
                current_level = current_level.setdefault("port", {})
                current_level = current_level.setdefault(port, {})

            # Ensure 'KEYWORD' level is present in the structure
            keyword_level = current_level.setdefault("keywords", {})

            # Increment the count for detected keywords in the payload
            if self.nmne_config.capture_by_keyword:
                for keyword in self.nmne_config.nmne_capture_keywords:
                    if keyword in frame_str:
                        # Update the count for each keyword found
                        keyword_level[keyword] = keyword_level.get(keyword, 0) + 1
            else:
                # Increment a generic counter if keyword capturing is not enabled
                keyword_level["*"] = keyword_level.get("*", 0) + 1

    def _capture_traffic(self, frame: Frame, inbound: bool = True):
        """
        Capture traffic statistics at the Network Interface.

        :param frame: The network frame containing the traffic data.
        :type frame: Frame
        :param inbound: Flag indicating if the traffic is inbound or outbound. Defaults to True.
        :type inbound: bool
        """
        # Determine the direction of the traffic
        direction = "inbound" if inbound else "outbound"

        # Initialize protocol and port variables
        protocol = None
        port = None

        # Identify the protocol and port from the frame
        if frame.tcp:
            protocol = IPProtocol.TCP
            port = frame.tcp.dst_port
        elif frame.udp:
            protocol = IPProtocol.UDP
            port = frame.udp.dst_port
        elif frame.icmp:
            protocol = IPProtocol.ICMP

        # Ensure the protocol is in the capture dict
        if protocol not in self.traffic:
            self.traffic[protocol] = {}

        # Handle non-ICMP protocols that use ports
        if protocol != IPProtocol.ICMP:
            if port not in self.traffic[protocol]:
                self.traffic[protocol][port] = {"inbound": 0, "outbound": 0}
            self.traffic[protocol][port][direction] += frame.size_Mbits
        else:
            # Handle ICMP protocol separately (ICMP does not use ports)
            if not self.traffic[protocol]:
                self.traffic[protocol] = {"inbound": 0, "outbound": 0}
            self.traffic[protocol][direction] += frame.size_Mbits

    @abstractmethod
    def send_frame(self, frame: Frame) -> bool:
        """
        Attempts to send a network frame through the interface.

        :param frame: The network frame to be sent.
        :return: A boolean indicating whether the frame was successfully sent.
        """
        self._capture_nmne(frame, inbound=False)
        self._capture_traffic(frame, inbound=False)

    @abstractmethod
    def receive_frame(self, frame: Frame) -> bool:
        """
        Receives a network frame on the interface.

        :param frame: The network frame being received.
        :return: A boolean indicating whether the frame was successfully received.
        """
        self._capture_nmne(frame, inbound=True)
        self._capture_traffic(frame, inbound=True)

    def __str__(self) -> str:
        """
        String representation of the NIC.

        :return: A string combining the port number and the mac address
        """
        return f"Port {self.port_name if self.port_name else self.port_num}: {self.mac_address}"

    def __hash__(self) -> int:
        return hash(self.uuid)

    def apply_timestep(self, timestep: int) -> None:
        """
        Apply a timestep evolution to this component.

        This just clears the nmne count back to 0.
        """
        super().apply_timestep(timestep=timestep)

    def pre_timestep(self, timestep: int) -> None:
        """Apply pre-timestep logic."""
        super().pre_timestep(timestep)
        self.traffic = {}


class WiredNetworkInterface(NetworkInterface, ABC):
    """
    Represents a wired network interface in a network device.

    This abstract base class serves as a foundational blueprint for wired network interfaces, offering core
    functionalities and enforcing the implementation of key operational methods such as enabling and disabling the
    interface. It encapsulates common attributes and behaviors intrinsic to wired interfaces, including the
    management of physical or logical connections to network links and the provision of methods for connecting to and
    disconnecting from these links.

    Inherits from:
    - NetworkInterface: Provides basic network interface properties and methods.


    Subclasses of this class are expected to provide concrete implementations for the abstract methods defined here,
    tailoring the functionality to the specific requirements of the wired interface types they represent.
    """

    _connected_link: Optional[Link] = None
    "The network link to which the network interface is connected."

    def enable(self) -> bool:
        """Attempt to enable the network interface."""
        if self.enabled:
            return True

        if not self._connected_node:
            _LOGGER.warning(f"Interface {self} cannot be enabled as it is not connected to a Node")
            return False

        if self._connected_node.operating_state != NodeOperatingState.ON:
            self._connected_node.sys_log.warning(
                f"Interface {self} cannot be enabled as the connected Node is not powered on"
            )
            return False

        if not self._connected_link:
            self._connected_node.sys_log.warning(f"Interface {self} cannot be enabled as there is no Link connected.")
            return False

        self.enabled = True
        self._connected_node.sys_log.info(f"Network Interface {self} enabled")
        self.pcap = PacketCapture(
            hostname=self._connected_node.hostname, port_num=self.port_num, port_name=self.port_name
        )
        if self._connected_link:
            self._connected_link.endpoint_up()
        return True

    def disable(self) -> bool:
        """Disable the network interface."""
        if not self.enabled:
            return True
        self.enabled = False
        if self._connected_node:
            self._connected_node.sys_log.info(f"Network Interface {self} disabled")
        else:
            _LOGGER.debug(f"Interface {self} disabled")
        if self._connected_link:
            self._connected_link.endpoint_down()
        return True

    def connect_link(self, link: Link):
        """
        Connect this network interface to a specified link.

        This method establishes a connection between the network interface and a network link if the network interface
        is not already connected. If the network interface is already connected to a link, it logs an error and does
        not change the existing connection.

        :param link: The Link instance to connect to this network interface.
        """
        if self._connected_link:
            _LOGGER.warning(f"Cannot connect Link to network interface {self} as it already has a connection")
            return

        if self._connected_link == link:
            _LOGGER.warning(f"Cannot connect Link to network interface {self} as it is already connected")
            return

        self._connected_link = link
        self.enable()

    def disconnect_link(self):
        """
        Disconnect the network interface from its connected Link, if any.

        This method removes the association between the network interface and its connected Link. It updates the
        connected Link's endpoints to reflect the disconnection.
        """
        if self._connected_link.endpoint_a == self:
            self._connected_link.endpoint_a = None
        if self._connected_link.endpoint_b == self:
            self._connected_link.endpoint_b = None
        self._connected_link = None

    def send_frame(self, frame: Frame) -> bool:
        """
        Attempt to send a network frame through the connected Link.

        This method sends a frame if the NIC is enabled and connected to a link. It captures the frame using PCAP
        (if available) and transmits it through the connected link. Returns True if the frame is successfully sent,
        False otherwise (e.g., if the Network Interface is disabled).

        :param frame: The network frame to be sent.
        :return: True if the frame is sent, False if the Network Interface is disabled or not connected to a link.
        """
        super().send_frame(frame)
        if self.enabled:
            frame.set_sent_timestamp()
            self.pcap.capture_outbound(frame)
            self._connected_link.transmit_frame(sender_nic=self, frame=frame)
            return True
        # Cannot send Frame as the NIC is not enabled
        return False

    @abstractmethod
    def receive_frame(self, frame: Frame) -> bool:
        """
        Receives a network frame on the network interface.

        :param frame: The network frame being received.
        :return: A boolean indicating whether the frame was successfully received.
        """
        return super().receive_frame(frame)


class Layer3Interface(BaseModel, ABC):
    """
    Represents a Layer 3 (Network Layer) interface in a network device.

    This class serves as a base for network interfaces that operate at Layer 3 of the OSI model, providing IP
    connectivity and subnetting capabilities. It's not meant to be instantiated directly but to be subclassed by
    specific types of network interfaces that require IP addressing capabilities.

    :ivar IPV4Address ip_address: The IP address assigned to the interface. This address enables the interface to
        participate in IP-based networking, allowing it to send and receive IP packets.
    :ivar IPv4Address subnet_mask: The subnet mask assigned to the interface. This mask helps in determining the
        network segment that the interface belongs to and is used in IP routing decisions.
    """

    ip_address: IPV4Address
    "The IP address assigned to the interface for communication on an IP-based network."

    subnet_mask: IPV4Address
    "The subnet mask assigned to the interface, defining the network portion and the host portion of the IP address."

    def describe_state(self) -> Dict:
        """
        Produce a dictionary describing the current state of this object.

        :return: Current state of this object and child objects.
        """
        state = {
            "ip_address": str(self.ip_address),
            "subnet_mask": str(self.subnet_mask),
        }

        return state

    @property
    def ip_network(self) -> IPv4Network:
        """
        Calculate and return the IPv4Network derived from the NIC's IP address and subnet mask.

        This property constructs an IPv4Network object which represents the whole network that the NIC's IP address
        belongs to, based on its subnet mask. It's useful for determining the network range and broadcast address.

        :return: An IPv4Network instance representing the network of this NIC.
        """
        return IPv4Network(f"{self.ip_address}/{self.subnet_mask}", strict=False)


class IPWiredNetworkInterface(WiredNetworkInterface, Layer3Interface, ABC):
    """
    Represents an IP wired network interface.

    This interface operates at both the data link layer (Layer 2) and the network layer (Layer 3) of the OSI model,
    specifically tailored for IP-based communication. This abstract class serves as a template for creating specific
    wired network interfaces that support Internet Protocol (IP) functionalities.

    As this class is an amalgamation of its parent classes without additional attributes or methods, it is recommended
    to refer to the documentation of `WiredNetworkInterface` and `Layer3Interface` for detailed information on the
    supported operations and functionalities.

    The class inherits from:
    - `WiredNetworkInterface`: Provides the functionalities and characteristics of a wired connection, such as
        physical link establishment and data transmission over a cable.
    - `Layer3Interface`: Enables network layer capabilities, including IP address assignment, routing, and
        potentially, Layer 3 protocols like IPsec.

    As an abstract class, `IPWiredNetworkInterface` does not implement specific methods but mandates that any derived
    class provides implementations for the functionalities of both `WiredNetworkInterface` and `Layer3Interface`.
    This structure is ideal for representing network interfaces in devices that require wired connections and are
    capable of IP routing and addressing, such as routers, switches, as well as end-host devices like computers and
    servers.

    Derived classes should define specific behaviors and properties of an IP-capable wired network interface,
    customizing it for their specific use cases.
    """

    _connected_link: Optional[Link] = None
    "The network link to which the network interface is connected."

    def model_post_init(self, __context: Any) -> None:
        """
        Performs post-initialisation checks to ensure the model's IP configuration is valid.

        This method is invoked after the initialisation of a network model object to validate its network settings,
        particularly to ensure that the assigned IP address is not a network address. This validation is crucial for
        maintaining the integrity of network simulations and avoiding configuration errors that could lead to
        unrealistic or incorrect behavior.

        :param __context: Contextual information or parameters passed to the method, used for further initializing or
            validating the model post-creation.
        :raises ValueError: If the IP address is the same as the network address, indicating an incorrect configuration.
        """
        if self.ip_network.network_address == self.ip_address:
            raise ValueError(f"{self.ip_address}/{self.subnet_mask} must not be a network address")

    def describe_state(self) -> Dict:
        """
        Produce a dictionary describing the current state of this object.

        :return: Current state of this object and child objects.
        :rtype: Dict
        """
        # Get the state from the WiredNetworkInterface
        state = WiredNetworkInterface.describe_state(self)

        # Update the state with information from Layer3Interface
        state.update(Layer3Interface.describe_state(self))

        return state

    def enable(self) -> bool:
        """
        Enables this wired network interface and attempts to send a "hello" message to the default gateway.

        This method activates the network interface, making it operational for network communications. After enabling,
        it tries to initiate a default gateway "hello" process, typically to establish initial connectivity and resolve
        the default gateway's MAC address. This step is crucial for ensuring the interface can successfully send data
        to and receive data from the network.

        The method safely handles cases where the connected node might not have a default gateway set or the
        `default_gateway_hello` method is not defined, ignoring such errors to proceed without interruption.
        """
        super().enable()
        try:
            self._connected_node.default_gateway_hello()
        except AttributeError:
            pass
        return True

    @abstractmethod
    def receive_frame(self, frame: Frame) -> bool:
        """
        Receives a network frame on the network interface.

        :param frame: The network frame being received.
        :return: A boolean indicating whether the frame was successfully received.
        """
        return super().receive_frame(frame)


class Link(SimComponent):
    """
    Represents a network link between NIC<-->NIC, NIC<-->SwitchPort, or SwitchPort<-->SwitchPort.

    :param endpoint_a: The first NIC or SwitchPort connected to the Link.
    :param endpoint_b: The second NIC or SwitchPort connected to the Link.
    :param bandwidth: The bandwidth of the Link in Mbps.
    """

    endpoint_a: WiredNetworkInterface
    "The first WiredNetworkInterface connected to the Link."
    endpoint_b: WiredNetworkInterface
    "The second WiredNetworkInterface connected to the Link."
    bandwidth: float
    "The bandwidth of the Link in Mbps."
    current_load: float = 0.0
    "The current load on the link in Mbps."

    def __init__(self, **kwargs):
        """
        Ensure that endpoint_a and endpoint_b are not the same NIC.

        Connect the link to the NICs after creation.

        :raises ValueError: If endpoint_a and endpoint_b are the same NIC.
        """
        if kwargs["endpoint_a"] == kwargs["endpoint_b"]:
            msg = "endpoint_a and endpoint_b cannot be the same NIC or SwitchPort"
            _LOGGER.error(msg)
            raise ValueError(msg)
        super().__init__(**kwargs)
        self.endpoint_a.connect_link(self)
        self.endpoint_b.connect_link(self)
        self.endpoint_up()

    def describe_state(self) -> Dict:
        """
        Produce a dictionary describing the current state of this object.

        Please see :py:meth:`primaite.simulator.core.SimComponent.describe_state` for a more detailed explanation.

        :return: Current state of this object and child objects.
        :rtype: Dict
        """
        state = super().describe_state()
        state.update(
            {
                "endpoint_a": self.endpoint_a.uuid,  # TODO: consider if using UUID is the best way to do this
                "endpoint_b": self.endpoint_b.uuid,  # TODO: consider if using UUID is the best way to do this
                "bandwidth": self.bandwidth,
                "current_load": self.current_load,
            }
        )
        return state

    @property
    def current_load_percent(self) -> str:
        """Get the current load formatted as a percentage string."""
        return f"{self.current_load / self.bandwidth:.5f}%"

    def endpoint_up(self):
        """Let the Link know and endpoint has been brought up."""
        if self.is_up:
            _LOGGER.debug(f"Link {self} up")

    def endpoint_down(self):
        """Let the Link know and endpoint has been brought down."""
        if not self.is_up:
            self.current_load = 0.0
            _LOGGER.debug(f"Link {self} down")

    @property
    def is_up(self) -> bool:
        """
        Informs whether the link is up.

        This is based upon both NIC endpoints being enabled.
        """
        return self.endpoint_a.enabled and self.endpoint_b.enabled

    def _can_transmit(self, frame: Frame) -> bool:
        if self.is_up:
            frame_size_Mbits = frame.size_Mbits  # noqa - Leaving it as Mbits as this is how they're expressed
            # return self.current_load + frame_size_Mbits <= self.bandwidth
            # TODO: re add this check once packet size limiting and MTU checks are implemented
            return True
        return False

    def transmit_frame(self, sender_nic: WiredNetworkInterface, frame: Frame) -> bool:
        """
        Send a network frame from one NIC or SwitchPort to another connected NIC or SwitchPort.

        :param sender_nic: The NIC or SwitchPort sending the frame.
        :param frame: The network frame to be sent.
        :return: True if the Frame can be sent, otherwise False.
        """
        can_transmit = self._can_transmit(frame)
        if not can_transmit:
            _LOGGER.debug(f"Cannot transmit frame as {self} is at capacity")
            return False

        receiver = self.endpoint_a
        if receiver == sender_nic:
            receiver = self.endpoint_b
        frame_size = frame.size_Mbits

        if receiver.receive_frame(frame):
            # Frame transmitted successfully
            # Load the frame size on the link
            self.current_load += frame_size
            _LOGGER.debug(
                f"Added {frame_size:.3f} Mbits to {self}, current load {self.current_load:.3f} Mbits "
                f"({self.current_load_percent})"
            )
            return True
        return False

    def __str__(self) -> str:
        return f"{self.endpoint_a}<-->{self.endpoint_b}"

    def apply_timestep(self, timestep: int) -> None:
        """Apply a timestep to the simulation."""
        super().apply_timestep(timestep)

    def pre_timestep(self, timestep: int) -> None:
        """Apply pre-timestep logic."""
        super().pre_timestep(timestep)
        self.current_load = 0.0


class Node(SimComponent):
    """
    A basic Node class that represents a node on the network.

    This class manages the state of the node, including the NICs (Network Interface Cards), accounts, applications,
    services, processes, file system, and various managers like ARP, ICMP, SessionManager, and SoftwareManager.

    :param hostname: The node hostname on the network.
    :param operating_state: The node operating state, either ON or OFF.
    """

    hostname: str
    "The node hostname on the network."
    default_gateway: Optional[IPV4Address] = None
    "The default gateway IP address for forwarding network traffic to other networks."
    operating_state: NodeOperatingState = NodeOperatingState.OFF
    "The hardware state of the node."
    network_interfaces: Dict[str, NetworkInterface] = {}
    "The Network Interfaces on the node."
    network_interface: Dict[int, NetworkInterface] = {}
    "The Network Interfaces on the node by port id."
    dns_server: Optional[IPv4Address] = None
    "List of IP addresses of DNS servers used for name resolution."

    accounts: Dict[str, Account] = {}
    "All accounts on the node."
    applications: Dict[str, Application] = {}
    "All applications on the node."
    services: Dict[str, Service] = {}
    "All services on the node."
    processes: Dict[str, Process] = {}
    "All processes on the node."
    file_system: FileSystem
    "The nodes file system."
    root: Path
    "Root directory for simulation output."
    sys_log: SysLog
    session_manager: SessionManager
    software_manager: SoftwareManager

    revealed_to_red: bool = False
    "Informs whether the node has been revealed to a red agent."

    start_up_duration: int = 3
    "Time steps needed for the node to start up."

    start_up_countdown: int = 0
    "Time steps needed until node is booted up."

    shut_down_duration: int = 3
    "Time steps needed for the node to shut down."

    shut_down_countdown: int = 0
    "Time steps needed until node is shut down."

    is_resetting: bool = False
    "If true, the node will try turning itself off then back on again."

    node_scan_duration: int = 10
    "How many timesteps until the whole node is scanned. Default 10 time steps."

    node_scan_countdown: int = 0
    "Time steps until scan is complete"

    red_scan_countdown: int = 0
    "Time steps until reveal to red scan is complete."

    def __init__(self, **kwargs):
        """
        Initialize the Node with various components and managers.

        This method initializes the ARP cache, ICMP handler, session manager, and software manager if they are not
        provided.
        """
        if not kwargs.get("sys_log"):
            kwargs["sys_log"] = SysLog(kwargs["hostname"])
        if not kwargs.get("session_manager"):
            kwargs["session_manager"] = SessionManager(sys_log=kwargs.get("sys_log"))
        if not kwargs.get("root"):
            kwargs["root"] = SIM_OUTPUT.path / kwargs["hostname"]
        if not kwargs.get("file_system"):
            kwargs["file_system"] = FileSystem(sys_log=kwargs["sys_log"], sim_root=kwargs["root"] / "fs")
        if not kwargs.get("software_manager"):
            kwargs["software_manager"] = SoftwareManager(
                parent_node=self,
                sys_log=kwargs.get("sys_log"),
                session_manager=kwargs.get("session_manager"),
                file_system=kwargs.get("file_system"),
                dns_server=kwargs.get("dns_server"),
            )
        super().__init__(**kwargs)
        self.session_manager.node = self
        self.session_manager.software_manager = self.software_manager
        self._install_system_software()

    def ip_is_network_interface(self, ip_address: IPv4Address, enabled_only: bool = False) -> bool:
        """
        Checks if a given IP address belongs to any of the nodes interfaces.

        :param ip_address: The IP address to check.
        :param enabled_only: If True, only considers enabled network interfaces.
        :return: True if the IP address is assigned to one of the nodes interfaces; False otherwise.
        """
        for network_interface in self.network_interface.values():
            if not hasattr(network_interface, "ip_address"):
                continue
            if network_interface.ip_address == ip_address:
                if enabled_only:
                    return network_interface.enabled
                else:
                    return True
        return False

    def setup_for_episode(self, episode: int):
        """Reset the original state of the SimComponent."""
        super().setup_for_episode(episode=episode)

        # Reset File System
        self.file_system.setup_for_episode(episode=episode)

        # Reset all Nics
        for network_interface in self.network_interfaces.values():
            network_interface.setup_for_episode(episode=episode)

        for software in self.software_manager.software.values():
            software.setup_for_episode(episode=episode)

        if episode and self.sys_log:
            self.sys_log.current_episode = episode
            self.sys_log.setup_logger()

    class _NodeIsOnValidator(RequestPermissionValidator):
        """
        When requests come in, this validator will only let them through if the node is on.

        This is useful because no actions should be being resolved if the node is off.
        """

        node: Node
        """Save a reference to the node instance."""

        def __call__(self, request: RequestFormat, context: Dict) -> bool:
            """Return whether the node is on or off."""
            return self.node.operating_state == NodeOperatingState.ON

        @property
        def fail_message(self) -> str:
            """Message that is reported when a request is rejected by this validator."""
            return f"Cannot perform request on node '{self.node.hostname}' because it is not turned on."

    def _init_request_manager(self) -> RequestManager:
        """
        Initialise the request manager.

        More information in user guide and docstring for SimComponent._init_request_manager.
        """

        def _install_application(request: RequestFormat, context: Dict) -> RequestResponse:
            """
            Allows agents to install applications to the node.

            :param request: list containing the application name as the only element
            :type request: RequestFormat
            :param context: additional context for resolving this action, currently unused
            :type context: dict
            :return: Request response with a success code if the application was installed.
            :rtype: RequestResponse
            """
            application_name = request[0]
            if self.software_manager.software.get(application_name):
                self.sys_log.warning(f"Can't install {application_name}. It's already installed.")
                return RequestResponse.from_bool(False)
            application_class = Application._application_registry[application_name]
            self.software_manager.install(application_class)
            application_instance = self.software_manager.software.get(application_name)
            self.applications[application_instance.uuid] = application_instance
            _LOGGER.debug(f"Added application {application_instance.name} to node {self.hostname}")
            self._application_request_manager.add_request(
                application_name, RequestType(func=application_instance._request_manager)
            )
            application_instance.install()
            if application_name in self.software_manager.software:
                return RequestResponse.from_bool(True)
            else:
                return RequestResponse.from_bool(False)

        def _uninstall_application(request: RequestFormat, context: Dict) -> RequestResponse:
            """
            Uninstall and completely remove application from this node.

            This method is useful for allowing agents to take this action.

            :param request: list containing the application name as the only element
            :type request: RequestFormat
            :param context: additional context for resolving this action, currently unused
            :type context: dict
            :return: Request response with a success code if the application was uninstalled.
            :rtype: RequestResponse
            """
            application_name = request[0]
            if application_name not in self.software_manager.software:
                self.sys_log.warning(f"Can't uninstall {application_name}. It's not installed.")
                return RequestResponse.from_bool(False)

            application_instance = self.software_manager.software.get(application_name)
            self.software_manager.uninstall(application_instance.name)
            if application_instance.name not in self.software_manager.software:
                return RequestResponse.from_bool(True)
            else:
                return RequestResponse.from_bool(False)

        _node_is_on = Node._NodeIsOnValidator(node=self)

        rm = super()._init_request_manager()
        # since there are potentially many services, create an request manager that can map service name
        self._service_request_manager = RequestManager()
        rm.add_request("service", RequestType(func=self._service_request_manager, validator=_node_is_on))
        self._nic_request_manager = RequestManager()
        rm.add_request("network_interface", RequestType(func=self._nic_request_manager, validator=_node_is_on))

        rm.add_request("file_system", RequestType(func=self.file_system._request_manager, validator=_node_is_on))

        # currently we don't have any applications nor processes, so these will be empty
        self._process_request_manager = RequestManager()
        rm.add_request("process", RequestType(func=self._process_request_manager, validator=_node_is_on))
        self._application_request_manager = RequestManager()
        rm.add_request("application", RequestType(func=self._application_request_manager, validator=_node_is_on))

        rm.add_request(
            "scan",
            RequestType(
                func=lambda request, context: RequestResponse.from_bool(self.reveal_to_red()), validator=_node_is_on
            ),
        )

        rm.add_request(
            "shutdown",
            RequestType(
                func=lambda request, context: RequestResponse.from_bool(self.power_off()), validator=_node_is_on
            ),
        )
        rm.add_request("startup", RequestType(func=lambda request, context: RequestResponse.from_bool(self.power_on())))
        rm.add_request(
            "reset",
            RequestType(func=lambda request, context: RequestResponse.from_bool(self.reset()), validator=_node_is_on),
        )  # TODO implement node reset
        rm.add_request(
            "logon", RequestType(func=lambda request, context: RequestResponse.from_bool(False), validator=_node_is_on)
        )  # TODO implement logon request
        rm.add_request(
            "logoff", RequestType(func=lambda request, context: RequestResponse.from_bool(False), validator=_node_is_on)
        )  # TODO implement logoff request

        self._os_request_manager = RequestManager()
        self._os_request_manager.add_request(
            "scan",
            RequestType(func=lambda request, context: RequestResponse.from_bool(self.scan()), validator=_node_is_on),
        )
        rm.add_request("os", RequestType(func=self._os_request_manager, validator=_node_is_on))

        self._software_request_manager = RequestManager()
        rm.add_request("software_manager", RequestType(func=self._software_request_manager, validator=_node_is_on))
        self._application_manager = RequestManager()
        self._software_request_manager.add_request(
            name="application", request_type=RequestType(func=self._application_manager)
        )

        self._application_manager.add_request(name="install", request_type=RequestType(func=_install_application))
        self._application_manager.add_request(name="uninstall", request_type=RequestType(func=_uninstall_application))

        return rm

    def _install_system_software(self):
        """Install System Software - software that is usually provided with the OS."""
        pass

    def describe_state(self) -> Dict:
        """
        Produce a dictionary describing the current state of this object.

        Please see :py:meth:`primaite.simulator.core.SimComponent.describe_state` for a more detailed explanation.

        :return: Current state of this object and child objects.
        :rtype: Dict
        """
        state = super().describe_state()
        state.update(
            {
                "hostname": self.hostname,
                "operating_state": self.operating_state.value,
                "NICs": {
                    eth_num: network_interface.describe_state()
                    for eth_num, network_interface in self.network_interface.items()
                },
                "file_system": self.file_system.describe_state(),
                "applications": {app.name: app.describe_state() for app in self.applications.values()},
                "services": {svc.name: svc.describe_state() for svc in self.services.values()},
                "process": {proc.name: proc.describe_state() for proc in self.processes.values()},
                "revealed_to_red": self.revealed_to_red,
            }
        )
        return state

    def show(self, markdown: bool = False):
        """Show function that calls both show NIC and show open ports."""
        self.show_nic(markdown)
        self.show_open_ports(markdown)

    def show_open_ports(self, markdown: bool = False):
        """Prints a table of the open ports on the Node."""
        table = PrettyTable(["Port", "Name"])
        if markdown:
            table.set_style(MARKDOWN)
        table.align = "l"
        table.title = f"{self.hostname} Open Ports"
        for port in self.software_manager.get_open_ports():
            if port.value > 0:
                table.add_row([port.value, port.name])
        print(table.get_string(sortby="Port"))

    @property
    def has_enabled_network_interface(self) -> bool:
        """
        Checks if the node has at least one enabled network interface.

        Iterates through all network interfaces associated with the node to determine if at least one is enabled. This
        property is essential for determining the node's ability to communicate within the network.

        :return: True if there is at least one enabled network interface; otherwise, False.
        """
        for network_interface in self.network_interfaces.values():
            if network_interface.enabled:
                return True
        return False

    def show_nic(self, markdown: bool = False):
        """Prints a table of the NICs on the Node."""
        table = PrettyTable(["Port", "Type", "MAC Address", "Address", "Speed", "Status", "NMNE"])
        if markdown:
            table.set_style(MARKDOWN)
        table.align = "l"
        table.title = f"{self.hostname} Network Interface Cards"
        for port, network_interface in self.network_interface.items():
            ip_address = ""
            if hasattr(network_interface, "ip_address"):
                ip_address = f"{network_interface.ip_address}/{network_interface.ip_network.prefixlen}"
            table.add_row(
                [
                    port,
                    network_interface.__class__.__name__,
                    network_interface.mac_address,
                    ip_address,
                    network_interface.speed,
                    "Enabled" if network_interface.enabled else "Disabled",
                    network_interface.nmne if self.nmne_config.capture_nmne else "Disabled",
                ]
            )
        print(table)

    def apply_timestep(self, timestep: int):
        """
        Apply a single timestep of simulation dynamics to this node.

        In this instance, if any multi-timestep processes are currently occurring
        (such as starting up or shutting down), then they are brought one step closer to
        being finished.

        :param timestep: The current timestep number. (Amount of time since simulation episode began)
        :type timestep: int
        """
        super().apply_timestep(timestep=timestep)

        for network_interface in self.network_interfaces.values():
            network_interface.apply_timestep(timestep=timestep)

        # count down to boot up
        if self.start_up_countdown > 0:
            self.start_up_countdown -= 1
        else:
            if self.operating_state == NodeOperatingState.BOOTING:
                self.operating_state = NodeOperatingState.ON
                self.sys_log.info(f"{self.hostname}: Turned on")
                for network_interface in self.network_interfaces.values():
                    network_interface.enable()

                self._start_up_actions()

        # count down to shut down
        if self.shut_down_countdown > 0:
            self.shut_down_countdown -= 1
        else:
            if self.operating_state == NodeOperatingState.SHUTTING_DOWN:
                self.operating_state = NodeOperatingState.OFF
                self.sys_log.info(f"{self.hostname}: Turned off")
                self._shut_down_actions()

                # if resetting turn back on
                if self.is_resetting:
                    self.is_resetting = False
                    self.power_on()

        # time steps which require the node to be on
        if self.operating_state == NodeOperatingState.ON:
            # node scanning
            if self.node_scan_countdown > 0:
                self.node_scan_countdown -= 1

                if self.node_scan_countdown == 0:
                    # scan everything!
                    for process_id in self.processes:
                        self.processes[process_id].scan()

                    # scan services
                    for service_id in self.services:
                        self.services[service_id].scan()

                    # scan applications
                    for application_id in self.applications:
                        self.applications[application_id].scan()

                    # scan file system
                    self.file_system.scan(instant_scan=True)

            if self.red_scan_countdown > 0:
                self.red_scan_countdown -= 1

                if self.red_scan_countdown == 0:
                    # scan processes
                    for process_id in self.processes:
                        self.processes[process_id].reveal_to_red()

                    # scan services
                    for service_id in self.services:
                        self.services[service_id].reveal_to_red()

                    # scan applications
                    for application_id in self.applications:
                        self.applications[application_id].reveal_to_red()

                    # scan file system
                    self.file_system.reveal_to_red(instant_scan=True)

            for process_id in self.processes:
                self.processes[process_id].apply_timestep(timestep=timestep)

            for service_id in self.services:
                self.services[service_id].apply_timestep(timestep=timestep)

            for application_id in self.applications:
                self.applications[application_id].apply_timestep(timestep=timestep)

            self.file_system.apply_timestep(timestep=timestep)

    def pre_timestep(self, timestep: int) -> None:
        """Apply pre-timestep logic."""
        super().pre_timestep(timestep)
        for network_interface in self.network_interfaces.values():
            network_interface.pre_timestep(timestep=timestep)

        for process_id in self.processes:
            self.processes[process_id].pre_timestep(timestep=timestep)

        for service_id in self.services:
            self.services[service_id].pre_timestep(timestep=timestep)

        for application_id in self.applications:
            self.applications[application_id].pre_timestep(timestep=timestep)

        self.file_system.pre_timestep(timestep=timestep)

    def scan(self) -> bool:
        """
        Scan the node and all the items within it.

        Scans the:
            - Processes
            - Services
            - Applications
            - Folders
            - Files

        to the red agent.
        """
        self.node_scan_countdown = self.node_scan_duration
        return True

    def reveal_to_red(self) -> bool:
        """
        Reveals the node and all the items within it to the red agent.

        Set all the:
            - Processes
            - Services
            - Applications
            - Folders
            - Files

        `revealed_to_red` to `True`.
        """
        self.red_scan_countdown = self.node_scan_duration
        return True

    def power_on(self) -> bool:
        """Power on the Node, enabling its NICs if it is in the OFF state."""
        if self.start_up_duration <= 0:
            self.operating_state = NodeOperatingState.ON
            self._start_up_actions()
            self.sys_log.info("Power on")
            for network_interface in self.network_interfaces.values():
                network_interface.enable()
            return True
        if self.operating_state == NodeOperatingState.OFF:
            self.operating_state = NodeOperatingState.BOOTING
            self.start_up_countdown = self.start_up_duration
            return True

        return False

    def power_off(self) -> bool:
        """Power off the Node, disabling its NICs if it is in the ON state."""
        if self.shut_down_duration <= 0:
            self._shut_down_actions()
            self.operating_state = NodeOperatingState.OFF
            self.sys_log.info("Power off")
            return True
        if self.operating_state == NodeOperatingState.ON:
            for network_interface in self.network_interfaces.values():
                network_interface.disable()
            self.operating_state = NodeOperatingState.SHUTTING_DOWN
            self.shut_down_countdown = self.shut_down_duration
            return True
        return False

    def reset(self) -> bool:
        """
        Resets the node.

        Powers off the node and sets is_resetting to True.
        Applying more timesteps will eventually turn the node back on.
        """
        if self.operating_state.ON:
            self.is_resetting = True
            self.sys_log.info("Resetting")
            self.power_off()
            return True
        return False

    def connect_nic(self, network_interface: NetworkInterface, port_name: Optional[str] = None):
        """
        Connect a Network Interface to the node.

        :param network_interface: The NIC to connect.
        :raise NetworkError: If the NIC is already connected.
        """
        if network_interface.uuid not in self.network_interface:
            self.network_interfaces[network_interface.uuid] = network_interface
            new_nic_num = len(self.network_interfaces)
            self.network_interface[new_nic_num] = network_interface
            network_interface._connected_node = self
            network_interface.port_num = new_nic_num
            if port_name:
                network_interface.port_name = port_name
            network_interface.parent = self
            self.sys_log.info(f"Connected Network Interface {network_interface}")
            if self.operating_state == NodeOperatingState.ON:
                network_interface.enable()
            self._nic_request_manager.add_request(new_nic_num, RequestType(func=network_interface._request_manager))
        else:
            msg = f"Cannot connect NIC {network_interface} as it is already connected"
            self.sys_log.logger.warning(msg)
            raise NetworkError(msg)

    def disconnect_nic(self, network_interface: Union[NetworkInterface, str]):
        """
        Disconnect a NIC (Network Interface Card) from the node.

        :param network_interface: The NIC to Disconnect, or its UUID.
        :raise NetworkError: If the NIC is not connected.
        """
        if isinstance(network_interface, str):
            network_interface = self.network_interfaces.get(network_interface)
        if network_interface or network_interface.uuid in self.network_interfaces:
            network_interface_num = -1
            for port, _network_interface in self.network_interface.items():
                if network_interface == _network_interface:
                    self.network_interface.pop(port)
                    network_interface_num = port
                    break
            self.network_interfaces.pop(network_interface.uuid)
            network_interface.parent = None
            network_interface.disable()
            self.sys_log.info(f"Disconnected Network Interface {network_interface}")
            if network_interface_num != -1:
                self._nic_request_manager.remove_request(network_interface_num)
        else:
            msg = f"Cannot disconnect Network Interface {network_interface} as it is not connected"
            self.sys_log.logger.warning(msg)
            raise NetworkError(msg)

    def ping(self, target_ip_address: Union[IPv4Address, str], pings: int = 4) -> bool:
        """
        Ping an IP address, performing a standard ICMP echo request/response.

        :param target_ip_address: The target IP address to ping.
        :param pings: The number of pings to attempt, default is 4.
        :return: True if the ping is successful, otherwise False.
        """
        if not isinstance(target_ip_address, IPv4Address):
            target_ip_address = IPv4Address(target_ip_address)
        if self.software_manager.icmp:
            return self.software_manager.icmp.ping(target_ip_address, pings)
        return False

    @abstractmethod
    def receive_frame(self, frame: Frame, from_network_interface: NetworkInterface):
        """
        Receive a Frame from the connected NIC and process it.

        This is an abstract implementation of receive_frame with some very basic functionality (ARP population). All
        Node subclasses should have their own implementation of receive_frame that first calls super().receive_frame(
        ) before implementing its own internal receive_frame logic.

        :param frame: The Frame being received.
        :param from_network_interface: The Network Interface that received the frame.
        """
        if self.operating_state == NodeOperatingState.ON:
            if frame.ip:
                if self.software_manager.arp:
                    self.software_manager.arp.add_arp_cache_entry(
                        ip_address=frame.ip.src_ip_address,
                        mac_address=frame.ethernet.src_mac_addr,
                        network_interface=from_network_interface,
                    )
        else:
            return

    def install_service(self, service: Service) -> None:
        """
        Install a service on this node.

        :param service: Service instance that has not been installed on any node yet.
        :type service: Service
        """
        if service in self:
            _LOGGER.warning(f"Can't add service {service.name} to node {self.hostname}. It's already installed.")
            return
        self.services[service.uuid] = service
        service.parent = self
        service.install()  # Perform any additional setup, such as creating files for this service on the node.
        self.sys_log.info(f"Installed service {service.name}")
        _LOGGER.debug(f"Added service {service.name} to node {self.hostname}")
        self._service_request_manager.add_request(service.name, RequestType(func=service._request_manager))

    def uninstall_service(self, service: Service) -> None:
        """
        Uninstall and completely remove service from this node.

        :param service: Service object that is currently associated with this node.
        :type service: Service
        """
        if service not in self:
            _LOGGER.warning(f"Can't remove service {service.name} from node {self.hostname}. It's not installed.")
            return
        service.uninstall()  # Perform additional teardown, such as removing files or restarting the machine.
        self.services.pop(service.uuid)
        service.parent = None
        self.sys_log.info(f"Uninstalled service {service.name}")
        self._service_request_manager.remove_request(service.name)

    def install_application(self, application: Application) -> None:
        """
        Install an application on this node.

        :param application: Application instance that has not been installed on any node yet.
        :type application: Application
        """
        if application in self:
            _LOGGER.warning(
                f"Can't add application {application.name} to node {self.hostname}. It's already installed."
            )
            return
        self.applications[application.uuid] = application
        application.parent = self
        self.sys_log.info(f"Installed application {application.name}")
        _LOGGER.debug(f"Added application {application.name} to node {self.hostname}")
        self._application_request_manager.add_request(application.name, RequestType(func=application._request_manager))

    def uninstall_application(self, application: Application) -> None:
        """
        Uninstall and completely remove application from this node.

        :param application: Application object that is currently associated with this node.
        :type application: Application
        """
        if application not in self:
            _LOGGER.warning(
                f"Can't remove application {application.name} from node {self.hostname}. It's not installed."
            )
            return
        self.applications.pop(application.uuid)
        application.parent = None
        self.sys_log.info(f"Uninstalled application {application.name}")
        self._application_request_manager.remove_request(application.name)

    def _shut_down_actions(self):
        """Actions to perform when the node is shut down."""
        # Turn off all the services in the node
        for service_id in self.services:
            self.services[service_id].stop()

        # Turn off all the applications in the node
        for app_id in self.applications:
            self.applications[app_id].close()

        # Turn off all processes in the node
        # for process_id in self.processes:
        #     self.processes[process_id]

    def _start_up_actions(self):
        """Actions to perform when the node is starting up."""
        # Turn on all the services in the node
        for service_id in self.services:
            self.services[service_id].start()

        # Turn on all the applications in the node
        for app_id in self.applications:
            self.applications[app_id].run()

        # Turn off all processes in the node
        # for process_id in self.processes:
        #     self.processes[process_id]

    def __contains__(self, item: Any) -> bool:
        if isinstance(item, Service):
            return item.uuid in self.services
        elif isinstance(item, Application):
            return item.uuid in self.applications
        return None<|MERGE_RESOLUTION|>--- conflicted
+++ resolved
@@ -6,11 +6,7 @@
 from abc import ABC, abstractmethod
 from ipaddress import IPv4Address, IPv4Network
 from pathlib import Path
-<<<<<<< HEAD
-from typing import Any, ClassVar, Dict, Optional, Type, TypeVar, Union
-=======
-from typing import Any, Dict, Optional, TypeVar, Union
->>>>>>> 20e5e40d
+from typing import Any, ClassVar, Dict, Optional, TypeVar, Union
 
 from prettytable import MARKDOWN, PrettyTable
 from pydantic import BaseModel, Field
