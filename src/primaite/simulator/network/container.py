--- conflicted
+++ resolved
@@ -180,11 +180,7 @@
             table.align = "l"
             table.title = "Nodes"
             for node in self.nodes.values():
-<<<<<<< HEAD
-                table.add_row((node.hostname, type(node)._discriminator, node.operating_state.name))
-=======
-                table.add_row((node.config.hostname, type(node)._identifier, node.operating_state.name))
->>>>>>> f3bbfffe
+                table.add_row((node.config.hostname, type(node)._discriminator, node.operating_state.name))
             print(table)
 
         if ip_addresses:
