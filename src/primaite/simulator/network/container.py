from typing import Any, Dict, List, Optional, Union

import matplotlib.pyplot as plt
import networkx as nx
from networkx import MultiGraph
from prettytable import MARKDOWN, PrettyTable

from primaite import getLogger
from primaite.simulator.core import Action, ActionManager, AllowAllValidator, SimComponent
from primaite.simulator.network.hardware.base import Link, NIC, Node, SwitchPort
from primaite.simulator.network.hardware.nodes.computer import Computer
from primaite.simulator.network.hardware.nodes.router import Router
from primaite.simulator.network.hardware.nodes.server import Server
from primaite.simulator.network.hardware.nodes.switch import Switch

_LOGGER = getLogger(__name__)


class Network(SimComponent):
    """
    Top level container object representing the physical network.

    This class manages nodes, links, and other network components. It also
    offers methods for rendering the network topology and gathering states.

    :ivar Dict[str, Node] nodes: Dictionary mapping node UUIDs to Node instances.
    :ivar Dict[str, Link] links: Dictionary mapping link UUIDs to Link instances.
    """

    nodes: Dict[str, Node] = {}
    links: Dict[str, Link] = {}

    def __init__(self, **kwargs):
        """
        Initialise the network.

        Constructs the network and sets up its initial state including
        the action manager and an empty MultiGraph for topology representation.
        """
        super().__init__(**kwargs)

    def _init_action_manager(self) -> ActionManager:
        am = super()._init_action_manager()

        am.add_action(
            "node",
            Action(
                func=lambda request, context: self.nodes[request.pop(0)].apply_action(request, context),
                validator=AllowAllValidator(),
            ),
        )
<<<<<<< HEAD
        return am
=======
        self._nx_graph = MultiGraph()
>>>>>>> c547f12f

    @property
    def routers(self) -> List[Router]:
        """The Routers in the Network."""
        return [node for node in self.nodes.values() if isinstance(node, Router)]

    @property
    def switches(self) -> List[Switch]:
        """The Switches in the Network."""
        return [node for node in self.nodes.values() if isinstance(node, Switch)]

    @property
    def computers(self) -> List[Computer]:
        """The Computers in the Network."""
        return [node for node in self.nodes.values() if isinstance(node, Computer) and not isinstance(node, Server)]

    @property
    def servers(self) -> List[Server]:
        """The Servers in the Network."""
        return [node for node in self.nodes.values() if isinstance(node, Server)]

    def show(self, nodes: bool = True, ip_addresses: bool = True, links: bool = True, markdown: bool = False):
        """
        Print tables describing the Network.

        Generate and print PrettyTable instances that show details about nodes,
        IP addresses, and links in the network. Output can be in Markdown format.

        :param nodes: Include node details in the output. Defaults to True.
        :param ip_addresses: Include IP address details in the output. Defaults to True.
        :param links: Include link details in the output. Defaults to True.
        :param markdown: Use Markdown style in table output. Defaults to False.
        """
        nodes_type_map = {
            "Router": self.routers,
            "Switch": self.switches,
            "Server": self.servers,
            "Computer": self.computers,
        }
        if nodes:
            table = PrettyTable(["Node", "Type", "Operating State"])
            if markdown:
                table.set_style(MARKDOWN)
            table.align = "l"
            table.title = "Nodes"
            for node_type, nodes in nodes_type_map.items():
                for node in nodes:
                    table.add_row([node.hostname, node_type, node.operating_state.name])
            print(table)

        if ip_addresses:
            table = PrettyTable(["Node", "Port", "IP Address", "Subnet Mask", "Default Gateway"])
            if markdown:
                table.set_style(MARKDOWN)
            table.align = "l"
            table.title = "IP Addresses"
            for nodes in nodes_type_map.values():
                for node in nodes:
                    for i, port in node.ethernet_port.items():
                        table.add_row([node.hostname, i, port.ip_address, port.subnet_mask, node.default_gateway])
            print(table)

        if links:
            table = PrettyTable(["Endpoint A", "Endpoint B", "is Up", "Bandwidth (MBits)", "Current Load"])
            if markdown:
                table.set_style(MARKDOWN)
            table.align = "l"
            table.title = "Links"
            links = list(self.links.values())
            for nodes in nodes_type_map.values():
                for node in nodes:
                    for link in links[::-1]:
                        if node in [link.endpoint_a.parent, link.endpoint_b.parent]:
                            table.add_row(
                                [
                                    link.endpoint_a.parent.hostname,
                                    link.endpoint_b.parent.hostname,
                                    link.is_up,
                                    link.bandwidth,
                                    link.current_load_percent,
                                ]
                            )
                            links.remove(link)
            print(table)

    def clear_links(self):
        """Clear all the links in the network by resetting their component state for the episode."""
        for link in self.links.values():
            link.reset_component_for_episode()

    def draw(self, seed: int = 123):
        """
        Draw the Network using NetworkX and matplotlib.pyplot.

        :param seed: An integer seed for reproducible layouts. Default is 123.
        """
        pos = nx.spring_layout(self._nx_graph, seed=seed)
        nx.draw(self._nx_graph, pos, with_labels=True)
        plt.show()

    def describe_state(self) -> Dict:
        """
        Produce a dictionary describing the current state of the Network.

        :return: A dictionary capturing the current state of the Network and its child objects.
        """
        state = super().describe_state()
        state.update(
            {
                "nodes": {uuid: node.describe_state() for uuid, node in self.nodes.items()},
                "links": {uuid: link.describe_state() for uuid, link in self.links.items()},
            }
        )
        return state

    def add_node(self, node: Node) -> None:
        """
        Add an existing node to the network.

        .. note:: If the node is already present in the network, a warning is logged.

        :param node: Node instance that should be kept track of by the network.
        """
        if node in self:
            _LOGGER.warning(f"Can't add node {node.uuid}. It is already in the network.")
            return
        self.nodes[node.uuid] = node
        node.parent = self
        self._nx_graph.add_node(node.hostname)
        _LOGGER.info(f"Added node {node.uuid} to Network {self.uuid}")

    def get_node_by_hostname(self, hostname: str) -> Optional[Node]:
        """
        Get a Node from the Network by its hostname.

        .. note:: Assumes hostnames on the network are unique.

        :param hostname: The Node hostname.
        :return: The Node if it exists in the network.
        """
        for node in self.nodes.values():
            if node.hostname == hostname:
                return node

    def remove_node(self, node: Node) -> None:
        """
        Remove a node from the network.

        .. note:: If the node is not found in the network, a warning is logged.

        :param node: Node instance that is currently part of the network that should be removed.
        :type node: Node
        """
        if node not in self:
            _LOGGER.warning(f"Can't remove node {node.uuid}. It's not in the network.")
            return
        self.nodes.pop(node.uuid)
        node.parent = None
        _LOGGER.info(f"Removed node {node.uuid} from network {self.uuid}")

    def connect(self, endpoint_a: Union[NIC, SwitchPort], endpoint_b: Union[NIC, SwitchPort], **kwargs) -> None:
        """
        Connect two endpoints on the network by creating a link between their NICs/SwitchPorts.

        .. note:: If the nodes owning the endpoints are not already in the network, they are automatically added.

        :param endpoint_a: The first endpoint to connect.
        :type endpoint_a: Union[NIC, SwitchPort]
        :param endpoint_b: The second endpoint to connect.
        :type endpoint_b: Union[NIC, SwitchPort]
        :raises RuntimeError: If any validation or runtime checks fail.
        """
        node_a: Node = endpoint_a.parent
        node_b: Node = endpoint_b.parent
        if node_a not in self:
            self.add_node(node_a)
        if node_b not in self:
            self.add_node(node_b)
        if node_a is node_b:
            _LOGGER.warning(f"Cannot link endpoint {endpoint_a} to {endpoint_b} because they belong to the same node.")
            return
        link = Link(endpoint_a=endpoint_a, endpoint_b=endpoint_b, **kwargs)
        self.links[link.uuid] = link
        self._nx_graph.add_edge(endpoint_a.parent.hostname, endpoint_b.parent.hostname)
        link.parent = self
        _LOGGER.info(f"Added link {link.uuid} to connect {endpoint_a} and {endpoint_b}")

    def remove_link(self, link: Link) -> None:
        """Disconnect a link from the network.

        :param link: The link to be removed
        :type link: Link
        """
        link.endpoint_a.disconnect_link()
        link.endpoint_b.disconnect_link()
        self.links.pop(link.uuid)
        link.parent = None
        _LOGGER.info(f"Removed link {link.uuid} from network {self.uuid}.")

    def __contains__(self, item: Any) -> bool:
        if isinstance(item, Node):
            return item.uuid in self.nodes
        elif isinstance(item, Link):
            return item.uuid in self.links
        return False<|MERGE_RESOLUTION|>--- conflicted
+++ resolved
@@ -39,6 +39,8 @@
         """
         super().__init__(**kwargs)
 
+        self._nx_graph = MultiGraph()
+
     def _init_action_manager(self) -> ActionManager:
         am = super()._init_action_manager()
 
@@ -49,11 +51,7 @@
                 validator=AllowAllValidator(),
             ),
         )
-<<<<<<< HEAD
         return am
-=======
-        self._nx_graph = MultiGraph()
->>>>>>> c547f12f
 
     @property
     def routers(self) -> List[Router]:
