--- conflicted
+++ resolved
@@ -257,16 +257,6 @@
             raise FileNotFoundError(msg)
         pass
 
-<<<<<<< HEAD
-    def save(self):
-        """Save the agent."""
-        agent_path = (
-            self.session_path
-            / f"{self._training_config.agent_framework}_{self._training_config.agent_identifier}_{self.timestamp_str}"
-        )
-        _LOGGER.debug(f"Saving agent: {agent_path}")
-        self._agent.save(agent_path)
-=======
     @property
     def _saved_agent_path(self) -> Path:
         file_name = (
@@ -280,7 +270,6 @@
     def save(self):
         """Save the agent."""
         pass
->>>>>>> 5ac196b3
 
     @abstractmethod
     def export(self):
