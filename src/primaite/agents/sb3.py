--- conflicted
+++ resolved
@@ -137,13 +137,10 @@
         """Load an agent from file."""
         raise NotImplementedError
 
-<<<<<<< HEAD
-=======
     def save(self):
         """Save the agent."""
         self._agent.save(self._saved_agent_path)
 
->>>>>>> 207601b8
     def export(self):
         """Export the agent to transportable file format."""
         raise NotImplementedError