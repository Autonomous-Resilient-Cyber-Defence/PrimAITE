# Crown Copyright (C) Dstl 2022. DEFCON 703. Shared in confidence.
"""A class that implements the access control list implementation for the network."""
import logging
from typing import Final, List, Union

from primaite.acl.acl_rule import ACLRule
from primaite.common.enums import RulePermissionType

_LOGGER: Final[logging.Logger] = logging.getLogger(__name__)


class AccessControlList:
    """Access Control List class."""

<<<<<<< HEAD
    def __init__(self, apply_implicit_rule, implicit_permission, max_acl_rules):
        """Init."""
        # Bool option in main_config to decide to use implicit rule or not
        self.apply_implicit_rule: bool = apply_implicit_rule
        # Implicit ALLOW or DENY firewall spec
        # Last rule in the ACL list
        self.acl_implicit_permission = implicit_permission
        # Maximum number of ACL Rules in ACL
        self.max_acl_rules: int = max_acl_rules
        # A list of ACL Rules
        self._acl: List[Union[ACLRule, None]] = [None] * (self.max_acl_rules - 1)
        # Implicit rule
        self.acl_implicit_rule = None
        if self.apply_implicit_rule:
            if self.acl_implicit_permission == RulePermissionType.DENY:
                self.acl_implicit_rule = ACLRule("DENY", "ANY", "ANY", "ANY", "ANY")
            elif self.acl_implicit_permission == RulePermissionType.ALLOW:
                self.acl_implicit_rule = ACLRule("ALLOW", "ANY", "ANY", "ANY", "ANY")

    @property
    def acl(self):
        """Public access method for private _acl.

        Adds implicit rule to end of acl list and
        Pads out rest of list (if empty) with -1.
        """
        if self.acl_implicit_rule is not None:
            acl_list = self._acl + [self.acl_implicit_rule]
        else:
            acl_list = self._acl
        return acl_list + [None] * (self.max_acl_rules - len(acl_list))

    def check_address_match(self, _rule, _source_ip_address, _dest_ip_address):
        """
        Checks for IP address matches.

        Args:
            _rule: The rule being checked
            _source_ip_address: the source IP address to compare
            _dest_ip_address: the destination IP address to compare

        Returns:
             True if match; False otherwise.
=======
    def __init__(self):
        """Initialise an empty AccessControlList."""
        self.acl: Dict[str, ACLRule] = {}  # A dictionary of ACL Rules

    def check_address_match(self, _rule: ACLRule, _source_ip_address: str, _dest_ip_address: str) -> bool:
        """Checks for IP address matches.

        :param _rule: The rule object to check
        :type _rule: ACLRule
        :param _source_ip_address: Source IP address to compare
        :type _source_ip_address: str
        :param _dest_ip_address: Destination IP address to compare
        :type _dest_ip_address: str
        :return: True if there is a match, otherwise False.
        :rtype: bool
>>>>>>> 93a9d773
        """
        if (
            (_rule.get_source_ip() == _source_ip_address and _rule.get_dest_ip() == _dest_ip_address)
            or (_rule.get_source_ip() == "ANY" and _rule.get_dest_ip() == _dest_ip_address)
            or (_rule.get_source_ip() == _source_ip_address and _rule.get_dest_ip() == "ANY")
            or (_rule.get_source_ip() == "ANY" and _rule.get_dest_ip() == "ANY")
        ):
            return True
        else:
            return False

    def is_blocked(self, _source_ip_address: str, _dest_ip_address: str, _protocol: str, _port: str) -> bool:
        """
        Checks for rules that block a protocol / port.

        Args:
            _source_ip_address: the source IP address to check
            _dest_ip_address: the destination IP address to check
            _protocol: the protocol to check
            _port: the port to check

        Returns:
             Indicates block if all conditions are satisfied.
        """
        for rule in self.acl:
            print("loops through rule", rule, isinstance(rule, ACLRule))
            if isinstance(rule, ACLRule):
                print("finds rule")
                if self.check_address_match(rule, _source_ip_address, _dest_ip_address):
                    print("source and dest ip match")
                    if (rule.get_protocol() == _protocol or rule.get_protocol() == "ANY") and (
                        str(rule.get_port()) == str(_port) or rule.get_port() == "ANY"
                    ):
                        # There's a matching rule. Get the permission
                        if rule.get_permission() == "DENY":
                            return True
                        elif rule.get_permission() == "ALLOW":
                            return False

        # If there has been no rule to allow the IER through, it will return a blocked signal by default
        return True

    def add_rule(self, _permission, _source_ip, _dest_ip, _protocol, _port, _position):
        """
        Adds a new rule.

        Args:
            _permission: the permission value (e.g. "ALLOW" or "DENY")
            _source_ip: the source IP address
            _dest_ip: the destination IP address
            _protocol: the protocol
            _port: the port
            _position: position to insert ACL rule into ACL list (starting from index 1 and NOT 0)
        """
        try:
            position_index = int(_position)
        except TypeError:
            _LOGGER.info(f"Position {_position} could not be converted to integer.")
            return

        new_rule = ACLRule(_permission, _source_ip, _dest_ip, _protocol, str(_port))
        if self.max_acl_rules - 1 > position_index > -1:
            try:
                _LOGGER.info(f"Position {position_index} is valid.")
                if self._acl[position_index] is None:
                    _LOGGER.info(f"Inserting rule {new_rule} at position {position_index}")
                    self._acl[position_index] = new_rule
                else:
                    _LOGGER.info(f"Error: inserting rule at non-empty position {position_index}")
                    return
            except Exception:
                _LOGGER.info(f"New Rule could NOT be added to list at position {position_index}.")
        else:
            _LOGGER.info(f"Position {position_index} is an invalid/overwrites implicit firewall rule")

    def remove_rule(self, _permission, _source_ip, _dest_ip, _protocol, _port):
        """
        Removes a rule.

        Args:
            _permission: the permission value (e.g. "ALLOW" or "DENY")
            _source_ip: the source IP address
            _dest_ip: the destination IP address
            _protocol: the protocol
            _port: the port
        """
        # Add check so you cant remove implicit rule
        rule = ACLRule(_permission, _source_ip, _dest_ip, _protocol, str(_port))
        # There will not always be something 'popable' since the agent will be trying random things
        try:
            self.acl.remove(rule)
        except Exception:
            return

    def remove_all_rules(self):
        """Removes all rules."""
        self.acl.clear()

    def get_dictionary_hash(self, _permission, _source_ip, _dest_ip, _protocol, _port):
        """
        Produces a hash value for a rule.

        Args:
            _permission: the permission value (e.g. "ALLOW" or "DENY")
            _source_ip: the source IP address
            _dest_ip: the destination IP address
            _protocol: the protocol
            _port: the port

        Returns:
             Hash value based on rule parameters.
        """
        rule = ACLRule(_permission, _source_ip, _dest_ip, _protocol, str(_port))
        hash_value = hash(rule)
        return hash_value

    def get_relevant_rules(self, _source_ip_address, _dest_ip_address, _protocol, _port):
        """Get all ACL rules that relate to the given arguments.

        :param _source_ip_address: the source IP address to check
        :param _dest_ip_address: the destination IP address to check
        :param _protocol: the protocol to check
        :param _port: the port to check
        :return: Dictionary of all ACL rules that relate to the given arguments
        :rtype: Dict[str, ACLRule]
        """
        relevant_rules = {}

        for rule_key, rule_value in self.acl.items():
            if self.check_address_match(rule_value, _source_ip_address, _dest_ip_address):
                if (
                    rule_value.get_protocol() == _protocol or rule_value.get_protocol() == "ANY" or _protocol == "ANY"
                ) and (
                    str(rule_value.get_port()) == str(_port) or rule_value.get_port() == "ANY" or str(_port) == "ANY"
                ):
                    # There's a matching rule.
                    relevant_rules[rule_key] = rule_value

        return relevant_rules<|MERGE_RESOLUTION|>--- conflicted
+++ resolved
@@ -12,7 +12,6 @@
 class AccessControlList:
     """Access Control List class."""
 
-<<<<<<< HEAD
     def __init__(self, apply_implicit_rule, implicit_permission, max_acl_rules):
         """Init."""
         # Bool option in main_config to decide to use implicit rule or not
@@ -45,22 +44,6 @@
             acl_list = self._acl
         return acl_list + [None] * (self.max_acl_rules - len(acl_list))
 
-    def check_address_match(self, _rule, _source_ip_address, _dest_ip_address):
-        """
-        Checks for IP address matches.
-
-        Args:
-            _rule: The rule being checked
-            _source_ip_address: the source IP address to compare
-            _dest_ip_address: the destination IP address to compare
-
-        Returns:
-             True if match; False otherwise.
-=======
-    def __init__(self):
-        """Initialise an empty AccessControlList."""
-        self.acl: Dict[str, ACLRule] = {}  # A dictionary of ACL Rules
-
     def check_address_match(self, _rule: ACLRule, _source_ip_address: str, _dest_ip_address: str) -> bool:
         """Checks for IP address matches.
 
@@ -72,7 +55,6 @@
         :type _dest_ip_address: str
         :return: True if there is a match, otherwise False.
         :rtype: bool
->>>>>>> 93a9d773
         """
         if (
             (_rule.get_source_ip() == _source_ip_address and _rule.get_dest_ip() == _dest_ip_address)
