--- conflicted
+++ resolved
@@ -78,13 +78,10 @@
         Returns:
              Indicates block if all conditions are satisfied.
         """
-<<<<<<< HEAD
         for rule in self.acl:
             if isinstance(rule, ACLRule):
                 if self.check_address_match(rule, _source_ip_address, _dest_ip_address):
-                    if (
-                        rule.get_protocol() == _protocol or rule.get_protocol() == "ANY"
-                    ) and (
+                    if (rule.get_protocol() == _protocol or rule.get_protocol() == "ANY") and (
                         str(rule.get_port()) == str(_port) or rule.get_port() == "ANY"
                     ):
                         # There's a matching rule. Get the permission
@@ -92,25 +89,11 @@
                             return True
                         elif rule.get_permission() == "ALLOW":
                             return False
-=======
-        for rule_key, rule_value in self.acl.items():
-            if self.check_address_match(rule_value, _source_ip_address, _dest_ip_address):
-                if (rule_value.get_protocol() == _protocol or rule_value.get_protocol() == "ANY") and (
-                    str(rule_value.get_port()) == str(_port) or rule_value.get_port() == "ANY"
-                ):
-                    # There's a matching rule. Get the permission
-                    if rule_value.get_permission() == "DENY":
-                        return True
-                    elif rule_value.get_permission() == "ALLOW":
-                        return False
->>>>>>> e199dc52
 
         # If there has been no rule to allow the IER through, it will return a blocked signal by default
         return True
 
-    def add_rule(
-        self, _permission, _source_ip, _dest_ip, _protocol, _port, _position=None
-    ):
+    def add_rule(self, _permission, _source_ip, _dest_ip, _protocol, _port, _position=None):
         """
         Adds a new rule.
 
@@ -130,9 +113,7 @@
                     try:
                         self._acl.insert(position_index, new_rule)
                     except Exception:
-                        _LOGGER.info(
-                            f"New Rule could NOT be added to list at position {position_index}."
-                        )
+                        _LOGGER.info(f"New Rule could NOT be added to list at position {position_index}.")
                 else:
                     _LOGGER.info(
                         f"Position {position_index} is an invalid index for list/overwrites implicit firewall rule"
