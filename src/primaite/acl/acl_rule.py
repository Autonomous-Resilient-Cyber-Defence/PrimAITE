# Crown Owned Copyright (C) Dstl 2023. DEFCON 703. Shared in confidence.
"""A class that implements an access control list rule."""
from primaite.common.enums import RulePermissionType


class ACLRule:
    """Access Control List Rule class."""

<<<<<<< HEAD
    def __init__(self, _permission: RulePermissionType, _source_ip, _dest_ip, _protocol, _port):
=======
    def __init__(self, _permission: str, _source_ip: str, _dest_ip: str, _protocol: str, _port: str) -> None:
>>>>>>> 9c6ee73b
        """
        Initialise an ACL Rule.

        :param _permission: The permission (ALLOW or DENY)
        :param _source_ip: The source IP address
        :param _dest_ip: The destination IP address
        :param _protocol: The rule protocol
        :param _port: The rule port
        """
        self.permission: str = _permission
        self.source_ip: str = _source_ip
        self.dest_ip: str = _dest_ip
        self.protocol: str = _protocol
        self.port: str = _port

    def __hash__(self) -> int:
        """
        Override the hash function.

        Returns:
             Returns hash of core parameters.
        """
        return hash(
            (
                self.permission,
                self.source_ip,
                self.dest_ip,
                self.protocol,
                self.port,
            )
        )

    def get_permission(self) -> str:
        """
        Gets the permission attribute.

        Returns:
             Returns permission attribute
        """
        return self.permission

    def get_source_ip(self) -> str:
        """
        Gets the source IP address attribute.

        Returns:
             Returns source IP address attribute
        """
        return self.source_ip

    def get_dest_ip(self) -> str:
        """
        Gets the desintation IP address attribute.

        Returns:
             Returns destination IP address attribute
        """
        return self.dest_ip

    def get_protocol(self) -> str:
        """
        Gets the protocol attribute.

        Returns:
             Returns protocol attribute
        """
        return self.protocol

    def get_port(self) -> str:
        """
        Gets the port attribute.

        Returns:
             Returns port attribute
        """
        return self.port<|MERGE_RESOLUTION|>--- conflicted
+++ resolved
@@ -6,11 +6,9 @@
 class ACLRule:
     """Access Control List Rule class."""
 
-<<<<<<< HEAD
-    def __init__(self, _permission: RulePermissionType, _source_ip, _dest_ip, _protocol, _port):
-=======
-    def __init__(self, _permission: str, _source_ip: str, _dest_ip: str, _protocol: str, _port: str) -> None:
->>>>>>> 9c6ee73b
+    def __init__(
+        self, _permission: RulePermissionType, _source_ip: str, _dest_ip: str, _protocol: str, _port: str
+    ) -> None:
         """
         Initialise an ACL Rule.
 
@@ -20,7 +18,7 @@
         :param _protocol: The rule protocol
         :param _port: The rule port
         """
-        self.permission: str = _permission
+        self.permission: RulePermissionType = _permission
         self.source_ip: str = _source_ip
         self.dest_ip: str = _dest_ip
         self.protocol: str = _protocol
