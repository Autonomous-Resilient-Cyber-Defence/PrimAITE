{
 "cells": [
  {
   "cell_type": "markdown",
   "metadata": {},
   "source": [
    "# Data Manipulation Scenario\n"
   ]
  },
  {
   "cell_type": "markdown",
   "metadata": {},
   "source": [
    "## Scenario\n",
    "\n",
    "The network consists of an office subnet and a server subnet. Clients in the office access a website which fetches data from a database. Occasionally, admins need to access the database directly from the clients.\n",
    "\n",
    "![UC2 Network](./_package_data/uc2_network.png)\n",
    "\n",
    "_(click image to enlarge)_\n",
    "\n",
    "The red agent deletes the contents of the database. When this happens, the web app cannot fetch data and users navigating to the website get a 404 error.\n"
   ]
  },
  {
   "cell_type": "markdown",
   "metadata": {},
   "source": [
    "## Network\n",
    "\n",
    "- The web server has:\n",
    "    - a web service that replies to user HTTP requests\n",
    "    - a database client that fetches data for the web service\n",
    "- The database server has:\n",
    "    - a POSTGRES database service\n",
    "    - a database file which is accessed by the database service\n",
    "    - FTP client used for backing up the data to the backup_server\n",
    "- The backup server has:\n",
    "    - a copy of the database file in a known good state\n",
    "    - FTP server that can send the backed up file back to the database server\n"
   ]
  },
  {
   "cell_type": "markdown",
   "metadata": {},
   "source": [
    "## Green agent\n",
    "\n",
    "There are green agents logged onto client 1 and client 2. They use the web browser to navigate to `http://arcd.com/users`. The web server replies with a status code 200 if the data is available on the database or 404 if not available.\n",
    "\n",
    "Sometimes, the green agents send a request directly to the database to check that it is reachable."
   ]
  },
  {
   "cell_type": "markdown",
   "metadata": {},
   "source": [
    "## Red agent\n",
    "\n",
    "At the start of every episode, the red agent randomly chooses either client 1 or client 2 to login to. It waits a bit then sends a DELETE query to the database from its chosen client. If the delete is successful, the database file is flagged as compromised to signal that data is not available.\n",
    "\n",
    "![uc2_attack](./_package_data/uc2_attack.png)\n",
    "\n",
    "_(click image to enlarge)_"
   ]
  },
  {
   "cell_type": "markdown",
   "metadata": {},
   "source": [
    "## Blue agent\n",
    "\n",
    "The blue agent can view the entire network, but the health statuses of components are not updated until a scan is performed. The blue agent should restore the database file from backup after it was compromised. It can also prevent further attacks by blocking the red agent client from sending the malicious SQL query to the database server. This can be done by implementing an ACL rule on the router.\n",
    "\n",
    "However, these rules will also impact greens' ability to check the database connection. The blue agent should only block the infected client, it should let the other client connect freely. Once the attack has begun, automated traffic monitoring will detect it as suspicious network traffic. The blue agent's observation space will show this as an increase in the number of malicious network events (NMNE) on one of the network interfaces. To achieve optimal reward, the agent should only block the client which has the non-zero outbound NMNE."
   ]
  },
  {
   "cell_type": "markdown",
   "metadata": {},
   "source": [
    "# Reinforcement learning details"
   ]
  },
  {
   "cell_type": "markdown",
   "metadata": {},
   "source": [
    "## Scripted agents:\n",
    "### Red\n",
    "The red agent sits on a client and uses an application called DataManipulationBot whose sole purpose is to send a DELETE query to the database.\n",
    "The red agent can choose one of two action each timestep:\n",
    "1. do nothing\n",
    "2. execute the data manipulation application\n",
    "The schedule for selecting when to execute the application is controlled by three parameters:\n",
    "- start time\n",
    "- frequency\n",
    "- variance\n",
    "\n",
    "Attacks start at a random timestep between (start_time - variance) and (start_time + variance). After each attack, another is attempted after a random delay between (frequency - variance) and (frequency + variance) timesteps.\n",
    "\n",
    "The data manipulation app itself has an element of randomness because the attack has a probability of success. The default is 0.8 to succeed with the port scan step and 0.8 to succeed with the attack itself.\n",
    "Upon a successful attack, the database file becomes corrupted which incurs a negative reward for the RL defender.\n",
    "\n",
    "The red agent does not use information about the state of the network to decide its action.\n",
    "\n",
    "### Green\n",
    "The green agents use the web browser application to send requests to the web server. The schedule of each green agent is currently random, it will do nothing 30% of the time, send a web request 60% of the time, and send a db status check 10% of the time.\n",
    "\n",
    "When a green agent is blocked from accessing the data through the webpage, this incurs a negative reward to the RL defender.\n",
    "\n",
    "Also, when the green agent is blocked from checking the database status, it causes a small negative reward."
   ]
  },
  {
   "cell_type": "markdown",
   "metadata": {},
   "source": [
    "## Observation Space\n",
    "\n",
    "The blue agent's observation space is structured as nested dictionary with the following information:\n",
    "```\n",
    "\n",
    "- NODES\n",
    "    - <node_id 1-7>\n",
    "        - SERVICES\n",
    "            - <service_id 1-1>\n",
    "                - operating_status\n",
    "                - health_status\n",
    "        - FOLDERS\n",
    "            - <folder_id 1-1>\n",
    "                - health_status\n",
    "                - FILES\n",
    "                    - <file_id 1-1>\n",
    "                    - health_status\n",
    "        - NETWORK_INTERFACES\n",
    "            - <nic_id 1-2>\n",
    "                - nic_status\n",
    "                - nmne\n",
    "                    - inbound\n",
    "                    - outbound\n",
    "        - operating_status\n",
    "- LINKS\n",
    "    - <link_id 1-10>\n",
    "        - PROTOCOLS\n",
    "            - ALL\n",
    "                - load\n",
    "- ACL\n",
    "    - <rule_number 1-10>\n",
    "        - position\n",
    "        - permission\n",
    "        - source_node_id\n",
    "        - source_port\n",
    "        - dest_node_id\n",
    "        - dest_port\n",
    "        - protocol\n",
    "- ICS\n",
    "```\n",
    "\n",
    "### Mappings\n",
    "\n",
    "The dict keys for `node_id` are in the following order:\n",
    "\n",
    "| node_id | node name        |\n",
    "|---------|------------------|\n",
    "| 1       | domain_controller|\n",
    "| 2       | web_server       |\n",
    "| 3       | database_server  |\n",
    "| 4       | backup_server    |\n",
    "| 5       | security_suite   |\n",
    "| 6       | client_1         |\n",
    "| 7       | client_2         |\n",
    "\n",
    "Service 1 on node 2 (web_server) corresponds to the Web Server service. Other services are only there for padding to ensure that each node's observation space has the same shape. They are filled with zeroes.\n",
    "\n",
    "Folder 1 on node 3 corresponds to the database folder. File 1 in that folder corresponds to the database storage file. Other files and folders are only there for padding to ensure that each node's observation space has the same shape. They are filled with zeroes.\n",
    "\n",
    "The dict keys for `link_id` are in the following order:\n",
    "\n",
    "| link_id | endpoint_a       | endpoint_b        |\n",
    "|---------|------------------|-------------------|\n",
    "| 1       | router_1         | switch_1          |\n",
    "| 2       | router_1         | switch_2          |\n",
    "| 3       | switch_1         | domain_controller |\n",
    "| 4       | switch_1         | web_server        |\n",
    "| 5       | switch_1         | database_server   |\n",
    "| 6       | switch_1         | backup_server     |\n",
    "| 7       | switch_1         | security_suite    |\n",
    "| 8       | switch_2         | client_1          |\n",
    "| 9       | switch_2         | client_2          |\n",
    "| 10      | switch_2         | security_suite    |\n",
    "\n",
    "\n",
    "The ACL rules in the observation space appear in the same order that they do in the actual ACL. Though, only the first 10 rules are shown, there are default rules lower down that cannot be changed by the agent. The extra rules just allow the network to function normally, by allowing pings, ARP traffic, etc.\n",
    "\n",
    "Most nodes have only 1 network_interface, so the observation for those is placed at NIC index 1 in the observation space. Only the security suite has 2 NICs, the second NIC in the observation space is the one that connects the security suite with swtich_2.\n",
    "\n",
    "The meaning of the services' operating_state is:\n",
    "\n",
    "| operating_state | label      |\n",
    "|-----------------|------------|\n",
    "| 0               | UNUSED     |\n",
    "| 1               | RUNNING    |\n",
    "| 2               | STOPPED    |\n",
    "| 3               | PAUSED     |\n",
    "| 4               | DISABLED   |\n",
    "| 5               | INSTALLING |\n",
    "| 6               | RESTARTING |\n",
    "\n",
    "The meaning of the services' health_state is:\n",
    "\n",
    "| health_state | label       |\n",
    "|--------------|-------------|\n",
    "| 0            | UNUSED      |\n",
    "| 1            | GOOD        |\n",
    "| 2            | FIXING      |\n",
    "| 3            | COMPROMISED |\n",
    "| 4            | OVERWHELMED |\n",
    "\n",
    "\n",
    "The meaning of the files' and folders' health_state is:\n",
    "\n",
    "| health_state | label       |\n",
    "|--------------|-------------|\n",
    "| 0            | UNUSED      |\n",
    "| 1            | GOOD        |\n",
    "| 2            | COMPROMISED |\n",
    "| 3            | CORRUPT     |\n",
    "| 4            | RESTORING   |\n",
    "| 5            | REPAIRING   |\n",
    "\n",
    "\n",
    "The meaning of the NICs' operating_status is:\n",
    "\n",
    "| operating_status | label    |\n",
    "|------------------|----------|\n",
    "| 0                | UNUSED   |\n",
    "| 1                | ENABLED  |\n",
    "| 2                | DISABLED |\n",
    "\n",
    "\n",
    "NMNE (number of malicious network events) means, for inbound or outbound traffic, means:\n",
    "\n",
    "| value | NMNEs          |\n",
    "|-------|----------------|\n",
    "| 0     | None           |\n",
    "| 1     | 1 - 5          |\n",
    "| 2     | 6 - 10         |\n",
    "| 3     | More than 10   |\n",
    "\n",
    "\n",
    "Link load has the following meaning:\n",
    "\n",
    "| load | percent utilisation |\n",
    "|------|---------------------|\n",
    "| 0    | exactly 0%          |\n",
    "| 1    | 0-11%               |\n",
    "| 2    | 11-22%              |\n",
    "| 3    | 22-33%              |\n",
    "| 4    | 33-44%              |\n",
    "| 5    | 44-55%              |\n",
    "| 6    | 55-66%              |\n",
    "| 7    | 66-77%              |\n",
    "| 8    | 77-88%              |\n",
    "| 9    | 88-99%              |\n",
    "| 10   | exactly 100%        |\n",
    "\n",
    "\n",
    "ACL permission has the following meaning:\n",
    "\n",
    "| permission | label  |\n",
    "|------------|--------|\n",
    "| 0          | UNUSED |\n",
    "| 1          | ALLOW  |\n",
    "| 2          | DENY   |\n",
    "\n",
    "\n",
    "ACL source / destination node ids actually correspond to IP addresses (since ACLs work with IP addresses)\n",
    "\n",
    "| source / dest node id | ip_address     | label                   |\n",
    "|-----------------------|----------------|-------------------------|\n",
    "| 0                     |                | UNUSED                  |\n",
    "| 1                     |                | ALL addresses           |\n",
    "| 2                     | 192.168.1.10   | domain_controller       |\n",
    "| 3                     | 192.168.1.12   | web_server              |\n",
    "| 4                     | 192.168.1.14   | database_server         |\n",
    "| 5                     | 192.168.1.16   | backup_server           |\n",
    "| 6                     | 192.168.1.110  | security_suite (eth-1) |\n",
    "| 7                     | 192.168.10.21  | client_1                |\n",
    "| 8                     | 192.168.10.22  | client_2                |\n",
    "| 9                     | 192.168.10.110 | security_suite (eth-2) |\n",
    "\n",
    "\n",
    "ACL source / destination port ids have the following encoding:\n",
    "\n",
    "| port id | port number | port use        |\n",
    "|---------|-------------|-----------------|\n",
    "| 0       |             | UNUSED          |\n",
    "| 1       |             | ALL             |\n",
    "| 2       | 219         | ARP             |\n",
    "| 3       | 53          | DNS             |\n",
    "| 4       | 80          | HTTP            |\n",
    "| 5       | 5432        | POSTGRES_SERVER |\n",
    "\n",
    "\n",
    "ACL protocol ids have the following encoding:\n",
    "\n",
    "| protocol id | label |\n",
    "|-------------|-------|\n",
    "| 0           | UNUSED|\n",
    "| 1           | ALL   |\n",
    "| 2           | ICMP  |\n",
    "| 3           | TCP   |\n",
    "| 4           | UDP   |\n"
   ]
  },
  {
   "cell_type": "markdown",
   "metadata": {},
   "source": [
    "## Action Space\n",
    "\n",
    "The blue agent chooses from a list of 54 pre-defined actions. The full list is defined in the `action_map` in the config. The most important ones are explained here:\n",
    "\n",
    "- `0`: Do nothing\n",
    "- `1`: Scan the web service - this refreshes the health status in the observation space\n",
    "- `9`: Scan the database file - this refreshes the health status of the database file\n",
    "- `13`: Patch the database service - This triggers the database to restore data from the backup server\n",
    "- `39`: Shut down client 1\n",
    "- `40`: Start up client 1\n",
    "- `46`: Block outgoing traffic from client 1\n",
    "- `47`: Block outgoing traffic from client 2\n",
    "- `50`: Block TCP traffic from client 1 to the database node\n",
    "- `51`: Block TCP traffic from client 2 to the database node\n",
    "- `52-61`: Remove ACL rules 1-10\n",
    "- `66`: Disconnect client 1 from the network\n",
    "- `67`: Reconnect client 1 to the network\n",
    "- `68`: Disconnect client 2 from the network\n",
    "- `69`: Reconnect client 2 to the network\n",
    "\n",
    "The other actions will either have no effect or will negatively impact the network, so the blue agent should avoid taking them."
   ]
  },
  {
   "cell_type": "markdown",
   "metadata": {},
   "source": [
    "## Reward Function\n",
    "\n",
    "The blue agent's reward is calculated using these measures:\n",
    "1. Whether the database file is in a good state (+1 for good, -1 for corrupted, 0 for any other state)\n",
    "2. Whether each green agents' most recent webpage request was successful (+1 for a `200` return code, -1 for a `404` return code and 0 otherwise).\n",
    "3. Whether each green agents' most recent DB status check was successful (+1 for a successful connection, -1 for no connection).\n",
    "\n",
    "The file status reward and the two green-agent-related rewards are averaged to get a total step reward.\n"
   ]
  },
  {
   "cell_type": "markdown",
   "metadata": {},
   "source": [
    "## Demonstration"
   ]
  },
  {
   "cell_type": "markdown",
   "metadata": {},
   "source": [
    "First, load the required modules"
   ]
  },
  {
   "cell_type": "code",
   "execution_count": null,
   "metadata": {
    "tags": []
   },
   "outputs": [],
   "source": [
    "%load_ext autoreload\n",
    "%autoreload 2"
   ]
  },
  {
   "cell_type": "code",
   "execution_count": null,
   "metadata": {
    "tags": []
   },
   "outputs": [],
   "source": [
    "# Imports\n",
    "from primaite.config.load import data_manipulation_config_path\n",
    "from primaite.session.environment import PrimaiteGymEnv\n",
    "from primaite.game.agent.interface import AgentHistoryItem\n",
    "import yaml\n",
    "from pprint import pprint\n"
   ]
  },
  {
   "cell_type": "markdown",
   "metadata": {},
   "source": [
    "Instantiate the environment. We also disable the agent observation flattening.\n",
    "\n",
    "This cell will print the observation when the network is healthy. You should be able to verify Node file and service statuses against the description above."
   ]
  },
  {
   "cell_type": "code",
   "execution_count": null,
   "metadata": {},
   "outputs": [],
   "source": [
    "# create the env\n",
    "with open(data_manipulation_config_path(), 'r') as f:\n",
    "    cfg = yaml.safe_load(f)\n",
    "    # set success probability to 1.0 to avoid rerunning cells.\n",
    "    cfg['simulation']['network']['nodes'][8]['applications'][0]['options']['data_manipulation_p_of_success'] = 1.0\n",
    "    cfg['simulation']['network']['nodes'][9]['applications'][0]['options']['data_manipulation_p_of_success'] = 1.0\n",
    "    cfg['simulation']['network']['nodes'][8]['applications'][0]['options']['port_scan_p_of_success'] = 1.0\n",
    "    cfg['simulation']['network']['nodes'][9]['applications'][0]['options']['port_scan_p_of_success'] = 1.0\n",
    "    # don't flatten observations so that we can see what is going on\n",
    "    cfg['agents'][3]['agent_settings']['flatten_obs'] = False\n",
    "\n",
    "env = PrimaiteGymEnv(env_config = cfg)\n",
    "obs, info = env.reset()\n",
    "print('env created successfully')\n",
    "pprint(obs)"
   ]
  },
  {
   "cell_type": "markdown",
   "metadata": {},
   "source": [
    "The red agent will start attacking at some point between step 20 and 30. When this happens, the reward will drop immediately, then drop to -0.8 when green agents try to access the webpage."
   ]
  },
  {
   "cell_type": "code",
   "execution_count": null,
   "metadata": {},
   "outputs": [],
   "source": [
    "def friendly_output_red_action(info):\n",
    "    # parse the info dict form step output and write out what the red agent is doing\n",
    "    red_info : AgentHistoryItem = info['agent_actions']['data_manipulation_attacker']\n",
    "    red_action = red_info.action\n",
    "    if red_action == 'DONOTHING':\n",
    "        red_str = 'DO NOTHING'\n",
    "    elif red_action == 'NODE_APPLICATION_EXECUTE':\n",
    "        client = \"client 1\" if red_info.parameters['node_id'] == 0 else \"client 2\"\n",
    "        red_str = f\"ATTACK from {client}\"\n",
    "    return red_str"
   ]
  },
  {
   "cell_type": "code",
   "execution_count": null,
   "metadata": {},
   "outputs": [],
   "source": [
    "for step in range(35):\n",
    "    obs, reward, terminated, truncated, info = env.step(0)\n",
    "    print(f\"step: {env.game.step_counter}, Red action: {friendly_output_red_action(info)}, Blue reward:{reward:.2f}\" )"
   ]
  },
  {
   "cell_type": "markdown",
   "metadata": {},
   "source": [
    "Now the reward is -0.8, let's have a look at blue agent's observation."
   ]
  },
  {
   "cell_type": "code",
   "execution_count": null,
   "metadata": {},
   "outputs": [],
   "source": [
    "pprint(obs['NODES'])"
   ]
  },
  {
   "cell_type": "markdown",
   "metadata": {},
   "source": [
    "The true statuses of the database file and webapp are not updated. The blue agent needs to perform a scan to see that they have degraded."
   ]
  },
  {
   "cell_type": "code",
   "execution_count": null,
   "metadata": {},
   "outputs": [],
   "source": [
    "obs, reward, terminated, truncated, info = env.step(9)  # scan database file\n",
    "obs, reward, terminated, truncated, info = env.step(1)  # scan webapp service\n",
    "\n",
    "pprint(obs['NODES'])\n"
   ]
  },
  {
   "cell_type": "markdown",
   "metadata": {},
   "source": [
    "Now service 1 on node 2 has `health_status = 3`, indicating that the webapp is compromised.\n",
    "File 1 in folder 1 on node 3 has `health_status = 2`, indicating that the database file is compromised."
   ]
  },
  {
   "cell_type": "markdown",
   "metadata": {},
   "source": [
    "Also, the NMNE outbound of either client 1 (node 6) or client 2 (node 7) has increased from 0 to 1. This tells us which client is being used by the red agent."
   ]
  },
  {
   "cell_type": "markdown",
   "metadata": {},
   "source": [
    "The blue agent can now patch the database to restore the file to a good health status."
   ]
  },
  {
   "cell_type": "code",
   "execution_count": null,
   "metadata": {},
   "outputs": [],
   "source": [
    "obs, reward, terminated, truncated, info = env.step(13)  # patch the database\n",
    "print(f\"step: {env.game.step_counter}\")\n",
    "print(f\"Red action: {info['agent_actions']['data_manipulation_attacker'].action}\" )\n",
    "print(f\"Green action: {info['agent_actions']['client_1_green_user'].action}\" )\n",
    "print(f\"Green action: {info['agent_actions']['client_2_green_user'].action}\" )\n",
    "print(f\"Blue reward:{reward}\" )"
   ]
  },
  {
   "cell_type": "markdown",
   "metadata": {},
   "source": [
    "The fixing takes two steps, so the reward hasn't changed yet. Let's do nothing for another timestep, the reward should improve.\n",
    "\n",
    "The reward will increase slightly as soon as the file finishes restoring. Then, the reward will increase to 1 when both green agents make successful requests.\n",
    "\n",
    "Run the following cell until the green action is `NODE_APPLICATION_EXECUTE` for application 0, then the reward should become 1. If you run it enough times, another red attack will happen and the reward will drop again."
   ]
  },
  {
   "cell_type": "code",
   "execution_count": null,
   "metadata": {},
   "outputs": [],
   "source": [
    "obs, reward, terminated, truncated, info = env.step(0)  # do nothing\n",
    "print(f\"step: {env.game.step_counter}\")\n",
    "print(f\"Red action: {info['agent_actions']['data_manipulation_attacker'].action}\" )\n",
    "print(f\"Green action: {info['agent_actions']['client_2_green_user']}\" )\n",
    "print(f\"Green action: {info['agent_actions']['client_1_green_user']}\" )\n",
    "print(f\"Blue reward:{reward:.2f}\" )"
   ]
  },
  {
   "cell_type": "markdown",
   "metadata": {},
   "source": [
    "The blue agent can prevent attacks by implementing an ACL rule to stop client_1 or client_2 from sending POSTGRES traffic to the database. (Let's also patch the database file to get the reward back up.)\n",
    "\n",
    "Let's block both clients from communicating directly with the database."
   ]
  },
  {
   "cell_type": "code",
   "execution_count": null,
   "metadata": {},
   "outputs": [],
   "source": [
    "env.step(13)  # Patch the database\n",
    "print(f\"step: {env.game.step_counter}, Red action: {info['agent_actions']['data_manipulation_attacker'].action}, Blue reward:{reward:.2f}\" )\n",
    "\n",
    "env.step(50)  # Block client 1\n",
    "print(f\"step: {env.game.step_counter}, Red action: {info['agent_actions']['data_manipulation_attacker'].action}, Blue reward:{reward:.2f}\" )\n",
    "\n",
    "env.step(51)  # Block client 2\n",
    "print(f\"step: {env.game.step_counter}, Red action: {info['agent_actions']['data_manipulation_attacker'].action}, Blue reward:{reward:.2f}\" )\n",
    "\n",
    "while abs(reward - 0.8) > 1e-5:\n",
    "    obs, reward, terminated, truncated, info = env.step(0)  # do nothing\n",
    "    print(f\"step: {env.game.step_counter}, Red action: {info['agent_actions']['data_manipulation_attacker'].action}, Blue reward:{reward:.2f}\" )\n",
    "    if env.game.step_counter > 10000:\n",
    "        break # make sure there's no infinite loop if something went wrong"
   ]
  },
  {
   "cell_type": "markdown",
   "metadata": {},
   "source": [
    "Now, even though the red agent executes an attack, the reward will stay at 0.8."
   ]
  },
  {
   "cell_type": "markdown",
   "metadata": {},
   "source": [
    "Let's also have a look at the ACL observation to verify our new ACL rule at positions 5 and 6."
   ]
  },
  {
   "cell_type": "code",
   "execution_count": null,
   "metadata": {},
   "outputs": [],
   "source": [
    "obs['NODES']['ROUTER0']"
   ]
  },
  {
   "cell_type": "markdown",
   "metadata": {},
   "source": [
    "We can slightly increase the reward by unblocking the client which isn't being used by the attacker. If node 6 has outbound NMNEs, let's unblock client 2, and if node 7 has outbound NMNEs, let's unblock client 1."
   ]
  },
  {
   "cell_type": "code",
   "execution_count": null,
   "metadata": {},
   "outputs": [],
   "source": [
    "env.step(58) # Remove the ACL rule that blocks client 1\n",
    "env.step(57) # Remove the ACL rule that blocks client 2\n",
    "\n",
    "tries = 0\n",
    "while True:\n",
    "    tries += 1\n",
    "    obs, reward, terminated, truncated, info = env.step(0)\n",
    "\n",
    "    if obs['NODES']['HOST5']['NICS'][1]['NMNE']['outbound'] == 1:\n",
    "        # client 1 has NMNEs, let's block it\n",
    "        obs, reward, terminated, truncated, info = env.step(50) # block client 1\n",
    "        print(\"blocking client 1\")\n",
    "        break\n",
    "    elif obs['NODES']['HOST6']['NICS'][1]['NMNE']['outbound'] == 1:\n",
    "        # client 2 has NMNEs, so let's block it\n",
    "        obs, reward, terminated, truncated, info = env.step(51) # block client 2\n",
    "        print(\"blocking client 2\")\n",
    "        break\n",
    "    if tries>100:\n",
    "        print(\"Error: NMNE never increased\")\n",
    "        break\n",
    "\n",
    "env.step(13)  # Patch the database\n",
    "print()\n"
   ]
  },
  {
   "cell_type": "markdown",
   "metadata": {},
   "source": [
    "Now, the reward will eventually increase to 0.9, even after red agent attempts subsequent attacks."
   ]
  },
  {
   "cell_type": "code",
   "execution_count": null,
   "metadata": {},
   "outputs": [],
   "source": [
    "for step in range(40):\n",
    "    obs, reward, terminated, truncated, info = env.step(0)  # do nothing\n",
    "    print(f\"step: {env.game.step_counter}, Red action: {info['agent_actions']['data_manipulation_attacker'].action}, Blue reward:{reward:.2f}\" )"
   ]
  },
  {
   "cell_type": "markdown",
   "metadata": {},
   "source": [
    "Reset the environment, you can rerun the other cells to verify that the attack works the same every episode. (except the red agent will move between `client_1` and `client_2`.)"
   ]
  },
  {
   "cell_type": "code",
   "execution_count": null,
   "metadata": {},
   "outputs": [],
   "source": [
    "env.reset()"
   ]
  }
 ],
 "metadata": {
  "kernelspec": {
   "display_name": "venv",
   "language": "python",
   "name": "python3"
  },
  "language_info": {
   "codemirror_mode": {
    "name": "ipython",
    "version": 3
   },
   "file_extension": ".py",
   "mimetype": "text/x-python",
   "name": "python",
   "nbconvert_exporter": "python",
   "pygments_lexer": "ipython3",
<<<<<<< HEAD
   "version": "3.10.8"
=======
   "version": "3.10.12"
>>>>>>> 262390b7
  }
 },
 "nbformat": 4,
 "nbformat_minor": 2
}<|MERGE_RESOLUTION|>--- conflicted
+++ resolved
@@ -705,11 +705,7 @@
    "name": "python",
    "nbconvert_exporter": "python",
    "pygments_lexer": "ipython3",
-<<<<<<< HEAD
    "version": "3.10.8"
-=======
-   "version": "3.10.12"
->>>>>>> 262390b7
   }
  },
  "nbformat": 4,
