--- conflicted
+++ resolved
@@ -352,7 +352,7 @@
   },
   {
    "cell_type": "code",
-   "execution_count": 1,
+   "execution_count": null,
    "metadata": {
     "tags": []
    },
@@ -364,7 +364,7 @@
   },
   {
    "cell_type": "code",
-   "execution_count": 2,
+   "execution_count": null,
    "metadata": {
     "tags": []
    },
@@ -389,162 +389,9 @@
   },
   {
    "cell_type": "code",
-   "execution_count": 3,
-   "metadata": {},
-   "outputs": [
-    {
-     "name": "stderr",
-     "output_type": "stream",
-     "text": [
-      "2024-03-13 16:52:48,201: Resetting environment, episode 0, avg. reward: 0.0\n",
-      "2024-03-13 16:52:48,205: Saving agent action log to C:\\Users\\NickTodd\\primaite\\3.0.0b6\\sessions\\2024-03-13\\16-52-48\\agent_actions\\episode_0.json\n"
-     ]
-    },
-    {
-     "name": "stdout",
-     "output_type": "stream",
-     "text": [
-      "env created successfully\n",
-      "{'ACL': {1: {'dest_node_id': 0,\n",
-      "             'dest_port': 0,\n",
-      "             'permission': 0,\n",
-      "             'position': 0,\n",
-      "             'protocol': 0,\n",
-      "             'source_node_id': 0,\n",
-      "             'source_port': 0},\n",
-      "         2: {'dest_node_id': 0,\n",
-      "             'dest_port': 0,\n",
-      "             'permission': 0,\n",
-      "             'position': 1,\n",
-      "             'protocol': 0,\n",
-      "             'source_node_id': 0,\n",
-      "             'source_port': 0},\n",
-      "         3: {'dest_node_id': 0,\n",
-      "             'dest_port': 0,\n",
-      "             'permission': 0,\n",
-      "             'position': 2,\n",
-      "             'protocol': 0,\n",
-      "             'source_node_id': 0,\n",
-      "             'source_port': 0},\n",
-      "         4: {'dest_node_id': 0,\n",
-      "             'dest_port': 0,\n",
-      "             'permission': 0,\n",
-      "             'position': 3,\n",
-      "             'protocol': 0,\n",
-      "             'source_node_id': 0,\n",
-      "             'source_port': 0},\n",
-      "         5: {'dest_node_id': 0,\n",
-      "             'dest_port': 0,\n",
-      "             'permission': 0,\n",
-      "             'position': 4,\n",
-      "             'protocol': 0,\n",
-      "             'source_node_id': 0,\n",
-      "             'source_port': 0},\n",
-      "         6: {'dest_node_id': 0,\n",
-      "             'dest_port': 0,\n",
-      "             'permission': 0,\n",
-      "             'position': 5,\n",
-      "             'protocol': 0,\n",
-      "             'source_node_id': 0,\n",
-      "             'source_port': 0},\n",
-      "         7: {'dest_node_id': 0,\n",
-      "             'dest_port': 0,\n",
-      "             'permission': 0,\n",
-      "             'position': 6,\n",
-      "             'protocol': 0,\n",
-      "             'source_node_id': 0,\n",
-      "             'source_port': 0},\n",
-      "         8: {'dest_node_id': 0,\n",
-      "             'dest_port': 0,\n",
-      "             'permission': 0,\n",
-      "             'position': 7,\n",
-      "             'protocol': 0,\n",
-      "             'source_node_id': 0,\n",
-      "             'source_port': 0},\n",
-      "         9: {'dest_node_id': 0,\n",
-      "             'dest_port': 0,\n",
-      "             'permission': 0,\n",
-      "             'position': 8,\n",
-      "             'protocol': 0,\n",
-      "             'source_node_id': 0,\n",
-      "             'source_port': 0},\n",
-      "         10: {'dest_node_id': 0,\n",
-      "              'dest_port': 0,\n",
-      "              'permission': 0,\n",
-      "              'position': 9,\n",
-      "              'protocol': 0,\n",
-      "              'source_node_id': 0,\n",
-      "              'source_port': 0}},\n",
-      " 'ICS': 0,\n",
-      " 'LINKS': {1: {'PROTOCOLS': {'ALL': 1}},\n",
-      "           2: {'PROTOCOLS': {'ALL': 1}},\n",
-      "           3: {'PROTOCOLS': {'ALL': 1}},\n",
-      "           4: {'PROTOCOLS': {'ALL': 1}},\n",
-      "           5: {'PROTOCOLS': {'ALL': 1}},\n",
-      "           6: {'PROTOCOLS': {'ALL': 1}},\n",
-      "           7: {'PROTOCOLS': {'ALL': 1}},\n",
-      "           8: {'PROTOCOLS': {'ALL': 1}},\n",
-      "           9: {'PROTOCOLS': {'ALL': 1}},\n",
-      "           10: {'PROTOCOLS': {'ALL': 0}}},\n",
-      " 'NODES': {1: {'FOLDERS': {1: {'FILES': {1: {'health_status': 0}},\n",
-      "                               'health_status': 0}},\n",
-      "               'NICS': {1: {'NMNE': {'inbound': 0, 'outbound': 0},\n",
-      "                            'nic_status': 1},\n",
-      "                        2: {'NMNE': {'inbound': 0, 'outbound': 0},\n",
-      "                            'nic_status': 0}},\n",
-      "               'SERVICES': {1: {'health_status': 0, 'operating_status': 1}},\n",
-      "               'operating_status': 1},\n",
-      "           2: {'FOLDERS': {1: {'FILES': {1: {'health_status': 0}},\n",
-      "                               'health_status': 0}},\n",
-      "               'NICS': {1: {'NMNE': {'inbound': 0, 'outbound': 0},\n",
-      "                            'nic_status': 1},\n",
-      "                        2: {'NMNE': {'inbound': 0, 'outbound': 0},\n",
-      "                            'nic_status': 0}},\n",
-      "               'SERVICES': {1: {'health_status': 0, 'operating_status': 1}},\n",
-      "               'operating_status': 1},\n",
-      "           3: {'FOLDERS': {1: {'FILES': {1: {'health_status': 1}},\n",
-      "                               'health_status': 1}},\n",
-      "               'NICS': {1: {'NMNE': {'inbound': 0, 'outbound': 0},\n",
-      "                            'nic_status': 1},\n",
-      "                        2: {'NMNE': {'inbound': 0, 'outbound': 0},\n",
-      "                            'nic_status': 0}},\n",
-      "               'SERVICES': {1: {'health_status': 0, 'operating_status': 0}},\n",
-      "               'operating_status': 1},\n",
-      "           4: {'FOLDERS': {1: {'FILES': {1: {'health_status': 0}},\n",
-      "                               'health_status': 0}},\n",
-      "               'NICS': {1: {'NMNE': {'inbound': 0, 'outbound': 0},\n",
-      "                            'nic_status': 1},\n",
-      "                        2: {'NMNE': {'inbound': 0, 'outbound': 0},\n",
-      "                            'nic_status': 0}},\n",
-      "               'SERVICES': {1: {'health_status': 0, 'operating_status': 0}},\n",
-      "               'operating_status': 1},\n",
-      "           5: {'FOLDERS': {1: {'FILES': {1: {'health_status': 0}},\n",
-      "                               'health_status': 0}},\n",
-      "               'NICS': {1: {'NMNE': {'inbound': 0, 'outbound': 0},\n",
-      "                            'nic_status': 1},\n",
-      "                        2: {'NMNE': {'inbound': 0, 'outbound': 0},\n",
-      "                            'nic_status': 0}},\n",
-      "               'SERVICES': {1: {'health_status': 0, 'operating_status': 0}},\n",
-      "               'operating_status': 1},\n",
-      "           6: {'FOLDERS': {1: {'FILES': {1: {'health_status': 0}},\n",
-      "                               'health_status': 0}},\n",
-      "               'NICS': {1: {'NMNE': {'inbound': 0, 'outbound': 0},\n",
-      "                            'nic_status': 1},\n",
-      "                        2: {'NMNE': {'inbound': 0, 'outbound': 0},\n",
-      "                            'nic_status': 0}},\n",
-      "               'SERVICES': {1: {'health_status': 0, 'operating_status': 0}},\n",
-      "               'operating_status': 1},\n",
-      "           7: {'FOLDERS': {1: {'FILES': {1: {'health_status': 0}},\n",
-      "                               'health_status': 0}},\n",
-      "               'NICS': {1: {'NMNE': {'inbound': 0, 'outbound': 0},\n",
-      "                            'nic_status': 1},\n",
-      "                        2: {'NMNE': {'inbound': 0, 'outbound': 0},\n",
-      "                            'nic_status': 0}},\n",
-      "               'SERVICES': {1: {'health_status': 0, 'operating_status': 0}},\n",
-      "               'operating_status': 1}}}\n"
-     ]
-    }
-   ],
+   "execution_count": null,
+   "metadata": {},
+   "outputs": [],
    "source": [
     "# create the env\n",
     "with open(data_manipulation_config_path(), 'r') as f:\n",
@@ -565,20 +412,9 @@
   },
   {
    "cell_type": "code",
-   "execution_count": 14,
-   "metadata": {},
-   "outputs": [
-    {
-     "name": "stdout",
-     "output_type": "stream",
-     "text": [
-      "res = FileSystemItemHealthStatus.GOOD\n",
-      "res = FileSystemItemHealthStatus.GOOD\n",
-      "res = FileSystemItemHealthStatus.COMPROMISED\n",
-      "res = FileSystemItemHealthStatus.COMPROMISED\n"
-     ]
-    }
-   ],
+   "execution_count": null,
+   "metadata": {},
+   "outputs": [],
    "source": [
     "# Test NODE_FOLDER_CHECKHASH\n",
     "res = env.game.simulation.network.get_node_by_hostname('database_server').file_system.get_folder(folder_name = 'database').health_status\n",
@@ -618,21 +454,12 @@
    "source": [
     "def friendly_output_red_action(info):\n",
     "    # parse the info dict form step output and write out what the red agent is doing\n",
-<<<<<<< HEAD
-    "    red_info = info['agent_actions']['data_manipulation_attacker']\n",
-    "    red_action = red_info[0]\n",
-    "    if red_action == 'DONOTHING':\n",
-    "        red_str = 'DO NOTHING'\n",
-    "    elif red_action == 'NODE_APPLICATION_EXECUTE':\n",
-    "        client = \"client 1\" if red_info[1]['node_id'] == 0 else \"client 2\"\n",
-=======
     "    red_info : AgentActionHistoryItem = info['agent_actions']['data_manipulation_attacker']\n",
     "    red_action = red_info.action\n",
     "    if red_action == 'DONOTHING':\n",
     "        red_str = 'DO NOTHING'\n",
     "    elif red_action == 'NODE_APPLICATION_EXECUTE':\n",
     "        client = \"client 1\" if red_info.parameters['node_id'] == 0 else \"client 2\"\n",
->>>>>>> a60e8b22
     "        red_str = f\"ATTACK from {client}\"\n",
     "    return red_str"
    ]
@@ -713,15 +540,9 @@
    "source": [
     "obs, reward, terminated, truncated, info = env.step(13)  # patch the database\n",
     "print(f\"step: {env.game.step_counter}\")\n",
-<<<<<<< HEAD
-    "print(f\"Red action: {info['agent_actions']['data_manipulation_attacker'][0]}\" )\n",
-    "print(f\"Green action: {info['agent_actions']['client_1_green_user'][0]}\" )\n",
-    "print(f\"Green action: {info['agent_actions']['client_2_green_user'][0]}\" )\n",
-=======
     "print(f\"Red action: {info['agent_actions']['data_manipulation_attacker'].action}\" )\n",
     "print(f\"Green action: {info['agent_actions']['client_1_green_user'].action}\" )\n",
     "print(f\"Green action: {info['agent_actions']['client_2_green_user'].action}\" )\n",
->>>>>>> a60e8b22
     "print(f\"Blue reward:{reward}\" )"
    ]
   },
@@ -744,11 +565,7 @@
    "source": [
     "obs, reward, terminated, truncated, info = env.step(0)  # do nothing\n",
     "print(f\"step: {env.game.step_counter}\")\n",
-<<<<<<< HEAD
-    "print(f\"Red action: {info['agent_actions']['data_manipulation_attacker'][0]}\" )\n",
-=======
     "print(f\"Red action: {info['agent_actions']['data_manipulation_attacker'].action}\" )\n",
->>>>>>> a60e8b22
     "print(f\"Green action: {info['agent_actions']['client_2_green_user']}\" )\n",
     "print(f\"Green action: {info['agent_actions']['client_1_green_user']}\" )\n",
     "print(f\"Blue reward:{reward:.2f}\" )"
@@ -770,15 +587,6 @@
    "outputs": [],
    "source": [
     "env.step(13)  # Patch the database\n",
-<<<<<<< HEAD
-    "print(f\"step: {env.game.step_counter}, Red action: {info['agent_actions']['data_manipulation_attacker'][0]}, Blue reward:{reward:.2f}\" )\n",
-    "\n",
-    "env.step(50)  # Block client 1\n",
-    "print(f\"step: {env.game.step_counter}, Red action: {info['agent_actions']['data_manipulation_attacker'][0]}, Blue reward:{reward:.2f}\" )\n",
-    "\n",
-    "env.step(51)  # Block client 2\n",
-    "print(f\"step: {env.game.step_counter}, Red action: {info['agent_actions']['data_manipulation_attacker'][0]}, Blue reward:{reward:.2f}\" )\n",
-=======
     "print(f\"step: {env.game.step_counter}, Red action: {info['agent_actions']['data_manipulation_attacker'].action}, Blue reward:{reward:.2f}\" )\n",
     "\n",
     "env.step(50)  # Block client 1\n",
@@ -786,17 +594,12 @@
     "\n",
     "env.step(51)  # Block client 2\n",
     "print(f\"step: {env.game.step_counter}, Red action: {info['agent_actions']['data_manipulation_attacker'].action}, Blue reward:{reward:.2f}\" )\n",
->>>>>>> a60e8b22
     "\n",
     "while abs(reward - 0.8) > 1e-5:\n",
     "    obs, reward, terminated, truncated, info = env.step(0)  # do nothing\n",
-<<<<<<< HEAD
-    "    print(f\"step: {env.game.step_counter}, Red action: {info['agent_actions']['data_manipulation_attacker'][0]}, Blue reward:{reward:.2f}\" )"
-=======
     "    print(f\"step: {env.game.step_counter}, Red action: {info['agent_actions']['data_manipulation_attacker'].action}, Blue reward:{reward:.2f}\" )\n",
     "    if env.game.step_counter > 10000:\n",
     "        break # make sure there's no infinite loop if something went wrong"
->>>>>>> a60e8b22
    ]
   },
   {
@@ -835,15 +638,6 @@
    "metadata": {},
    "outputs": [],
    "source": [
-<<<<<<< HEAD
-    "if obs['NODES'][6]['NETWORK_INTERFACES'][1]['nmne']['outbound'] == 1:\n",
-    "    # client 1 has NMNEs, let's unblock client 2\n",
-    "    env.step(58) # remove ACL rule 6\n",
-    "elif obs['NODES'][7]['NETWORK_INTERFACES'][1]['nmne']['outbound'] == 1:\n",
-    "    env.step(57) # remove ACL rule 5\n",
-    "else:\n",
-    "    print(\"something went wrong, neither client has NMNEs\")"
-=======
     "env.step(58) # Remove the ACL rule that blocks client 1\n",
     "env.step(57) # Remove the ACL rule that blocks client 2\n",
     "\n",
@@ -868,7 +662,6 @@
     "\n",
     "env.step(13)  # Patch the database\n",
     "print()\n"
->>>>>>> a60e8b22
    ]
   },
   {
@@ -886,11 +679,7 @@
    "source": [
     "for step in range(30):\n",
     "    obs, reward, terminated, truncated, info = env.step(0)  # do nothing\n",
-<<<<<<< HEAD
-    "    print(f\"step: {env.game.step_counter}, Red action: {info['agent_actions']['data_manipulation_attacker'][0]}, Blue reward:{reward:.2f}\" )"
-=======
     "    print(f\"step: {env.game.step_counter}, Red action: {info['agent_actions']['data_manipulation_attacker'].action}, Blue reward:{reward:.2f}\" )"
->>>>>>> a60e8b22
    ]
   },
   {
