--- conflicted
+++ resolved
@@ -559,19 +559,11 @@
     "env.step(13)  # Patch the database\n",
     "print(f\"step: {env.game.step_counter}, Red action: {info['agent_actions']['data_manipulation_attacker'][0]}, Blue reward:{reward:.2f}\" )\n",
     "\n",
-<<<<<<< HEAD
     "env.step(50)  # Block client 1\n",
-    "print(f\"step: {env.game.step_counter}, Red action: {info['agent_actions']['data_manipulation_attacker'][0]}, Blue reward:{reward}\" )\n",
+    "print(f\"step: {env.game.step_counter}, Red action: {info['agent_actions']['data_manipulation_attacker'][0]}, Blue reward:{reward:.2f}\" )\n",
     "\n",
     "env.step(51)  # Block client 2\n",
-    "print(f\"step: {env.game.step_counter}, Red action: {info['agent_actions']['data_manipulation_attacker'][0]}, Blue reward:{reward}\" )\n",
-=======
-    "env.step(26)  # Block client 1\n",
     "print(f\"step: {env.game.step_counter}, Red action: {info['agent_actions']['data_manipulation_attacker'][0]}, Blue reward:{reward:.2f}\" )\n",
-    "\n",
-    "env.step(27)  # Block client 2\n",
-    "print(f\"step: {env.game.step_counter}, Red action: {info['agent_actions']['data_manipulation_attacker'][0]}, Blue reward:{reward:.2f}\" )\n",
->>>>>>> a6031d56
     "\n",
     "for step in range(30):\n",
     "    obs, reward, terminated, truncated, info = env.step(0)  # do nothing\n",
@@ -616,9 +608,9 @@
    "source": [
     "if obs['NODES'][6]['NETWORK_INTERFACES'][1]['nmne']['outbound'] == 1:\n",
     "    # client 1 has NMNEs, let's unblock client 2\n",
-    "    env.step(34) # remove ACL rule 6\n",
+    "    env.step(58) # remove ACL rule 6\n",
     "elif obs['NODES'][7]['NETWORK_INTERFACES'][1]['nmne']['outbound'] == 1:\n",
-    "    env.step(33) # remove ACL rule 5\n",
+    "    env.step(57) # remove ACL rule 5\n",
     "else:\n",
     "    print(\"something went wrong, neither client has NMNEs\")"
    ]
