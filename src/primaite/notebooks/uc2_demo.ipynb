--- conflicted
+++ resolved
@@ -328,7 +328,9 @@
   {
    "cell_type": "code",
    "execution_count": null,
-   "metadata": {},
+   "metadata": {
+    "tags": []
+   },
    "outputs": [],
    "source": [
     "%load_ext autoreload\n",
@@ -338,7 +340,9 @@
   {
    "cell_type": "code",
    "execution_count": null,
-   "metadata": {},
+   "metadata": {
+    "tags": []
+   },
    "outputs": [],
    "source": [
     "# Imports\n",
@@ -360,140 +364,11 @@
   },
   {
    "cell_type": "code",
-<<<<<<< HEAD
-   "execution_count": 3,
-   "metadata": {},
-   "outputs": [
-    {
-     "name": "stdout",
-     "output_type": "stream",
-     "text": [
-      "Resetting environment, episode 0, avg. reward: 0.0\n",
-      "env created successfully\n",
-      "{'ACL': {1: {'dest_node_id': 0,\n",
-      "             'dest_port': 0,\n",
-      "             'permission': 0,\n",
-      "             'position': 0,\n",
-      "             'protocol': 0,\n",
-      "             'source_node_id': 0,\n",
-      "             'source_port': 0},\n",
-      "         2: {'dest_node_id': 0,\n",
-      "             'dest_port': 0,\n",
-      "             'permission': 0,\n",
-      "             'position': 1,\n",
-      "             'protocol': 0,\n",
-      "             'source_node_id': 0,\n",
-      "             'source_port': 0},\n",
-      "         3: {'dest_node_id': 0,\n",
-      "             'dest_port': 0,\n",
-      "             'permission': 0,\n",
-      "             'position': 2,\n",
-      "             'protocol': 0,\n",
-      "             'source_node_id': 0,\n",
-      "             'source_port': 0},\n",
-      "         4: {'dest_node_id': 0,\n",
-      "             'dest_port': 0,\n",
-      "             'permission': 0,\n",
-      "             'position': 3,\n",
-      "             'protocol': 0,\n",
-      "             'source_node_id': 0,\n",
-      "             'source_port': 0},\n",
-      "         5: {'dest_node_id': 0,\n",
-      "             'dest_port': 0,\n",
-      "             'permission': 0,\n",
-      "             'position': 4,\n",
-      "             'protocol': 0,\n",
-      "             'source_node_id': 0,\n",
-      "             'source_port': 0},\n",
-      "         6: {'dest_node_id': 0,\n",
-      "             'dest_port': 0,\n",
-      "             'permission': 0,\n",
-      "             'position': 5,\n",
-      "             'protocol': 0,\n",
-      "             'source_node_id': 0,\n",
-      "             'source_port': 0},\n",
-      "         7: {'dest_node_id': 0,\n",
-      "             'dest_port': 0,\n",
-      "             'permission': 0,\n",
-      "             'position': 6,\n",
-      "             'protocol': 0,\n",
-      "             'source_node_id': 0,\n",
-      "             'source_port': 0},\n",
-      "         8: {'dest_node_id': 0,\n",
-      "             'dest_port': 0,\n",
-      "             'permission': 0,\n",
-      "             'position': 7,\n",
-      "             'protocol': 0,\n",
-      "             'source_node_id': 0,\n",
-      "             'source_port': 0},\n",
-      "         9: {'dest_node_id': 0,\n",
-      "             'dest_port': 0,\n",
-      "             'permission': 0,\n",
-      "             'position': 8,\n",
-      "             'protocol': 0,\n",
-      "             'source_node_id': 0,\n",
-      "             'source_port': 0},\n",
-      "         10: {'dest_node_id': 0,\n",
-      "              'dest_port': 0,\n",
-      "              'permission': 0,\n",
-      "              'position': 9,\n",
-      "              'protocol': 0,\n",
-      "              'source_node_id': 0,\n",
-      "              'source_port': 0}},\n",
-      " 'ICS': 0,\n",
-      " 'LINKS': {1: {'PROTOCOLS': {'ALL': 1}},\n",
-      "           2: {'PROTOCOLS': {'ALL': 1}},\n",
-      "           3: {'PROTOCOLS': {'ALL': 1}},\n",
-      "           4: {'PROTOCOLS': {'ALL': 1}},\n",
-      "           5: {'PROTOCOLS': {'ALL': 1}},\n",
-      "           6: {'PROTOCOLS': {'ALL': 1}},\n",
-      "           7: {'PROTOCOLS': {'ALL': 1}},\n",
-      "           8: {'PROTOCOLS': {'ALL': 1}},\n",
-      "           9: {'PROTOCOLS': {'ALL': 1}},\n",
-      "           10: {'PROTOCOLS': {'ALL': 1}}},\n",
-      " 'NODES': {1: {'FOLDERS': {1: {'FILES': {1: {'health_status': 0}},\n",
-      "                               'health_status': 0}},\n",
-      "               'NETWORK_INTERFACES': {1: {'nic_status': 1}, 2: {'nic_status': 0}},\n",
-      "               'SERVICES': {1: {'health_status': 0, 'operating_status': 1}},\n",
-      "               'operating_status': 1},\n",
-      "           2: {'FOLDERS': {1: {'FILES': {1: {'health_status': 0}},\n",
-      "                               'health_status': 0}},\n",
-      "               'NETWORK_INTERFACES': {1: {'nic_status': 1}, 2: {'nic_status': 0}},\n",
-      "               'SERVICES': {1: {'health_status': 0, 'operating_status': 1}},\n",
-      "               'operating_status': 1},\n",
-      "           3: {'FOLDERS': {1: {'FILES': {1: {'health_status': 1}},\n",
-      "                               'health_status': 1}},\n",
-      "               'NETWORK_INTERFACES': {1: {'nic_status': 1}, 2: {'nic_status': 0}},\n",
-      "               'SERVICES': {1: {'health_status': 0, 'operating_status': 0}},\n",
-      "               'operating_status': 1},\n",
-      "           4: {'FOLDERS': {1: {'FILES': {1: {'health_status': 0}},\n",
-      "                               'health_status': 0}},\n",
-      "               'NETWORK_INTERFACES': {1: {'nic_status': 1}, 2: {'nic_status': 0}},\n",
-      "               'SERVICES': {1: {'health_status': 0, 'operating_status': 0}},\n",
-      "               'operating_status': 1},\n",
-      "           5: {'FOLDERS': {1: {'FILES': {1: {'health_status': 0}},\n",
-      "                               'health_status': 0}},\n",
-      "               'NETWORK_INTERFACES': {1: {'nic_status': 1}, 2: {'nic_status': 0}},\n",
-      "               'SERVICES': {1: {'health_status': 0, 'operating_status': 0}},\n",
-      "               'operating_status': 1},\n",
-      "           6: {'FOLDERS': {1: {'FILES': {1: {'health_status': 0}},\n",
-      "                               'health_status': 0}},\n",
-      "               'NETWORK_INTERFACES': {1: {'nic_status': 1}, 2: {'nic_status': 0}},\n",
-      "               'SERVICES': {1: {'health_status': 0, 'operating_status': 0}},\n",
-      "               'operating_status': 1},\n",
-      "           7: {'FOLDERS': {1: {'FILES': {1: {'health_status': 0}},\n",
-      "                               'health_status': 0}},\n",
-      "               'NETWORK_INTERFACES': {1: {'nic_status': 1}, 2: {'nic_status': 0}},\n",
-      "               'SERVICES': {1: {'health_status': 0, 'operating_status': 0}},\n",
-      "               'operating_status': 1}}}\n"
-     ]
-    }
-   ],
-=======
-   "execution_count": null,
-   "metadata": {},
-   "outputs": [],
->>>>>>> c3ea06ae
+   "execution_count": null,
+   "metadata": {
+    "tags": []
+   },
+   "outputs": [],
    "source": [
     "# create the env\n",
     "with open(example_config_path(), 'r') as f:\n",
@@ -520,7 +395,9 @@
   {
    "cell_type": "code",
    "execution_count": null,
-   "metadata": {},
+   "metadata": {
+    "tags": []
+   },
    "outputs": [],
    "source": [
     "for step in range(32):\n",
@@ -537,50 +414,11 @@
   },
   {
    "cell_type": "code",
-<<<<<<< HEAD
-   "execution_count": 5,
-   "metadata": {},
-   "outputs": [
-    {
-     "name": "stdout",
-     "output_type": "stream",
-     "text": [
-      "{1: {'FOLDERS': {1: {'FILES': {1: {'health_status': 0}}, 'health_status': 0}},\n",
-      "     'NETWORK_INTERFACES': {1: {'nic_status': 1}, 2: {'nic_status': 0}},\n",
-      "     'SERVICES': {1: {'health_status': 0, 'operating_status': 1}},\n",
-      "     'operating_status': 1},\n",
-      " 2: {'FOLDERS': {1: {'FILES': {1: {'health_status': 0}}, 'health_status': 0}},\n",
-      "     'NETWORK_INTERFACES': {1: {'nic_status': 1}, 2: {'nic_status': 0}},\n",
-      "     'SERVICES': {1: {'health_status': 0, 'operating_status': 1}},\n",
-      "     'operating_status': 1},\n",
-      " 3: {'FOLDERS': {1: {'FILES': {1: {'health_status': 1}}, 'health_status': 1}},\n",
-      "     'NETWORK_INTERFACES': {1: {'nic_status': 1}, 2: {'nic_status': 0}},\n",
-      "     'SERVICES': {1: {'health_status': 0, 'operating_status': 0}},\n",
-      "     'operating_status': 1},\n",
-      " 4: {'FOLDERS': {1: {'FILES': {1: {'health_status': 0}}, 'health_status': 0}},\n",
-      "     'NETWORK_INTERFACES': {1: {'nic_status': 1}, 2: {'nic_status': 0}},\n",
-      "     'SERVICES': {1: {'health_status': 0, 'operating_status': 0}},\n",
-      "     'operating_status': 1},\n",
-      " 5: {'FOLDERS': {1: {'FILES': {1: {'health_status': 0}}, 'health_status': 0}},\n",
-      "     'NETWORK_INTERFACES': {1: {'nic_status': 1}, 2: {'nic_status': 0}},\n",
-      "     'SERVICES': {1: {'health_status': 0, 'operating_status': 0}},\n",
-      "     'operating_status': 1},\n",
-      " 6: {'FOLDERS': {1: {'FILES': {1: {'health_status': 0}}, 'health_status': 0}},\n",
-      "     'NETWORK_INTERFACES': {1: {'nic_status': 1}, 2: {'nic_status': 0}},\n",
-      "     'SERVICES': {1: {'health_status': 0, 'operating_status': 0}},\n",
-      "     'operating_status': 1},\n",
-      " 7: {'FOLDERS': {1: {'FILES': {1: {'health_status': 0}}, 'health_status': 0}},\n",
-      "     'NETWORK_INTERFACES': {1: {'nic_status': 1}, 2: {'nic_status': 0}},\n",
-      "     'SERVICES': {1: {'health_status': 0, 'operating_status': 0}},\n",
-      "     'operating_status': 1}}\n"
-     ]
-    }
-   ],
-=======
-   "execution_count": null,
-   "metadata": {},
-   "outputs": [],
->>>>>>> c3ea06ae
+   "execution_count": null,
+   "metadata": {
+    "tags": []
+   },
+   "outputs": [],
    "source": [
     "pprint(obs['NODES'])"
    ]
@@ -594,50 +432,11 @@
   },
   {
    "cell_type": "code",
-<<<<<<< HEAD
-   "execution_count": 6,
-   "metadata": {},
-   "outputs": [
-    {
-     "name": "stdout",
-     "output_type": "stream",
-     "text": [
-      "{1: {'FOLDERS': {1: {'FILES': {1: {'health_status': 0}}, 'health_status': 0}},\n",
-      "     'NETWORK_INTERFACES': {1: {'nic_status': 1}, 2: {'nic_status': 0}},\n",
-      "     'SERVICES': {1: {'health_status': 0, 'operating_status': 1}},\n",
-      "     'operating_status': 1},\n",
-      " 2: {'FOLDERS': {1: {'FILES': {1: {'health_status': 0}}, 'health_status': 0}},\n",
-      "     'NETWORK_INTERFACES': {1: {'nic_status': 1}, 2: {'nic_status': 0}},\n",
-      "     'SERVICES': {1: {'health_status': 3, 'operating_status': 1}},\n",
-      "     'operating_status': 1},\n",
-      " 3: {'FOLDERS': {1: {'FILES': {1: {'health_status': 2}}, 'health_status': 1}},\n",
-      "     'NETWORK_INTERFACES': {1: {'nic_status': 1}, 2: {'nic_status': 0}},\n",
-      "     'SERVICES': {1: {'health_status': 0, 'operating_status': 0}},\n",
-      "     'operating_status': 1},\n",
-      " 4: {'FOLDERS': {1: {'FILES': {1: {'health_status': 0}}, 'health_status': 0}},\n",
-      "     'NETWORK_INTERFACES': {1: {'nic_status': 1}, 2: {'nic_status': 0}},\n",
-      "     'SERVICES': {1: {'health_status': 0, 'operating_status': 0}},\n",
-      "     'operating_status': 1},\n",
-      " 5: {'FOLDERS': {1: {'FILES': {1: {'health_status': 0}}, 'health_status': 0}},\n",
-      "     'NETWORK_INTERFACES': {1: {'nic_status': 1}, 2: {'nic_status': 0}},\n",
-      "     'SERVICES': {1: {'health_status': 0, 'operating_status': 0}},\n",
-      "     'operating_status': 1},\n",
-      " 6: {'FOLDERS': {1: {'FILES': {1: {'health_status': 0}}, 'health_status': 0}},\n",
-      "     'NETWORK_INTERFACES': {1: {'nic_status': 1}, 2: {'nic_status': 0}},\n",
-      "     'SERVICES': {1: {'health_status': 0, 'operating_status': 0}},\n",
-      "     'operating_status': 1},\n",
-      " 7: {'FOLDERS': {1: {'FILES': {1: {'health_status': 0}}, 'health_status': 0}},\n",
-      "     'NETWORK_INTERFACES': {1: {'nic_status': 1}, 2: {'nic_status': 0}},\n",
-      "     'SERVICES': {1: {'health_status': 0, 'operating_status': 0}},\n",
-      "     'operating_status': 1}}\n"
-     ]
-    }
-   ],
-=======
-   "execution_count": null,
-   "metadata": {},
-   "outputs": [],
->>>>>>> c3ea06ae
+   "execution_count": null,
+   "metadata": {
+    "tags": []
+   },
+   "outputs": [],
    "source": [
     "obs, reward, terminated, truncated, info = env.step(9)  # scan database file\n",
     "obs, reward, terminated, truncated, info = env.step(1)  # scan webapp service\n",
@@ -662,7 +461,9 @@
   {
    "cell_type": "code",
    "execution_count": null,
-   "metadata": {},
+   "metadata": {
+    "tags": []
+   },
    "outputs": [],
    "source": [
     "obs, reward, terminated, truncated, info = env.step(13)  # patch the database\n",
@@ -687,7 +488,9 @@
   {
    "cell_type": "code",
    "execution_count": null,
-   "metadata": {},
+   "metadata": {
+    "tags": []
+   },
    "outputs": [],
    "source": [
     "obs, reward, terminated, truncated, info = env.step(0)  # patch the database\n",
@@ -708,7 +511,9 @@
   {
    "cell_type": "code",
    "execution_count": null,
-   "metadata": {},
+   "metadata": {
+    "tags": []
+   },
    "outputs": [],
    "source": [
     "env.step(13)  # Patch the database\n",
@@ -748,7 +553,7 @@
  ],
  "metadata": {
   "kernelspec": {
-   "display_name": "venv",
+   "display_name": "Python 3 (ipykernel)",
    "language": "python",
    "name": "python3"
   },
@@ -762,9 +567,9 @@
    "name": "python",
    "nbconvert_exporter": "python",
    "pygments_lexer": "ipython3",
-   "version": "3.10.12"
+   "version": "3.8.10"
   }
  },
  "nbformat": 4,
- "nbformat_minor": 2
+ "nbformat_minor": 4
 }