--- conflicted
+++ resolved
@@ -7,13 +7,6 @@
     "# Terminal Processing\n",
     "\n",
     "© Crown-owned copyright 2025, Defence Science and Technology Laboratory UK"
-   ]
-  },
-  {
-   "cell_type": "markdown",
-   "metadata": {},
-   "source": [
-    "## Simulation Layer Implementation."
    ]
   },
   {
@@ -305,25 +298,7 @@
     "  - ref: CustomC2Agent\n",
     "    team: RED\n",
     "    type: proxy-agent\n",
-<<<<<<< HEAD
-    "    observation_space: null\n",
     "    action_space:\n",
-    "      options:\n",
-    "        nodes:\n",
-    "          - node_name: client_1\n",
-    "        max_folders_per_node: 1\n",
-    "        max_files_per_folder: 1\n",
-    "        max_services_per_node: 2\n",
-    "        max_nics_per_node: 8\n",
-    "        max_acl_rules: 10\n",
-    "        ip_list:\n",
-    "          - 192.168.1.21\n",
-    "          - 192.168.1.14\n",
-    "        wildcard_list:\n",
-    "          - 0.0.0.1\n",
-=======
-    "    action_space:\n",
->>>>>>> 7b092158
     "      action_map:\n",
     "        0:\n",
     "          action: do-nothing\n",
