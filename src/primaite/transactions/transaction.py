--- conflicted
+++ resolved
@@ -31,17 +31,22 @@
         self.action_space = None
         "The action space invoked by the agent"
 
-<<<<<<< HEAD
+    def set_obs_space(self, _obs_space):
+        """
+        Sets the observation space (pre).
+
+        Args:
+            _obs_space_pre: The observation space before any actions are taken
+        """
+        self.obs_space = _obs_space
+
+
     def as_csv_data(self) -> Tuple[List, List]:
-=======
-    def set_obs_space(self, _obs_space):
->>>>>>> 8ab936fc
         """
         Converts the Transaction to a csv data row and provides a header.
 
         :return: A tuple consisting of (header, data).
         """
-<<<<<<< HEAD
         if isinstance(self.action_space, int):
             action_length = self.action_space
         else:
@@ -67,9 +72,6 @@
             for y in range(obs_features):
                 obs_header_initial.append("OSI_" + str(x) + "_" + str(y))
                 obs_header_new.append("OSN_" + str(x) + "_" + str(y))
-=======
-        self.obs_space = _obs_space
->>>>>>> 8ab936fc
 
         # Open up a csv file
         header = ["Timestamp", "Episode", "Step", "Reward"]
