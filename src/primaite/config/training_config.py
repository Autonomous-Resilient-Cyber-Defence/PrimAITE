--- conflicted
+++ resolved
@@ -212,29 +212,10 @@
         return data
 
 
-<<<<<<< HEAD
 def load(
         file_path: Union[str, Path],
         legacy_file: bool = False
 ) -> TrainingConfig:
-=======
-def main_training_config_path() -> Path:
-    """
-    The path to the example training_config_main.yaml file.
-
-    :return: The file path.
-    """
-    path = _EXAMPLE_TRAINING / "training_config_main.yaml"
-    if not path.exists():
-        msg = "Example config not found. Please run 'primaite setup'"
-        _LOGGER.critical(msg)
-        raise FileNotFoundError(msg)
-
-    return path
-
-
-def load(file_path: Union[str, Path], legacy_file: bool = False) -> TrainingConfig:
->>>>>>> d28db68c
     """
     Read in a training config yaml file.
 
@@ -277,16 +258,12 @@
 
 
 def convert_legacy_training_config_dict(
-<<<<<<< HEAD
         legacy_config_dict: Dict[str, Any],
         agent_framework: AgentFramework = AgentFramework.SB3,
         agent_identifier: AgentIdentifier = AgentIdentifier.PPO,
         action_type: ActionType = ActionType.ANY,
         num_steps: int = 256,
         output_verbose_level: OutputVerboseLevel = OutputVerboseLevel.INFO
-=======
-    legacy_config_dict: Dict[str, Any], num_steps: int = 256, action_type: str = "ANY"
->>>>>>> d28db68c
 ) -> Dict[str, Any]:
     """
     Convert a legacy training config dict to the new format.
@@ -304,7 +281,6 @@
         legacy training configs don't have output_verbose_level values.
     :return: The converted training config dict.
     """
-<<<<<<< HEAD
     config_dict = {
         "agent_framework": agent_framework.name,
         "agent_identifier": agent_identifier.name,
@@ -312,9 +288,6 @@
         "num_steps": num_steps,
         "output_verbose_level": output_verbose_level
     }
-=======
-    config_dict = {"num_steps": num_steps, "action_type": action_type}
->>>>>>> d28db68c
     for legacy_key, value in legacy_config_dict.items():
         new_key = _get_new_key_from_legacy(legacy_key)
         if new_key:
