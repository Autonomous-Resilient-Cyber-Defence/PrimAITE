# Training Config File

# Sets which agent algorithm framework will be used.
# Options are:
# "SB3" (Stable Baselines3)
# "RLLIB" (Ray RLlib)
# "CUSTOM" (Custom Agent)
agent_framework: SB3

# Sets which deep learning framework will be used (by RLlib ONLY).
# Default is TF (Tensorflow).
# Options are:
# "TF" (Tensorflow)
# TF2 (Tensorflow 2.X)
# TORCH (PyTorch)
deep_learning_framework: TF2

# Sets which Agent class will be used.
# Options are:
# "A2C" (Advantage Actor Critic coupled with either SB3 or RLLIB agent_framework)
# "PPO" (Proximal Policy Optimization coupled with either SB3 or RLLIB agent_framework)
# "HARDCODED" (The HardCoded agents coupled with an ACL or NODE action_type)
# "DO_NOTHING" (The DoNothing agents coupled with an ACL or NODE action_type)
# "RANDOM" (primaite.agents.simple.RandomAgent)
# "DUMMY" (primaite.agents.simple.DummyAgent)
agent_identifier: PPO

# Sets whether Red Agent POL and IER is randomised.
# Options are:
# True
# False
random_red_agent: False

# Sets what view of the environment the deterministic hardcoded agent has. The default is BASIC.
# Options are:
# "BASIC" (The current observation space only)
# "FULL" (Full environment view with actions taken and reward feedback)
hard_coded_agent_view: FULL

# Sets How the Action Space is defined:
# "NODE"
# "ACL"
# "ANY" node and acl actions
<<<<<<< HEAD
action_type: ANY

=======
action_type: NODE
# observation space
observation_space:
  # flatten: true
  components:
    - name: NODE_LINK_TABLE
    # - name: NODE_STATUSES
    # - name: LINK_TRAFFIC_LEVELS
>>>>>>> 8ab936fc
# Number of episodes to run per session
num_episodes: 10

# Number of time_steps per episode
num_steps: 256

# Sets how often the agent will save a checkpoint (every n time episodes).
# Set to 0 if no checkpoints are required. Default is 10
checkpoint_every_n_episodes: 10

# Time delay (milliseconds) between steps for CUSTOM agents.
time_delay: 5

# Type of session to be run. Options are:
# "TRAIN" (Trains an agent)
# "EVAL" (Evaluates an agent)
# "TRAIN_EVAL" (Trains then evaluates an agent)
session_type: TRAIN_EVAL

# Environment config values
# The high value for the observation space
observation_space_high_value: 1000000000

# The Stable Baselines3 learn/eval output verbosity level:
# Options are:
# "NONE" (No Output)
# "INFO" (Info Messages (such as devices and wrappers used))
# "DEBUG" (All Messages)
sb3_output_verbose_level: NONE

# Reward values
# Generic
all_ok: 0
# Node Hardware State
off_should_be_on: -10
off_should_be_resetting: -5
on_should_be_off: -2
on_should_be_resetting: -5
resetting_should_be_on: -5
resetting_should_be_off: -2
resetting: -3
# Node Software or Service State
good_should_be_patching: 2
good_should_be_compromised: 5
good_should_be_overwhelmed: 5
patching_should_be_good: -5
patching_should_be_compromised: 2
patching_should_be_overwhelmed: 2
patching: -3
compromised_should_be_good: -20
compromised_should_be_patching: -20
compromised_should_be_overwhelmed: -20
compromised: -20
overwhelmed_should_be_good: -20
overwhelmed_should_be_patching: -20
overwhelmed_should_be_compromised: -20
overwhelmed: -20
# Node File System State
good_should_be_repairing: 2
good_should_be_restoring: 2
good_should_be_corrupt: 5
good_should_be_destroyed: 10
repairing_should_be_good: -5
repairing_should_be_restoring: 2
repairing_should_be_corrupt: 2
repairing_should_be_destroyed: 0
repairing: -3
restoring_should_be_good: -10
restoring_should_be_repairing: -2
restoring_should_be_corrupt: 1
restoring_should_be_destroyed: 2
restoring: -6
corrupt_should_be_good: -10
corrupt_should_be_repairing: -10
corrupt_should_be_restoring: -10
corrupt_should_be_destroyed: 2
corrupt: -10
destroyed_should_be_good: -20
destroyed_should_be_repairing: -20
destroyed_should_be_restoring: -20
destroyed_should_be_corrupt: -20
destroyed: -20
scanning: -2
# IER status
red_ier_running: -5
green_ier_blocked: -10

# Patching / Reset durations
os_patching_duration: 5            # The time taken to patch the OS
node_reset_duration: 5             # The time taken to reset a node (hardware)
service_patching_duration: 5       # The time taken to patch a service
file_system_repairing_limit: 5      # The time take to repair the file system
file_system_restoring_limit: 5      # The time take to restore the file system
file_system_scanning_limit: 5       # The time taken to scan the file system<|MERGE_RESOLUTION|>--- conflicted
+++ resolved
@@ -41,10 +41,6 @@
 # "NODE"
 # "ACL"
 # "ANY" node and acl actions
-<<<<<<< HEAD
-action_type: ANY
-
-=======
 action_type: NODE
 # observation space
 observation_space:
@@ -53,7 +49,6 @@
     - name: NODE_LINK_TABLE
     # - name: NODE_STATUSES
     # - name: LINK_TRAFFIC_LEVELS
->>>>>>> 8ab936fc
 # Number of episodes to run per session
 num_episodes: 10
 
