--- conflicted
+++ resolved
@@ -406,154 +406,86 @@
             action: "NETWORK_NIC_DISABLE"
             options:
                 node_id: 0
-<<<<<<< HEAD
-                nic_id: 0
-=======
-                nic_id: 1
->>>>>>> 81734e7a
+                nic_id: 0
           39:
             action: "NETWORK_NIC_ENABLE"
             options:
                 node_id: 0
-<<<<<<< HEAD
-                nic_id: 0
-=======
-                nic_id: 1
->>>>>>> 81734e7a
+                nic_id: 0
           40:
             action: "NETWORK_NIC_DISABLE"
             options:
                 node_id: 1
-<<<<<<< HEAD
-                nic_id: 0
-=======
-                nic_id: 1
->>>>>>> 81734e7a
+                nic_id: 0
           41:
             action: "NETWORK_NIC_ENABLE"
             options:
                 node_id: 1
-<<<<<<< HEAD
-                nic_id: 0
-=======
-                nic_id: 1
->>>>>>> 81734e7a
+                nic_id: 0
           42:
             action: "NETWORK_NIC_DISABLE"
             options:
                 node_id: 2
-<<<<<<< HEAD
-                nic_id: 0
-=======
-                nic_id: 1
->>>>>>> 81734e7a
+                nic_id: 0
           43:
             action: "NETWORK_NIC_ENABLE"
             options:
                 node_id: 2
-<<<<<<< HEAD
-                nic_id: 0
-=======
-                nic_id: 1
->>>>>>> 81734e7a
+                nic_id: 0
           44:
             action: "NETWORK_NIC_DISABLE"
             options:
                 node_id: 3
-<<<<<<< HEAD
-                nic_id: 0
-=======
-                nic_id: 1
->>>>>>> 81734e7a
+                nic_id: 0
           45:
             action: "NETWORK_NIC_ENABLE"
             options:
                 node_id: 3
-<<<<<<< HEAD
-                nic_id: 0
-=======
-                nic_id: 1
->>>>>>> 81734e7a
+                nic_id: 0
           46:
             action: "NETWORK_NIC_DISABLE"
             options:
                 node_id: 4
-<<<<<<< HEAD
-                nic_id: 0
-=======
-                nic_id: 1
->>>>>>> 81734e7a
+                nic_id: 0
           47:
             action: "NETWORK_NIC_ENABLE"
             options:
                 node_id: 4
-<<<<<<< HEAD
-                nic_id: 0
-=======
-                nic_id: 1
->>>>>>> 81734e7a
+                nic_id: 0
           48:
             action: "NETWORK_NIC_DISABLE"
             options:
                 node_id: 4
-<<<<<<< HEAD
                 nic_id: 1
-=======
-                nic_id: 2
->>>>>>> 81734e7a
           49:
             action: "NETWORK_NIC_ENABLE"
             options:
                 node_id: 4
-<<<<<<< HEAD
                 nic_id: 1
-=======
-                nic_id: 2
->>>>>>> 81734e7a
           50:
             action: "NETWORK_NIC_DISABLE"
             options:
                 node_id: 5
-<<<<<<< HEAD
-                nic_id: 0
-=======
-                nic_id: 1
->>>>>>> 81734e7a
+                nic_id: 0
           51:
             action: "NETWORK_NIC_ENABLE"
             options:
                 node_id: 5
-<<<<<<< HEAD
-                nic_id: 0
-=======
-                nic_id: 1
->>>>>>> 81734e7a
+                nic_id: 0
           52:
             action: "NETWORK_NIC_DISABLE"
             options:
                 node_id: 6
-<<<<<<< HEAD
-                nic_id: 0
-=======
-                nic_id: 1
->>>>>>> 81734e7a
+                nic_id: 0
           53:
             action: "NETWORK_NIC_ENABLE"
             options:
                 node_id: 6
-<<<<<<< HEAD
-                nic_id: 0
-=======
-                nic_id: 1
->>>>>>> 81734e7a
+                nic_id: 0
 
 
       options:
         nodes:
-<<<<<<< HEAD
-        # - node_name: router_1
-        # - node_name: switch_1
-        # - node_name: switch_2
         - node_name: domain_controller
         - node_name: web_server
           applications:
@@ -569,19 +501,7 @@
         - node_name: security_suite
         - node_name: client_1
         - node_name: client_2
-=======
-        - node_ref: domain_controller
-        - node_ref: web_server
-          services:
-          - service_ref: web_server_web_service
-        - node_ref: database_server
-          services:
-          - service_ref: database_service
-        - node_ref: backup_server
-        - node_ref: security_suite
-        - node_ref: client_1
-        - node_ref: client_2
->>>>>>> 81734e7a
+
         max_folders_per_node: 2
         max_files_per_folder: 2
         max_services_per_node: 2
