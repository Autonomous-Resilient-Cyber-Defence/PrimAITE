training_config:
  rl_framework: SB3
  rl_algorithm: PPO
  seed: 333
  n_learn_episodes: 1
  n_eval_episodes: 5
  max_steps_per_episode: 128
  deterministic_eval: false
  n_agents: 1
  agent_references:
    - defender

io_settings:
  save_checkpoints: true
  checkpoint_interval: 5
  save_step_metadata: false
  save_pcap_logs: true
  save_sys_logs: true


game:
  max_episode_length: 256
  ports:
  - ARP
  - DNS
  - HTTP
  - POSTGRES_SERVER
  protocols:
  - ICMP
  - TCP
  - UDP

agents:
  - ref: client_2_green_user
    team: GREEN
    type: GreenWebBrowsingAgent
    observation_space:
      type: UC2GreenObservation
    action_space:
      action_list:
        - type: DONOTHING
        - type: NODE_APPLICATION_EXECUTE
      options:
        nodes:
        - node_name: client_2
          applications:
            - application_name: WebBrowser
        max_folders_per_node: 1
        max_files_per_folder: 1
        max_services_per_node: 1
        max_applications_per_node: 1

    reward_function:
      reward_components:
        - type: DUMMY

    agent_settings:
      start_settings:
        start_step: 5
        frequency: 4
        variance: 3

  - ref: client_1_data_manipulation_red_bot
    team: RED
    type: RedDatabaseCorruptingAgent

    observation_space:
      type: UC2RedObservation
      options:
        nodes: {}

    action_space:
      action_list:
        - type: DONOTHING
        - type: NODE_APPLICATION_EXECUTE
        - type: NODE_FILE_DELETE
        - type: NODE_FILE_CORRUPT
        - type: NODE_OS_SCAN
      options:
        nodes:
        - node_name: client_1
          applications:
            - application_name: DataManipulationBot
        max_folders_per_node: 1
        max_files_per_folder: 1
        max_services_per_node: 1

    reward_function:
      reward_components:
        - type: DUMMY

    agent_settings: # options specific to this particular agent type, basically args of __init__(self)
      start_settings:
        start_step: 25
        frequency: 20
        variance: 5

  - ref: defender
    team: BLUE
    type: ProxyAgent

    observation_space:
      type: UC2BlueObservation
      options:
        num_services_per_node: 1
        num_folders_per_node: 1
        num_files_per_folder: 1
        num_nics_per_node: 2
        nodes:
        - node_hostname: domain_controller
          services:
          - service_name: DNSServer
        - node_hostname: web_server
          services:
<<<<<<< HEAD
          - service_name: DatabaseClient
        - node_hostname: database_server
          services:
          - service_name: DatabaseService
=======
          - service_name: web_server_web_service
        - node_hostname: database_server
>>>>>>> 0c3304b1
          folders:
          - folder_name: database
            files:
            - file_name: database.db
        - node_hostname: backup_server
        - node_hostname: security_suite
        - node_hostname: client_1
        - node_hostname: client_2
        links:
        - link_ref: router_1___switch_1
        - link_ref: router_1___switch_2
        - link_ref: switch_1___domain_controller
        - link_ref: switch_1___web_server
        - link_ref: switch_1___database_server
        - link_ref: switch_1___backup_server
        - link_ref: switch_1___security_suite
        - link_ref: switch_2___client_1
        - link_ref: switch_2___client_2
        - link_ref: switch_2___security_suite
        acl:
          options:
            max_acl_rules: 10
          router_hostname: router_1
          ip_address_order:
            - node_hostname: domain_controller
              nic_num: 1
            - node_hostname: web_server
              nic_num: 1
            - node_hostname: database_server
              nic_num: 1
            - node_hostname: backup_server
              nic_num: 1
            - node_hostname: security_suite
              nic_num: 1
            - node_hostname: client_1
              nic_num: 1
            - node_hostname: client_2
              nic_num: 1
            - node_hostname: security_suite
              nic_num: 2
        ics: null

    action_space:
      action_list:
        - type: DONOTHING
        - type: NODE_SERVICE_SCAN
        - type: NODE_SERVICE_STOP
        - type: NODE_SERVICE_START
        - type: NODE_SERVICE_PAUSE
        - type: NODE_SERVICE_RESUME
        - type: NODE_SERVICE_RESTART
        - type: NODE_SERVICE_DISABLE
        - type: NODE_SERVICE_ENABLE
        - type: NODE_SERVICE_PATCH
        - type: NODE_FILE_SCAN
        - type: NODE_FILE_CHECKHASH
        - type: NODE_FILE_DELETE
        - type: NODE_FILE_REPAIR
        - type: NODE_FILE_RESTORE
        - type: NODE_FOLDER_SCAN
        - type: NODE_FOLDER_CHECKHASH
        - type: NODE_FOLDER_REPAIR
        - type: NODE_FOLDER_RESTORE
        - type: NODE_OS_SCAN
        - type: NODE_SHUTDOWN
        - type: NODE_STARTUP
        - type: NODE_RESET
        - type: NETWORK_ACL_ADDRULE
          options:
            target_router_hostname: router_1
        - type: NETWORK_ACL_REMOVERULE
          options:
            target_router_hostname: router_1
        - type: NETWORK_NIC_ENABLE
        - type: NETWORK_NIC_DISABLE

      action_map:
          0:
            action: DONOTHING
            options: {}
          # scan webapp service
          1:
            action: NODE_SERVICE_SCAN
            options:
              node_id: 1
              service_id: 0
          # stop webapp service
          2:
            action: NODE_SERVICE_STOP
            options:
              node_id: 1
              service_id: 0
          # start webapp service
          3:
            action: "NODE_SERVICE_START"
            options:
                node_id: 1
                service_id: 0
          4:
            action: "NODE_SERVICE_PAUSE"
            options:
                node_id: 1
                service_id: 0
          5:
            action: "NODE_SERVICE_RESUME"
            options:
                node_id: 1
                service_id: 0
          6:
            action: "NODE_SERVICE_RESTART"
            options:
                node_id: 1
                service_id: 0
          7:
            action: "NODE_SERVICE_DISABLE"
            options:
                node_id: 1
                service_id: 0
          8:
            action: "NODE_SERVICE_ENABLE"
            options:
                node_id: 1
                service_id: 0
          9: # check database.db file
            action: "NODE_FILE_SCAN"
            options:
                node_id: 2
                folder_id: 1
                file_id: 0
          10:
            action: "NODE_FILE_CHECKHASH"
            options:
                node_id: 2
                folder_id: 1
                file_id: 0
          11:
            action: "NODE_FILE_DELETE"
            options:
                node_id: 2
                folder_id: 1
                file_id: 0
          12:
            action: "NODE_FILE_REPAIR"
            options:
                node_id: 2
                folder_id: 1
                file_id: 0
          13:
            action: "NODE_SERVICE_PATCH"
            options:
                node_id: 2
                service_id: 0
          14:
            action: "NODE_FOLDER_SCAN"
            options:
                node_id: 2
                folder_id: 1
          15:
            action: "NODE_FOLDER_CHECKHASH"
            options:
                node_id: 2
                folder_id: 1
          16:
            action: "NODE_FOLDER_REPAIR"
            options:
                node_id: 2
                folder_id: 1
          17:
            action: "NODE_FOLDER_RESTORE"
            options:
                node_id: 2
                folder_id: 1
          18:
            action: "NODE_OS_SCAN"
            options:
                node_id: 2
          19: # shutdown client 1
            action: "NODE_SHUTDOWN"
            options:
                node_id: 5
          20:
            action: "NODE_STARTUP"
            options:
                node_id: 5
          21:
            action: "NODE_RESET"
            options:
                node_id: 5
          22: # "ACL: ADDRULE - Block outgoing traffic from client 1" (not supported in Primaite)
            action: "NETWORK_ACL_ADDRULE"
            options:
                position: 1
                permission: 2
                source_ip_id: 7 # client 1
                dest_ip_id: 1 # ALL
                source_port_id: 1
                dest_port_id: 1
                protocol_id: 1
          23: # "ACL: ADDRULE - Block outgoing traffic from client 2" (not supported in Primaite)
            action: "NETWORK_ACL_ADDRULE"
            options:
                position: 2
                permission: 2
                source_ip_id: 8 # client 2
                dest_ip_id: 1 # ALL
                source_port_id: 1
                dest_port_id: 1
                protocol_id: 1
          24: # block tcp traffic from client 1 to web app
            action: "NETWORK_ACL_ADDRULE"
            options:
                position: 3
                permission: 2
                source_ip_id: 7 # client 1
                dest_ip_id: 3 # web server
                source_port_id: 1
                dest_port_id: 1
                protocol_id: 3
          25: # block tcp traffic from client 2 to web app
            action: "NETWORK_ACL_ADDRULE"
            options:
                position: 4
                permission: 2
                source_ip_id: 8 # client 2
                dest_ip_id: 3 # web server
                source_port_id: 1
                dest_port_id: 1
                protocol_id: 3
          26:
            action: "NETWORK_ACL_ADDRULE"
            options:
                position: 5
                permission: 2
                source_ip_id: 7 # client 1
                dest_ip_id: 4 # database
                source_port_id: 1
                dest_port_id: 1
                protocol_id: 3
          27:
            action: "NETWORK_ACL_ADDRULE"
            options:
                position: 6
                permission: 2
                source_ip_id: 8 # client 2
                dest_ip_id: 4 # database
                source_port_id: 1
                dest_port_id: 1
                protocol_id: 3
          28:
            action: "NETWORK_ACL_REMOVERULE"
            options:
                position: 0
          29:
            action: "NETWORK_ACL_REMOVERULE"
            options:
                position: 1
          30:
            action: "NETWORK_ACL_REMOVERULE"
            options:
                position: 2
          31:
            action: "NETWORK_ACL_REMOVERULE"
            options:
                position: 3
          32:
            action: "NETWORK_ACL_REMOVERULE"
            options:
                position: 4
          33:
            action: "NETWORK_ACL_REMOVERULE"
            options:
                position: 5
          34:
            action: "NETWORK_ACL_REMOVERULE"
            options:
                position: 6
          35:
            action: "NETWORK_ACL_REMOVERULE"
            options:
                position: 7
          36:
            action: "NETWORK_ACL_REMOVERULE"
            options:
                position: 8
          37:
            action: "NETWORK_ACL_REMOVERULE"
            options:
                position: 9
          38:
            action: "NETWORK_NIC_DISABLE"
            options:
                node_id: 0
                nic_id: 0
          39:
            action: "NETWORK_NIC_ENABLE"
            options:
                node_id: 0
                nic_id: 0
          40:
            action: "NETWORK_NIC_DISABLE"
            options:
                node_id: 1
                nic_id: 0
          41:
            action: "NETWORK_NIC_ENABLE"
            options:
                node_id: 1
                nic_id: 0
          42:
            action: "NETWORK_NIC_DISABLE"
            options:
                node_id: 2
                nic_id: 0
          43:
            action: "NETWORK_NIC_ENABLE"
            options:
                node_id: 2
                nic_id: 0
          44:
            action: "NETWORK_NIC_DISABLE"
            options:
                node_id: 3
                nic_id: 0
          45:
            action: "NETWORK_NIC_ENABLE"
            options:
                node_id: 3
                nic_id: 0
          46:
            action: "NETWORK_NIC_DISABLE"
            options:
                node_id: 4
                nic_id: 0
          47:
            action: "NETWORK_NIC_ENABLE"
            options:
                node_id: 4
                nic_id: 0
          48:
            action: "NETWORK_NIC_DISABLE"
            options:
                node_id: 4
                nic_id: 1
          49:
            action: "NETWORK_NIC_ENABLE"
            options:
                node_id: 4
                nic_id: 1
          50:
            action: "NETWORK_NIC_DISABLE"
            options:
                node_id: 5
                nic_id: 0
          51:
            action: "NETWORK_NIC_ENABLE"
            options:
                node_id: 5
                nic_id: 0
          52:
            action: "NETWORK_NIC_DISABLE"
            options:
                node_id: 6
                nic_id: 0
          53:
            action: "NETWORK_NIC_ENABLE"
            options:
                node_id: 6
                nic_id: 0


      options:
        nodes:
        - node_name: domain_controller
        - node_name: web_server
          applications:
          - application_name: DatabaseClient
          services:
          - service_name: WebServer
        - node_name: database_server
          folders:
          - folder_name: database
            files:
            - file_name: database.db
        - node_name: backup_server
        - node_name: security_suite
        - node_name: client_1
        - node_name: client_2

        max_folders_per_node: 2
        max_files_per_folder: 2
        max_services_per_node: 2
        max_nics_per_node: 8
        max_acl_rules: 10
        ip_address_order:
        - node_ref: domain_controller
          nic_num: 1
        - node_ref: web_server
          nic_num: 1
        - node_ref: database_server
          nic_num: 1
        - node_ref: backup_server
          nic_num: 1
        - node_ref: security_suite
          nic_num: 1
        - node_ref: client_1
          nic_num: 1
        - node_ref: client_2
          nic_num: 1
        - node_ref: security_suite
          nic_num: 2


    reward_function:
      reward_components:
        - type: DATABASE_FILE_INTEGRITY
          weight: 0.5
          options:
            node_hostname: database_server
            folder_name: database
            file_name: database.db


        - type: WEB_SERVER_404_PENALTY
          weight: 0.5
          options:
            node_hostname: web_server
            service_name: WebServer


    agent_settings:
      flatten_obs: true





simulation:
  network:
    nodes:

    - ref: router_1
      type: router
      hostname: router_1
      num_ports: 5
      ports:
        1:
          ip_address: 192.168.1.1
          subnet_mask: 255.255.255.0
        2:
          ip_address: 192.168.10.1
          subnet_mask: 255.255.255.0
      acl:
        18:
          action: PERMIT
          src_port: POSTGRES_SERVER
          dst_port: POSTGRES_SERVER
        19:
          action: PERMIT
          src_port: DNS
          dst_port: DNS
        20:
          action: PERMIT
          src_port: FTP
          dst_port: FTP
        21:
          action: PERMIT
          src_port: HTTP
          dst_port: HTTP
        22:
          action: PERMIT
          src_port: ARP
          dst_port: ARP
        23:
          action: PERMIT
          protocol: ICMP

    - ref: switch_1
      type: switch
      hostname: switch_1
      num_ports: 8

    - ref: switch_2
      type: switch
      hostname: switch_2
      num_ports: 8

    - ref: domain_controller
      type: server
      hostname: domain_controller
      ip_address: 192.168.1.10
      subnet_mask: 255.255.255.0
      default_gateway: 192.168.1.1
      services:
      - ref: domain_controller_dns_server
        type: DNSServer
        options:
          domain_mapping:
            arcd.com: 192.168.1.12 # web server

    - ref: web_server
      type: server
      hostname: web_server
      ip_address: 192.168.1.12
      subnet_mask: 255.255.255.0
      default_gateway: 192.168.1.1
      dns_server: 192.168.1.10
      services:
      - ref: web_server_database_client
        type: DatabaseClient
        options:
          db_server_ip: 192.168.1.14
      - ref: web_server_web_service
        type: WebServer


    - ref: database_server
      type: server
      hostname: database_server
      ip_address: 192.168.1.14
      subnet_mask: 255.255.255.0
      default_gateway: 192.168.1.1
      dns_server: 192.168.1.10
      services:
      - ref: database_service
        type: DatabaseService
        options:
          backup_server_ip: 192.168.1.16
      - ref: database_ftp_client
        type: FTPClient

    - ref: backup_server
      type: server
      hostname: backup_server
      ip_address: 192.168.1.16
      subnet_mask: 255.255.255.0
      default_gateway: 192.168.1.1
      dns_server: 192.168.1.10
      services:
      - ref: backup_service
        type: FTPServer

    - ref: security_suite
      type: server
      hostname: security_suite
      ip_address: 192.168.1.110
      subnet_mask: 255.255.255.0
      default_gateway: 192.168.1.1
      dns_server: 192.168.1.10
      nics:
        2: # unfortunately this number is currently meaningless, they're just added in order and take up the next available slot
          ip_address: 192.168.10.110
          subnet_mask: 255.255.255.0

    - ref: client_1
      type: computer
      hostname: client_1
      ip_address: 192.168.10.21
      subnet_mask: 255.255.255.0
      default_gateway: 192.168.10.1
      dns_server: 192.168.1.10
      applications:
      - ref: data_manipulation_bot
        type: DataManipulationBot
        options:
          port_scan_p_of_success: 0.8
          data_manipulation_p_of_success: 0.8
          payload: "DELETE"
          server_ip: 192.168.1.14
      services:
      - ref: client_1_dns_client
        type: DNSClient

    - ref: client_2
      type: computer
      hostname: client_2
      ip_address: 192.168.10.22
      subnet_mask: 255.255.255.0
      default_gateway: 192.168.10.1
      dns_server: 192.168.1.10
      applications:
      - ref: client_2_web_browser
        type: WebBrowser
        options:
          target_url: http://arcd.com/users/
      services:
      - ref: client_2_dns_client
        type: DNSClient



    links:
    - ref: router_1___switch_1
      endpoint_a_ref: router_1
      endpoint_a_port: 1
      endpoint_b_ref: switch_1
      endpoint_b_port: 8
    - ref: router_1___switch_2
      endpoint_a_ref: router_1
      endpoint_a_port: 2
      endpoint_b_ref: switch_2
      endpoint_b_port: 8
    - ref: switch_1___domain_controller
      endpoint_a_ref: switch_1
      endpoint_a_port: 1
      endpoint_b_ref: domain_controller
      endpoint_b_port: 1
    - ref: switch_1___web_server
      endpoint_a_ref: switch_1
      endpoint_a_port: 2
      endpoint_b_ref: web_server
      endpoint_b_port: 1
    - ref: switch_1___database_server
      endpoint_a_ref: switch_1
      endpoint_a_port: 3
      endpoint_b_ref: database_server
      endpoint_b_port: 1
    - ref: switch_1___backup_server
      endpoint_a_ref: switch_1
      endpoint_a_port: 4
      endpoint_b_ref: backup_server
      endpoint_b_port: 1
    - ref: switch_1___security_suite
      endpoint_a_ref: switch_1
      endpoint_a_port: 7
      endpoint_b_ref: security_suite
      endpoint_b_port: 1
    - ref: switch_2___client_1
      endpoint_a_ref: switch_2
      endpoint_a_port: 1
      endpoint_b_ref: client_1
      endpoint_b_port: 1
    - ref: switch_2___client_2
      endpoint_a_ref: switch_2
      endpoint_a_port: 2
      endpoint_b_ref: client_2
      endpoint_b_port: 1
    - ref: switch_2___security_suite
      endpoint_a_ref: switch_2
      endpoint_a_port: 7
      endpoint_b_ref: security_suite
      endpoint_b_port: 2<|MERGE_RESOLUTION|>--- conflicted
+++ resolved
@@ -112,15 +112,8 @@
           - service_name: DNSServer
         - node_hostname: web_server
           services:
-<<<<<<< HEAD
-          - service_name: DatabaseClient
-        - node_hostname: database_server
-          services:
-          - service_name: DatabaseService
-=======
           - service_name: web_server_web_service
         - node_hostname: database_server
->>>>>>> 0c3304b1
           folders:
           - folder_name: database
             files:
