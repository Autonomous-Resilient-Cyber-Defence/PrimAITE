"""PrimAITE game - Encapsulates the simulation and agents."""
from ipaddress import IPv4Address
from typing import Dict, List

from pydantic import BaseModel, ConfigDict

from primaite import getLogger
from primaite.game.agent.actions import ActionManager
from primaite.game.agent.data_manipulation_bot import DataManipulationAgent
from primaite.game.agent.interface import AbstractAgent, AgentSettings, ProxyAgent, RandomAgent
from primaite.game.agent.observations import ObservationManager
from primaite.game.agent.rewards import RewardFunction
from primaite.session.io import SessionIO, SessionIOSettings
<<<<<<< HEAD
from primaite.simulator.network.hardware.base import NIC, NodeOperatingState
from primaite.simulator.network.hardware.nodes.computer import Computer
from primaite.simulator.network.hardware.nodes.router import Router
from primaite.simulator.network.hardware.nodes.server import Server
from primaite.simulator.network.hardware.nodes.switch import Switch
from primaite.simulator.network.transmission.transport_layer import Port
=======
from primaite.simulator.network.hardware.base import NodeOperatingState
from primaite.simulator.network.hardware.nodes.host.computer import Computer
from primaite.simulator.network.hardware.nodes.host.host_node import NIC
from primaite.simulator.network.hardware.nodes.host.server import Server
from primaite.simulator.network.hardware.nodes.network.router import Router
from primaite.simulator.network.hardware.nodes.network.switch import Switch
>>>>>>> a960741f
from primaite.simulator.sim_container import Simulation
from primaite.simulator.system.applications.database_client import DatabaseClient
from primaite.simulator.system.applications.red_applications.data_manipulation_bot import DataManipulationBot
from primaite.simulator.system.applications.red_applications.dos_bot import DoSBot
from primaite.simulator.system.applications.web_browser import WebBrowser
from primaite.simulator.system.services.database.database_service import DatabaseService
from primaite.simulator.system.services.dns.dns_client import DNSClient
from primaite.simulator.system.services.dns.dns_server import DNSServer
from primaite.simulator.system.services.ftp.ftp_client import FTPClient
from primaite.simulator.system.services.ftp.ftp_server import FTPServer
from primaite.simulator.system.services.ntp.ntp_client import NTPClient
from primaite.simulator.system.services.ntp.ntp_server import NTPServer
from primaite.simulator.system.services.web_server.web_server import WebServer

_LOGGER = getLogger(__name__)

APPLICATION_TYPES_MAPPING = {
    "WebBrowser": WebBrowser,
    "DatabaseClient": DatabaseClient,
    "DataManipulationBot": DataManipulationBot,
    "DoSBot": DoSBot,
}

SERVICE_TYPES_MAPPING = {
    "DNSClient": DNSClient,
    "DNSServer": DNSServer,
    "DatabaseService": DatabaseService,
    "WebServer": WebServer,
    "FTPClient": FTPClient,
    "FTPServer": FTPServer,
    "NTPClient": NTPClient,
    "NTPServer": NTPServer,
}


class PrimaiteGameOptions(BaseModel):
    """
    Global options which are applicable to all of the agents in the game.

    Currently this is used to restrict which ports and protocols exist in the world of the simulation.
    """

    model_config = ConfigDict(extra="forbid")

    max_episode_length: int = 256
    ports: List[str]
    protocols: List[str]


class PrimaiteGame:
    """
    Primaite game encapsulates the simulation and agents which interact with it.

    Provides main logic loop for the game. However, it does not provide policy training, or a gymnasium environment.
    """

    def __init__(self):
        """Initialise a PrimaiteGame object."""
        self.simulation: Simulation = Simulation()
        """Simulation object with which the agents will interact."""

        self.agents: List[AbstractAgent] = []
        """List of agents."""

        self.rl_agents: List[ProxyAgent] = []
        """Subset of agent list including only the reinforcement learning agents."""

        self.step_counter: int = 0
        """Current timestep within the episode."""

        self.episode_counter: int = 0
        """Current episode number."""

        self.options: PrimaiteGameOptions
        """Special options that apply for the entire game."""

        self.ref_map_nodes: Dict[str, str] = {}
        """Mapping from unique node reference name to node object. Used when parsing config files."""

        self.ref_map_services: Dict[str, str] = {}
        """Mapping from human-readable service reference to service object. Used for parsing config files."""

        self.ref_map_applications: Dict[str, str] = {}
        """Mapping from human-readable application reference to application object. Used for parsing config files."""

        self.ref_map_links: Dict[str, str] = {}
        """Mapping from human-readable link reference to link object. Used when parsing config files."""

        self.save_step_metadata: bool = False
        """Whether to save the RL agents' action, environment state, and other data at every single step."""

    def step(self):
        """
        Perform one step of the simulation/agent loop.

        This is the main loop of the game. It corresponds to one timestep in the simulation, and one action from each
        agent. The steps are as follows:
            1. The simulation state is updated.
            2. The simulation state is sent to each agent.
            3. Each agent converts the state to an observation and calculates a reward.
            4. Each agent chooses an action based on the observation.
            5. Each agent converts the action to a request.
            6. The simulation applies the requests.

        Warning: This method should only be used with scripted agents. For RL agents, the environment that the agent
        interacts with should implement a step method that calls methods used by this method. For example, if using a
        single-agent gym, make sure to update the ProxyAgent's action with the action before calling
        ``self.apply_agent_actions()``.
        """
        _LOGGER.debug(f"Stepping. Step counter: {self.step_counter}")

        # Get the current state of the simulation
        sim_state = self.get_sim_state()

        # Update agents' observations and rewards based on the current state
        self.update_agents(sim_state)

        # Apply all actions to simulation as requests
        agent_actions = self.apply_agent_actions()  # noqa

        # Advance timestep
        self.advance_timestep()

    def get_sim_state(self) -> Dict:
        """Get the current state of the simulation."""
        return self.simulation.describe_state()

    def update_agents(self, state: Dict) -> None:
        """Update agents' observations and rewards based on the current state."""
        for agent in self.agents:
            agent.update_observation(state)
            agent.update_reward(state)
            agent.reward_function.total_reward += agent.reward_function.current_reward

    def apply_agent_actions(self) -> None:
        """Apply all actions to simulation as requests."""
        agent_actions = {}
        for agent in self.agents:
            obs = agent.observation_manager.current_observation
            rew = agent.reward_function.current_reward
            action_choice, options = agent.get_action(obs, rew)
            agent_actions[agent.agent_name] = (action_choice, options)
            request = agent.format_request(action_choice, options)
            self.simulation.apply_request(request)
        return agent_actions

    def advance_timestep(self) -> None:
        """Advance timestep."""
        self.step_counter += 1
        _LOGGER.debug(f"Advancing timestep to {self.step_counter} ")
        self.simulation.apply_timestep(self.step_counter)

    def calculate_truncated(self) -> bool:
        """Calculate whether the episode is truncated."""
        current_step = self.step_counter
        max_steps = self.options.max_episode_length
        if current_step >= max_steps:
            return True
        return False

    def reset(self) -> None:
        """Reset the game, this will reset the simulation."""
        self.episode_counter += 1
        self.step_counter = 0
        _LOGGER.debug(f"Resetting primaite game, episode = {self.episode_counter}")
        self.simulation.reset_component_for_episode(episode=self.episode_counter)
        for agent in self.agents:
            agent.reward_function.total_reward = 0.0
            agent.reset_agent_for_episode()

    def close(self) -> None:
        """Close the game, this will close the simulation."""
        return NotImplemented

    @classmethod
    def from_config(cls, cfg: Dict) -> "PrimaiteGame":
        """Create a PrimaiteGame object from a config dictionary.

        The config dictionary should have the following top-level keys:
        1. training_config: options for training the RL agent.
        2. game_config: options for the game itself. Used by PrimaiteGame.
        3. simulation: defines the network topology and the initial state of the simulation.

        The specification for each of the three major areas is described in a separate documentation page.
        # TODO: create documentation page and add links to it here.

        :param cfg: The config dictionary.
        :type cfg: dict
        :return: A PrimaiteGame object.
        :rtype: PrimaiteGame
        """
        io_settings = cfg.get("io_settings", {})
        _ = SessionIO(SessionIOSettings(**io_settings))
        # Instantiating this ensures that the game saves to the correct output dir even without being part of a session

        game = cls()
        game.options = PrimaiteGameOptions(**cfg["game"])
        game.save_step_metadata = cfg.get("io_settings", {}).get("save_step_metadata") or False

        # 1. create simulation
        sim = game.simulation
        net = sim.network

        nodes_cfg = cfg["simulation"]["network"]["nodes"]
        links_cfg = cfg["simulation"]["network"]["links"]
        for node_cfg in nodes_cfg:
            node_ref = node_cfg["ref"]
            n_type = node_cfg["type"]
            if n_type == "computer":
                new_node = Computer(
                    hostname=node_cfg["hostname"],
                    ip_address=node_cfg["ip_address"],
                    subnet_mask=node_cfg["subnet_mask"],
                    default_gateway=node_cfg["default_gateway"],
                    dns_server=node_cfg["dns_server"],
                    operating_state=NodeOperatingState.ON,
                )
            elif n_type == "server":
                new_node = Server(
                    hostname=node_cfg["hostname"],
                    ip_address=node_cfg["ip_address"],
                    subnet_mask=node_cfg["subnet_mask"],
                    default_gateway=node_cfg["default_gateway"],
                    dns_server=node_cfg.get("dns_server"),
                    operating_state=NodeOperatingState.ON,
                )
            elif n_type == "switch":
                new_node = Switch(
                    hostname=node_cfg["hostname"],
                    num_ports=node_cfg.get("num_ports"),
                    operating_state=NodeOperatingState.ON,
                )
            elif n_type == "router":
                new_node = Router.from_config(node_cfg)
            else:
                _LOGGER.warning(f"invalid node type {n_type} in config")
            if "services" in node_cfg:
                for service_cfg in node_cfg["services"]:
                    new_service = None
                    service_ref = service_cfg["ref"]
                    service_type = service_cfg["type"]
                    if service_type in SERVICE_TYPES_MAPPING:
                        _LOGGER.debug(f"installing {service_type} on node {new_node.hostname}")
                        new_node.software_manager.install(SERVICE_TYPES_MAPPING[service_type])
                        new_service = new_node.software_manager.software[service_type]
                        game.ref_map_services[service_ref] = new_service.uuid
                    else:
                        _LOGGER.warning(f"service type not found {service_type}")
                    # service-dependent options
                    if service_type == "DNSClient":
                        if "options" in service_cfg:
                            opt = service_cfg["options"]
                            if "dns_server" in opt:
                                new_service.dns_server = IPv4Address(opt["dns_server"])
                    if service_type == "DNSServer":
                        if "options" in service_cfg:
                            opt = service_cfg["options"]
                            if "domain_mapping" in opt:
                                for domain, ip in opt["domain_mapping"].items():
                                    new_service.dns_register(domain, IPv4Address(ip))
                    if service_type == "DatabaseService":
                        if "options" in service_cfg:
                            opt = service_cfg["options"]
                            new_service.configure_backup(backup_server=IPv4Address(opt.get("backup_server_ip")))
                        new_service.start()

            if "applications" in node_cfg:
                for application_cfg in node_cfg["applications"]:
                    new_application = None
                    application_ref = application_cfg["ref"]
                    application_type = application_cfg["type"]

                    if application_type in APPLICATION_TYPES_MAPPING:
                        new_node.software_manager.install(APPLICATION_TYPES_MAPPING[application_type])
                        new_application = new_node.software_manager.software[application_type]
                        game.ref_map_applications[application_ref] = new_application.uuid
                    else:
                        _LOGGER.warning(f"application type not found {application_type}")

                    if application_type == "DataManipulationBot":
                        if "options" in application_cfg:
                            opt = application_cfg["options"]
                            new_application.configure(
                                server_ip_address=IPv4Address(opt.get("server_ip")),
                                server_password=opt.get("server_password"),
                                payload=opt.get("payload"),
                                port_scan_p_of_success=float(opt.get("port_scan_p_of_success", "0.1")),
                                data_manipulation_p_of_success=float(opt.get("data_manipulation_p_of_success", "0.1")),
                            )
                    elif application_type == "DatabaseClient":
                        if "options" in application_cfg:
                            opt = application_cfg["options"]
                            new_application.configure(
                                server_ip_address=IPv4Address(opt.get("db_server_ip")),
                                server_password=opt.get("server_password"),
                            )
                    elif application_type == "WebBrowser":
                        if "options" in application_cfg:
                            opt = application_cfg["options"]
                            new_application.target_url = opt.get("target_url")
<<<<<<< HEAD

                    elif application_type == "DoSBot":
                        if "options" in application_cfg:
                            opt = application_cfg["options"]
                            new_application.configure(
                                target_ip_address=IPv4Address(opt.get("target_ip_address")),
                                target_port=Port(opt.get("target_port", Port.POSTGRES_SERVER.value)),
                                payload=opt.get("payload"),
                                repeat=bool(opt.get("repeat")),
                                port_scan_p_of_success=float(opt.get("port_scan_p_of_success", "0.1")),
                                dos_intensity=float(opt.get("dos_intensity", "1.0")),
                                max_sessions=int(opt.get("max_sessions", "1000")),
                            )
            if "nics" in node_cfg:
                for nic_num, nic_cfg in node_cfg["nics"].items():
=======
            if "network_interfaces" in node_cfg:
                for nic_num, nic_cfg in node_cfg["network_interfaces"].items():
>>>>>>> a960741f
                    new_node.connect_nic(NIC(ip_address=nic_cfg["ip_address"], subnet_mask=nic_cfg["subnet_mask"]))

            net.add_node(new_node)
            new_node.power_on()
            game.ref_map_nodes[node_ref] = new_node.uuid

        # 2. create links between nodes
        for link_cfg in links_cfg:
            node_a = net.nodes[game.ref_map_nodes[link_cfg["endpoint_a_ref"]]]
            node_b = net.nodes[game.ref_map_nodes[link_cfg["endpoint_b_ref"]]]
            if isinstance(node_a, Switch):
                endpoint_a = node_a.network_interface[link_cfg["endpoint_a_port"]]
            else:
                endpoint_a = node_a.network_interface[link_cfg["endpoint_a_port"]]
            if isinstance(node_b, Switch):
                endpoint_b = node_b.network_interface[link_cfg["endpoint_b_port"]]
            else:
                endpoint_b = node_b.network_interface[link_cfg["endpoint_b_port"]]
            new_link = net.connect(endpoint_a=endpoint_a, endpoint_b=endpoint_b)
            game.ref_map_links[link_cfg["ref"]] = new_link.uuid

        # 3. create agents
        agents_cfg = cfg["agents"]

        for agent_cfg in agents_cfg:
            agent_ref = agent_cfg["ref"]  # noqa: F841
            agent_type = agent_cfg["type"]
            action_space_cfg = agent_cfg["action_space"]
            observation_space_cfg = agent_cfg["observation_space"]
            reward_function_cfg = agent_cfg["reward_function"]

            # CREATE OBSERVATION SPACE
            obs_space = ObservationManager.from_config(observation_space_cfg, game)

            # CREATE ACTION SPACE
            action_space = ActionManager.from_config(game, action_space_cfg)

            # CREATE REWARD FUNCTION
            reward_function = RewardFunction.from_config(reward_function_cfg)

            # OTHER AGENT SETTINGS
            agent_settings = AgentSettings.from_config(agent_cfg.get("agent_settings"))

            # CREATE AGENT
            if agent_type == "GreenWebBrowsingAgent":
                # TODO: implement non-random agents and fix this parsing
                new_agent = RandomAgent(
                    agent_name=agent_cfg["ref"],
                    action_space=action_space,
                    observation_space=obs_space,
                    reward_function=reward_function,
                    agent_settings=agent_settings,
                )
                game.agents.append(new_agent)
            elif agent_type == "ProxyAgent":
                new_agent = ProxyAgent(
                    agent_name=agent_cfg["ref"],
                    action_space=action_space,
                    observation_space=obs_space,
                    reward_function=reward_function,
                    agent_settings=agent_settings,
                )
                game.agents.append(new_agent)
                game.rl_agents.append(new_agent)
            elif agent_type == "RedDatabaseCorruptingAgent":
                new_agent = DataManipulationAgent(
                    agent_name=agent_cfg["ref"],
                    action_space=action_space,
                    observation_space=obs_space,
                    reward_function=reward_function,
                    agent_settings=agent_settings,
                )
                game.agents.append(new_agent)
            else:
                _LOGGER.warning(f"agent type {agent_type} not found")

        game.simulation.set_original_state()

        return game<|MERGE_RESOLUTION|>--- conflicted
+++ resolved
@@ -11,21 +11,13 @@
 from primaite.game.agent.observations import ObservationManager
 from primaite.game.agent.rewards import RewardFunction
 from primaite.session.io import SessionIO, SessionIOSettings
-<<<<<<< HEAD
-from primaite.simulator.network.hardware.base import NIC, NodeOperatingState
-from primaite.simulator.network.hardware.nodes.computer import Computer
-from primaite.simulator.network.hardware.nodes.router import Router
-from primaite.simulator.network.hardware.nodes.server import Server
-from primaite.simulator.network.hardware.nodes.switch import Switch
-from primaite.simulator.network.transmission.transport_layer import Port
-=======
 from primaite.simulator.network.hardware.base import NodeOperatingState
 from primaite.simulator.network.hardware.nodes.host.computer import Computer
 from primaite.simulator.network.hardware.nodes.host.host_node import NIC
 from primaite.simulator.network.hardware.nodes.host.server import Server
 from primaite.simulator.network.hardware.nodes.network.router import Router
 from primaite.simulator.network.hardware.nodes.network.switch import Switch
->>>>>>> a960741f
+from primaite.simulator.network.transmission.transport_layer import Port
 from primaite.simulator.sim_container import Simulation
 from primaite.simulator.system.applications.database_client import DatabaseClient
 from primaite.simulator.system.applications.red_applications.data_manipulation_bot import DataManipulationBot
@@ -326,7 +318,6 @@
                         if "options" in application_cfg:
                             opt = application_cfg["options"]
                             new_application.target_url = opt.get("target_url")
-<<<<<<< HEAD
 
                     elif application_type == "DoSBot":
                         if "options" in application_cfg:
@@ -340,12 +331,8 @@
                                 dos_intensity=float(opt.get("dos_intensity", "1.0")),
                                 max_sessions=int(opt.get("max_sessions", "1000")),
                             )
-            if "nics" in node_cfg:
-                for nic_num, nic_cfg in node_cfg["nics"].items():
-=======
             if "network_interfaces" in node_cfg:
                 for nic_num, nic_cfg in node_cfg["network_interfaces"].items():
->>>>>>> a960741f
                     new_node.connect_nic(NIC(ip_address=nic_cfg["ip_address"], subnet_mask=nic_cfg["subnet_mask"]))
 
             net.add_node(new_node)
