<<<<<<< HEAD
# © Crown-owned copyright 2024, Defence Science and Technology Laboratory UK

from primaite.game.agent import interface
from primaite.game.agent.scripted_agents import (
    abstract_tap,
    data_manipulation_bot,
    probabilistic_agent,
    random_agent,
)

__all__ = ("abstract_tap", "data_manipulation_bot", "interface", "probabilistic_agent", "random_agent")
=======
# © Crown-owned copyright 2025, Defence Science and Technology Laboratory UK
>>>>>>> 491de6fc
<|MERGE_RESOLUTION|>--- conflicted
+++ resolved
@@ -1,5 +1,4 @@
-<<<<<<< HEAD
-# © Crown-owned copyright 2024, Defence Science and Technology Laboratory UK
+# © Crown-owned copyright 2025, Defence Science and Technology Laboratory UK
 
 from primaite.game.agent import interface
 from primaite.game.agent.scripted_agents import (
@@ -9,7 +8,4 @@
     random_agent,
 )
 
-__all__ = ("abstract_tap", "data_manipulation_bot", "interface", "probabilistic_agent", "random_agent")
-=======
-# © Crown-owned copyright 2025, Defence Science and Technology Laboratory UK
->>>>>>> 491de6fc
+__all__ = ("abstract_tap", "data_manipulation_bot", "interface", "probabilistic_agent", "random_agent")