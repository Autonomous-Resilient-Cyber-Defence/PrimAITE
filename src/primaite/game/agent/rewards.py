# © Crown-owned copyright 2025, Defence Science and Technology Laboratory UK
"""
Manages the reward function for the agent.

Each agent is equipped with a RewardFunction, which is made up of a list of reward components. The components are
designed to calculate a reward value based on the current state of the simulation. The overall reward function is a
weighed sum of the components.

The reward function is typically specified using a config yaml file or a config dictionary. The following example shows
the structure:

```yaml
    reward_function:
        reward_components:
            - type: DATABASE_FILE_INTEGRITY
            weight: 0.5
            options:
                node_name: database_server
                folder_name: database
                file_name: database.db


            - type: WEB_SERVER_404_PENALTY
            weight: 0.5
            options:
                node_name: web_server
                service_ref: web_server_database_client
```
"""
from abc import ABC, abstractmethod
from typing import Any, Callable, ClassVar, Dict, Iterable, List, Optional, Tuple, Type, TYPE_CHECKING, Union

from pydantic import BaseModel
from typing_extensions import Never

from primaite import getLogger
from primaite.game.agent.utils import access_from_nested_dict, NOT_PRESENT_IN_STATE

if TYPE_CHECKING:
    from primaite.game.agent.interface import AgentHistoryItem

_LOGGER = getLogger(__name__)
WhereType = Optional[Iterable[Union[str, int]]]


class AbstractReward(BaseModel):
    """Base class for reward function components."""

    config: "AbstractReward.ConfigSchema"

    # def __init__(self, schema_name, **kwargs):
    #     super.__init__(self, **kwargs)
    #     # Create ConfigSchema class
    #     self.config_class = type(schema_name, (BaseModel, ABC), **kwargs)
    #     self.config = self.config_class()

    class ConfigSchema(BaseModel, ABC):
        """Config schema for AbstractReward."""

        type: str

    _registry: ClassVar[Dict[str, Type["AbstractReward"]]] = {}

    def __init_subclass__(cls, identifier: str, **kwargs: Any) -> None:
        super().__init_subclass__(**kwargs)
        if identifier in cls._registry:
            raise ValueError(f"Duplicate reward {identifier}")
        cls._registry[identifier] = cls

    @classmethod
    def from_config(cls, config: Dict) -> "AbstractReward":
        """Create a reward function component from a config dictionary.

        :param config: dict of options for the reward component's constructor
        :type config: dict
        :return: The reward component.
        :rtype: AbstractReward
        """
        if config["type"] not in cls._registry:
            raise ValueError(f"Invalid reward type {config['type']}")
        reward_class = cls._registry[config["type"]]
        reward_obj = reward_class(config=reward_class.ConfigSchema(**config))
        return reward_obj

    @abstractmethod
    def calculate(self, state: Dict, last_action_response: "AgentHistoryItem") -> float:
        """Calculate the reward for the current state.

        :param state: Current simulation state
        :type state: Dict
        :param last_action_response: Current agent history state
        :type last_action_response: AgentHistoryItem state
        :return: Reward value
        :rtype: float
        """
        return 0.0


class DummyReward(AbstractReward, identifier="DUMMY"):
    """Dummy reward function component which always returns 0.0."""

    def calculate(self, state: Dict, last_action_response: "AgentHistoryItem") -> float:
        """Calculate the reward for the current state.

        :param state: Current simulation state
        :type state: Dict
        :param last_action_response: Current agent history state
        :type last_action_response: AgentHistoryItem state
        :return: Reward value
        :rtype: float
        """
        return 0.0


class DatabaseFileIntegrity(AbstractReward, identifier="DATABASE_FILE_INTEGRITY"):
    """Reward function component which rewards the agent for maintaining the integrity of a database file."""

    config: "DatabaseFileIntegrity.ConfigSchema"
    location_in_state: List[str] = [""]
    reward: float = 0.0

    class ConfigSchema(AbstractReward.ConfigSchema):
        """ConfigSchema for DatabaseFileIntegrity."""

        type: str = "DATABASE_FILE_INTEGRITY"
        node_hostname: str
        folder_name: str
        file_name: str

    def calculate(self, state: Dict, last_action_response: "AgentHistoryItem") -> float:
        """Calculate the reward for the current state.

        :param state: Current simulation state
        :type state: Dict
        :param last_action_response: Current agent history state
        :type last_action_response: AgentHistoryItem state
        :return: Reward value
        :rtype: float
        """
        self.location_in_state = [
            "network",
            "nodes",
            self.config.node_hostname,
            "file_system",
            "folders",
            self.config.folder_name,
            "files",
            self.config.file_name,
        ]

        database_file_state = access_from_nested_dict(state, self.location_in_state)
        if database_file_state is NOT_PRESENT_IN_STATE:
            _LOGGER.debug(
                f"Could not calculate {self.__class__} reward because "
                "simulation state did not contain enough information."
            )
            return 0.0

        health_status = database_file_state["health_status"]
        if health_status == 2:
            return -1
        elif health_status == 1:
            return 1
        else:
            return 0


class WebServer404Penalty(AbstractReward, identifier="WEB_SERVER_404_PENALTY"):
    """Reward function component which penalises the agent when the web server returns a 404 error."""

    config: "WebServer404Penalty.ConfigSchema"
    location_in_state: List[str] = [""]
    reward: float = 0.0

    class ConfigSchema(AbstractReward.ConfigSchema):
        """ConfigSchema for WebServer404Penalty."""

        type: str = "WEB_SERVER_404_PENALTY"
        node_hostname: str
        service_name: str
        sticky: bool = True

    def calculate(self, state: Dict, last_action_response: "AgentHistoryItem") -> float:
        """Calculate the reward for the current state.

        :param state: Current simulation state
        :type state: Dict
        :param last_action_response: Current agent history state
        :type last_action_response: AgentHistoryItem state
        :return: Reward value
        :rtype: float
        """
        self.location_in_state = [
            "network",
            "nodes",
            self.config.node_hostname,
            "services",
            self.config.service_name,
        ]
        web_service_state = access_from_nested_dict(state, self.location_in_state)

        # if webserver is no longer installed on the node, return 0
        if web_service_state is NOT_PRESENT_IN_STATE:
            return 0.0

        codes = web_service_state.get("response_codes_this_timestep")
        if codes:

            def status2rew(status: int) -> int:
                """Map status codes to reward values."""
                return 1.0 if status == 200 else -1.0 if status == 404 else 0.0

            self.reward = sum(map(status2rew, codes)) / len(codes)  # convert form HTTP codes to rewards and average
        elif not self.config.sticky:  # there are no codes, but reward is not sticky, set reward to 0
            self.reward = 0.0
        else:  # skip calculating if sticky and no new codes. instead, reuse last step's value
            pass

        return self.reward


class WebpageUnavailablePenalty(AbstractReward, identifier="WEBPAGE_UNAVAILABLE_PENALTY"):
    """Penalises the agent when the web browser fails to fetch a webpage."""

    config: "WebpageUnavailablePenalty.ConfigSchema"
    reward: float = 0.0
    location_in_state: List[str] = [""]  # Calculate in __init__()?

    class ConfigSchema(AbstractReward.ConfigSchema):
        """ConfigSchema for WebpageUnavailablePenalty."""

        type: str = "WEBPAGE_UNAVAILABLE_PENALTY"
        node_hostname: str = ""
        sticky: bool = True

    def calculate(self, state: Dict, last_action_response: "AgentHistoryItem") -> float:
        """
        Calculate the reward based on current simulation state, and the recent agent action.

        When the green agent requests to execute the browser application, and that request fails, this reward
        component will keep track of that information. In that case, it doesn't matter whether the last webpage
        had a 200 status code, because there has been an unsuccessful request since.
        :param state: Current simulation state
        :type state: Dict
        :param last_action_response: Current agent history state
        :type last_action_response: AgentHistoryItem state
        :return: Reward value
        :rtype: float
        """
        self.location_in_state = [
            "network",
            "nodes",
            self.config.node_hostname,
            "applications",
            "WebBrowser",
        ]
        web_browser_state = access_from_nested_dict(state, self.location_in_state)

        if web_browser_state is NOT_PRESENT_IN_STATE:
            self.reward = 0.0

        # check if the most recent action was to request the webpage
        request_attempted = last_action_response.request == [
            "network",
            "node",
            self.config.node_hostname,
            "application",
            "WebBrowser",
            "execute",
        ]

        # skip calculating if sticky and no new codes, reusing last step value
        if not request_attempted and self.config.sticky:
            return self.reward

        if last_action_response.response.status != "success":
            self.reward = -1.0
        elif web_browser_state is NOT_PRESENT_IN_STATE or not web_browser_state["history"]:
            _LOGGER.debug(
                "Web browser reward could not be calculated because the web browser history on node",
                f"{self.config.node_hostname} was not reported in the simulation state. Returning 0.0",
            )
            self.reward = 0.0
        else:
            outcome = web_browser_state["history"][-1]["outcome"]
            if outcome == "PENDING":
                self.reward = 0.0  # 0 if a request was attempted but not yet resolved
            elif outcome == 200:
                self.reward = 1.0  # 1 for successful request
            else:  # includes failure codes and SERVER_UNREACHABLE
                self.reward = -1.0  # -1 for failure

        return self.reward


class GreenAdminDatabaseUnreachablePenalty(AbstractReward, identifier="GREEN_ADMIN_DATABASE_UNREACHABLE_PENALTY"):
    """Penalises the agent when the green db clients fail to connect to the database."""

    config: "GreenAdminDatabaseUnreachablePenalty.ConfigSchema"
    reward: float = 0.0

    class ConfigSchema(AbstractReward.ConfigSchema):
        """ConfigSchema for GreenAdminDatabaseUnreachablePenalty."""

        type: str = "GREEN_ADMIN_DATABASE_UNREACHABLE_PENALTY"
        node_hostname: str
        sticky: bool = True

    def calculate(self, state: Dict, last_action_response: "AgentHistoryItem") -> float:
        """
        Calculate the reward based on current simulation state, and the recent agent action.

        When the green agent requests to execute the database client application, and that request fails, this reward
        component will keep track of that information. In that case, it doesn't matter whether the last successful
        request returned was able to connect to the database server, because there has been an unsuccessful request
        since.
        :param state: Current simulation state
        :type state: Dict
        :param last_action_response: Current agent history state
        :type last_action_response: AgentHistoryItem state
        :return: Reward value
        :rtype: float
        """
        request_attempted = last_action_response.request == [
            "network",
            "node",
            self.config.node_hostname,
            "application",
            "DatabaseClient",
            "execute",
        ]

        if request_attempted:  # if agent makes request, always recalculate fresh value
            last_action_response.reward_info = {"connection_attempt_status": last_action_response.response.status}
            self.reward = 1.0 if last_action_response.response.status == "success" else -1.0
        elif not self.config.sticky:  # if no new request and not sticky, set reward to 0
            last_action_response.reward_info = {"connection_attempt_status": "n/a"}
            self.reward = 0.0
        else:  # if no new request and sticky, reuse reward value from last step
            last_action_response.reward_info = {"connection_attempt_status": "n/a"}
            pass

        return self.reward


class SharedReward(AbstractReward, identifier="SHARED_REWARD"):
    """Adds another agent's reward to the overall reward."""

    config: "SharedReward.ConfigSchema"

    class ConfigSchema(AbstractReward.ConfigSchema):
        """Config schema for SharedReward."""

        type: str = "SHARED_REWARD"
        agent_name: str

    def default_callback(agent_name: str) -> Never:
        """
        Default callback to prevent calling this reward until it's properly initialised.

        SharedReward should not be used until the game layer replaces self.callback with a reference to the
        function that retrieves the desired agent's reward. Therefore, we define this default callback that raises
        an error.
        """
        raise RuntimeError("Attempted to calculate SharedReward but it was not initialised properly.")

    callback: Callable[[str], float] = default_callback
    """Method that retrieves an agent's current reward given the agent's name."""

    def calculate(self, state: Dict, last_action_response: "AgentHistoryItem") -> float:
        """Simply access the other agent's reward and return it.

        :param state: Current simulation state
        :type state: Dict
        :param last_action_response: Current agent history state
        :type last_action_response: AgentHistoryItem state
        :return: Reward value
        :rtype: float
        """
        return self.callback(self.config.agent_name)


<<<<<<< HEAD
class ActionPenalty(AbstractReward):
    """Apply a negative reward when taking any action except do_nothing."""
=======
class ActionPenalty(AbstractReward, identifier="ACTION_PENALTY"):
    """Apply a negative reward when taking any action except DONOTHING."""
>>>>>>> eb917215

    config: "ActionPenalty.ConfigSchema"

    class ConfigSchema(AbstractReward.ConfigSchema):
        """Config schema for ActionPenalty."""

<<<<<<< HEAD
        :param action_penalty: Reward to give agents for taking any action except do_nothing
        :type action_penalty: float
        :param do_nothing_penalty: Reward to give agent for taking the do_nothing action
        :type do_nothing_penalty: float
        """
        self.action_penalty = action_penalty
        self.do_nothing_penalty = do_nothing_penalty
=======
        type: str = "ACTION_PENALTY"
        action_penalty: float = -1.0
        do_nothing_penalty: float = 0.0
>>>>>>> eb917215

    def calculate(self, state: Dict, last_action_response: "AgentHistoryItem") -> float:
        """Calculate the penalty to be applied.

        :param state: Current simulation state
        :type state: Dict
        :param last_action_response: Current agent history state
        :type last_action_response: AgentHistoryItem state
        :return: Reward value
        :rtype: float
        """
<<<<<<< HEAD
        if last_action_response.action == "do_nothing":
            return self.do_nothing_penalty
=======
        if last_action_response.action == "DONOTHING":
            return self.config.do_nothing_penalty
>>>>>>> eb917215
        else:
            return self.config.action_penalty


class RewardFunction:
    """Manages the reward function for the agent."""

    def __init__(self):
        """Initialise the reward function object."""
        self.reward_components: List[Tuple[AbstractReward, float]] = []
        "attribute reward_components keeps track of reward components and the weights assigned to each."
        self.current_reward: float = 0.0
        self.total_reward: float = 0.0

    def register_component(self, component: AbstractReward, weight: float = 1.0) -> None:
        """Add a reward component to the reward function.

        :param component: Instance of a reward component.
        :type component: AbstractReward
        :param weight: Relative weight of the reward component, defaults to 1.0
        :type weight: float, optional
        """
        self.reward_components.append((component, weight))

    def update(self, state: Dict, last_action_response: "AgentHistoryItem") -> float:
        """Calculate the overall reward for the current state.

        :param state: The current state of the simulation.
        :type state: Dict
        """
        total = 0.0
        for comp_and_weight in self.reward_components:
            comp = comp_and_weight[0]
            weight = comp_and_weight[1]
            total += weight * comp.calculate(state=state, last_action_response=last_action_response)
        self.current_reward = total

        return self.current_reward

    @classmethod
    def from_config(cls, config: Dict) -> "RewardFunction":
        """Create a reward function from a config dictionary and its related reward class.

        :param config: dict of options for the reward manager's constructor
        :type config: Dict
        :return: The reward manager.
        :rtype: RewardFunction
        """
        new = cls()

        for rew_component_cfg in config["reward_components"]:
            rew_type = rew_component_cfg["type"]
            # XXX: If options key is missing add key then add type key.
            if "options" not in rew_component_cfg:
                rew_component_cfg["options"] = {}
            rew_component_cfg["options"]["type"] = rew_type
            weight = rew_component_cfg.get("weight", 1.0)
            rew_instance = AbstractReward.from_config(rew_component_cfg["options"])
            new.register_component(component=rew_instance, weight=weight)
        return new<|MERGE_RESOLUTION|>--- conflicted
+++ resolved
@@ -47,12 +47,6 @@
     """Base class for reward function components."""
 
     config: "AbstractReward.ConfigSchema"
-
-    # def __init__(self, schema_name, **kwargs):
-    #     super.__init__(self, **kwargs)
-    #     # Create ConfigSchema class
-    #     self.config_class = type(schema_name, (BaseModel, ABC), **kwargs)
-    #     self.config = self.config_class()
 
     class ConfigSchema(BaseModel, ABC):
         """Config schema for AbstractReward."""
@@ -380,32 +374,21 @@
         return self.callback(self.config.agent_name)
 
 
-<<<<<<< HEAD
-class ActionPenalty(AbstractReward):
-    """Apply a negative reward when taking any action except do_nothing."""
-=======
 class ActionPenalty(AbstractReward, identifier="ACTION_PENALTY"):
     """Apply a negative reward when taking any action except DONOTHING."""
->>>>>>> eb917215
 
     config: "ActionPenalty.ConfigSchema"
 
     class ConfigSchema(AbstractReward.ConfigSchema):
-        """Config schema for ActionPenalty."""
-
-<<<<<<< HEAD
+        """Config schema for ActionPenalty.
         :param action_penalty: Reward to give agents for taking any action except do_nothing
         :type action_penalty: float
         :param do_nothing_penalty: Reward to give agent for taking the do_nothing action
         :type do_nothing_penalty: float
         """
-        self.action_penalty = action_penalty
-        self.do_nothing_penalty = do_nothing_penalty
-=======
-        type: str = "ACTION_PENALTY"
         action_penalty: float = -1.0
         do_nothing_penalty: float = 0.0
->>>>>>> eb917215
+
 
     def calculate(self, state: Dict, last_action_response: "AgentHistoryItem") -> float:
         """Calculate the penalty to be applied.
@@ -417,13 +400,9 @@
         :return: Reward value
         :rtype: float
         """
-<<<<<<< HEAD
         if last_action_response.action == "do_nothing":
             return self.do_nothing_penalty
-=======
-        if last_action_response.action == "DONOTHING":
-            return self.config.do_nothing_penalty
->>>>>>> eb917215
+
         else:
             return self.config.action_penalty
 
