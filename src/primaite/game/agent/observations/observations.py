"""Manages the observation space for the agent."""
from abc import ABC, abstractmethod
<<<<<<< HEAD
from typing import Any, Dict, Iterable, Type, Optional, Union
=======
from typing import Any, Dict, Iterable, Optional, Type, Union
>>>>>>> f01c3086

from gymnasium import spaces
from gymnasium.core import ObsType
from pydantic import BaseModel, ConfigDict

from primaite import getLogger

_LOGGER = getLogger(__name__)
WhereType = Optional[Iterable[Union[str, int]]]


class AbstractObservation(ABC):
    """Abstract class for an observation space component."""

    class ConfigSchema(ABC, BaseModel):
        """Config schema for observations."""

        model_config = ConfigDict(extra="forbid")

    _registry: Dict[str, Type["AbstractObservation"]] = {}
    """Registry of observation components, with their name as key.

    Automatically populated when subclasses are defined. Used for defining from_config.
    """

    def __init__(self) -> None:
        """Initialise an observation. This method must be overwritten."""
        self.default_observation: ObsType

    def __init_subclass__(cls, identifier: str, **kwargs: Any) -> None:
        """
        Register an observation type.

        :param identifier: Identifier used to uniquely specify observation component types.
        :type identifier: str
        :raises ValueError: When attempting to create a component with a name that is already in use.
        """
        super().__init_subclass__(**kwargs)
        if identifier in cls._registry:
            raise ValueError(f"Duplicate observation component type {identifier}")
        cls._registry[identifier] = cls

    @abstractmethod
    def observe(self, state: Dict) -> Any:
        """
        Return an observation based on the current state of the simulation.

        :param state: Simulation state dictionary
        :type state: Dict
        :return: Observation
        :rtype: Any
        """
        pass

    @property
    @abstractmethod
    def space(self) -> spaces.Space:
        """Gymnasium space object describing the observation space."""
        pass

    @classmethod
    @abstractmethod
    def from_config(cls, config: ConfigSchema, parent_where: WhereType = []) -> "AbstractObservation":
        """Create this observation space component form a serialised format."""
        return cls()<|MERGE_RESOLUTION|>--- conflicted
+++ resolved
@@ -1,10 +1,6 @@
 """Manages the observation space for the agent."""
 from abc import ABC, abstractmethod
-<<<<<<< HEAD
-from typing import Any, Dict, Iterable, Type, Optional, Union
-=======
 from typing import Any, Dict, Iterable, Optional, Type, Union
->>>>>>> f01c3086
 
 from gymnasium import spaces
 from gymnasium.core import ObsType
