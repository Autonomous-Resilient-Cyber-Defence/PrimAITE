# © Crown-owned copyright 2025, Defence Science and Technology Laboratory UK
from __future__ import annotations

from functools import cached_property
from typing import Any, Dict, List, Optional

from gymnasium import spaces
from gymnasium.core import ObsType
from pydantic import BaseModel, computed_field, ConfigDict, Field, model_validator, ValidationError

from primaite.game.agent.observations.observations import AbstractObservation, WhereType


class NestedObservation(AbstractObservation, discriminator="custom"):
    """Observation type that allows combining other observations into a gymnasium.spaces.Dict space."""

    class NestedObservationItem(BaseModel):
        """One list item of the config."""

        model_config = ConfigDict(extra="forbid")
        type: str
        """Select observation class. It maps to the discriminator of the obs class by checking the registry."""
        label: str
        """Dict key in the final observation space."""
        options: Dict
        """Options to pass to the observation class from_config method."""

        @model_validator(mode="after")
        def check_model(self) -> "NestedObservation.NestedObservationItem":
            """Make sure tha the config options match up with the selected observation type."""
            obs_subclass_name = self.type
            obs_options = self.options
            if obs_subclass_name not in AbstractObservation._registry:
                raise ValueError(f"Observation of type {obs_subclass_name} could not be found.")
            obs_schema = AbstractObservation._registry[obs_subclass_name].ConfigSchema
            try:
                obs_schema(**obs_options)
            except ValidationError as e:
                raise ValueError(f"Observation options did not match schema, got this error: {e}")
            return self

    class ConfigSchema(AbstractObservation.ConfigSchema):
        """Configuration schema for NestedObservation."""

        components: List[NestedObservation.NestedObservationItem] = []
        """List of observation components to be part of this space."""

    def __init__(self, components: Dict[str, AbstractObservation]) -> None:
        """Initialise nested observation."""
        self.components: Dict[str, AbstractObservation] = components
        """Maps label observation object"""

        self.default_observation = {label: obs.default_observation for label, obs in self.components.items()}
        """Default observation is just the default observations of constituents."""

    def observe(self, state: Dict) -> ObsType:
        """
        Generate observation based on the current state of the simulation.

        :param state: Simulation state dictionary.
        :type state: Dict
        :return: Observation containing the status information about the host.
        :rtype: ObsType
        """
        return {label: obs.observe(state) for label, obs in self.components.items()}

    @property
    def space(self) -> spaces.Space:
        """
        Gymnasium space object describing the observation space shape.

        :return: Gymnasium space representing the nested observation space.
        :rtype: spaces.Space
        """
        return spaces.Dict({label: obs.space for label, obs in self.components.items()})

    @classmethod
    def from_config(cls, config: ConfigSchema, parent_where: WhereType = []) -> NestedObservation:
        """
        Read the Nested observation config and create all defined subcomponents.

        Example configuration that utilises NestedObservation:
        This lets us have different options for different types of hosts.

        ```yaml
            observation_space:
            - type: custom
                options:
                components:

                    - type: HOSTS
                    label: COMPUTERS # What is the dictionary key called
                    options:
                        hosts:
                            - client_1
                            - client_2
                        num_services: 0
                        num_applications: 5
                        ... # other options

                    - type: HOSTS
                    label: SERVERS # What is the dictionary key called
                    options:
                        hosts:
                        - hostname: database_server
                        - hostname: web_server
                        num_services: 4
                        num_applications: 0
                        num_folders: 2
                        num_files: 2

        ```
        """
        instances = dict()
        for component in config.components:
            obs_class = AbstractObservation._registry[component.type]
            obs_instance = obs_class.from_config(
                config=obs_class.ConfigSchema(**component.options, thresholds=config.thresholds)
            )
            instances[component.label] = obs_instance
        return cls(components=instances)


class NullObservation(AbstractObservation, discriminator="none"):
    """Empty observation that acts as a placeholder."""

    def __init__(self) -> None:
        """Initialise the empty observation."""
        self.default_observation = 0

    def observe(self, state: Dict) -> Any:
        """Simply return 0."""
        return 0

    @property
    def space(self) -> spaces.Space:
        """Essentially empty space."""
        return spaces.Discrete(1)

    @classmethod
    def from_config(cls, config: NullObservation.ConfigSchema, parent_where: WhereType = []) -> NullObservation:
        """Instantiate a NullObservation. Accepts parameters to comply with API."""
        return cls()


class ObservationManager(BaseModel):
    """
    Manage the observations of an Agent.

    The observation space has the purpose of:
      1. Reading the outputted state from the PrimAITE Simulation.
      2. Selecting parts of the simulation state that are requested by the simulation config
      3. Formatting this information so an agent can use it to make decisions.
    """

    model_config = ConfigDict(extra="forbid", arbitrary_types_allowed=True)

    class ConfigSchema(BaseModel):
        """Config Schema for Observation Manager."""

        model_config = ConfigDict(extra="forbid")
        type: str = "none"
        """discriminator name for the top-level observation."""
        options: AbstractObservation.ConfigSchema = Field(
            default_factory=lambda: NullObservation.ConfigSchema(), validate_default=True
        )
        """Options to pass into the top-level observation during creation."""

        @model_validator(mode="before")
        @classmethod
        def resolve_obs_options_type(cls, data: Any) -> Any:
            """
            When constructing the model from a dict, resolve the correct observation class based on `type` field.

            Workaround: The `options` field is statically typed as AbstractObservation. Therefore, it falls over when
            passing in data that adheres to a subclass schema rather than the plain AbstractObservation schema. There is
            a way to do this properly using discriminated union, but most advice on the internet assumes that the full
            list of types between which to discriminate is known ahead-of-time. That is not the case for us, because of
            our plugin architecture.

            We may be able to revisit and implement a better solution when needed using the following resources as
            research starting points:
            https://docs.pydantic.dev/latest/concepts/unions/#discriminated-unions
            https://github.com/pydantic/pydantic/issues/7366
            https://github.com/pydantic/pydantic/issues/7462
            https://github.com/pydantic/pydantic/pull/7983
            """
            if not isinstance(data, dict):
                return data

            # (TODO: duplicate default definition between here and the actual model)
            obs_type = data["type"] if "type" in data else "none"
            obs_class = AbstractObservation._registry[obs_type]

            # if no options are passed in, try to create a default schema. Only works if there are no mandatory fields
            if "options" not in data:
                data["options"] = obs_class.ConfigSchema()

            # if options passed as a dict, validate against schema
            elif isinstance(data["options"], dict):
                data["options"] = obs_class.ConfigSchema(**data["options"])

            return data

    config: ConfigSchema = Field(default_factory=lambda: ObservationManager.ConfigSchema())

    current_observation: ObsType = 0

    @computed_field
    @cached_property
    def obs(self) -> AbstractObservation:
        """Create the main observation component for the observation manager from the config."""
        obs_class = AbstractObservation._registry[self.config.type]
        obs_instance = obs_class.from_config(config=self.config.options)
        return obs_instance

    def update(self, state: Dict) -> Dict:
        """
        Generate observation based on the current state of the simulation.

        :param state: Simulation state dictionary
        :type state: Dict
        """
        self.current_observation = self.obs.observe(state)
        return self.current_observation

    @property
    def space(self) -> None:
        """Gymnasium space object describing the observation space shape."""
        return self.obs.space

    @classmethod
    def from_config(cls, config: Optional[Dict], thresholds: Optional[Dict] = {}) -> "ObservationManager":
        """
        Create observation space from a config.

        :param config: Dictionary containing the configuration for this observation space.
            If None, a blank observation space is created.
            Otherwise, this must be a Dict with a type field and options field.
            type: string that corresponds to one of the observation discriminators that are provided when subclassing
            AbstractObservation
            options: this must adhere to the chosen observation type's ConfigSchema nested class.
        :type config: Dict
        :param thresholds: Dictionary containing the observation thresholds.
        :type thresholds: Optional[Dict]
        """
        if config is None:
            return cls(NullObservation())
<<<<<<< HEAD
        obs_manager = cls(config=config)
=======
        obs_type = config["type"]
        obs_class = AbstractObservation._registry[obs_type]
        observation = obs_class.from_config(
            config=obs_class.ConfigSchema(**config["options"], thresholds=thresholds),
        )
        obs_manager = cls(observation)
>>>>>>> 8209424e
        return obs_manager<|MERGE_RESOLUTION|>--- conflicted
+++ resolved
@@ -246,14 +246,5 @@
         """
         if config is None:
             return cls(NullObservation())
-<<<<<<< HEAD
         obs_manager = cls(config=config)
-=======
-        obs_type = config["type"]
-        obs_class = AbstractObservation._registry[obs_type]
-        observation = obs_class.from_config(
-            config=obs_class.ConfigSchema(**config["options"], thresholds=thresholds),
-        )
-        obs_manager = cls(observation)
->>>>>>> 8209424e
         return obs_manager