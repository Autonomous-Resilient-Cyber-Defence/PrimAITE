# © Crown-owned copyright 2024, Defence Science and Technology Laboratory UK
"""
This module contains the ActionManager class which belongs to the Agent class.

An agent's action space is made up of a collection of actions. Each action is an instance of a subclass of
AbstractAction. The ActionManager is responsible for:
    1. Creating the action space from a list of action types.
    2. Converting an integer action choice into a specific action and parameter choice.
    3. Converting an action and parameter choice into a request which can be ingested by the PrimAITE simulation. This
        ensures that requests conform to the simulator's request format.
"""
import itertools
from abc import ABC, abstractmethod
from typing import Dict, List, Literal, Optional, Tuple, TYPE_CHECKING, Union

from gymnasium import spaces
from pydantic import BaseModel, ConfigDict, Field, field_validator, ValidationInfo

from primaite import getLogger
from primaite.interface.request import RequestFormat

_LOGGER = getLogger(__name__)

if TYPE_CHECKING:
    from primaite.game.game import PrimaiteGame


class AbstractAction(ABC):
    """Base class for actions."""

    @abstractmethod
    def __init__(self, manager: "ActionManager", **kwargs) -> None:
        """
        Init method for action.

        All action init functions should accept **kwargs as a way of ignoring extra arguments.

        Since many parameters are defined for the action space as a whole (such as max files per folder, max services
        per node), we need to pass those options to every action that gets created. To prevent verbosity, these
        parameters are just broadcasted to all actions and the actions can pay attention to the ones that apply.
        """
        self.name: str = ""
        """Human-readable action identifier used for printing, logging, and reporting."""
        self.shape: Dict[str, int] = {}
        """Dictionary describing the number of options for each parameter of this action. The keys of this dict must
        align with the keyword args of the form_request method."""
        self.manager: ActionManager = manager
        """Reference to the ActionManager which created this action. This is used to access the game and simulation
        objects."""

    @abstractmethod
    def form_request(self) -> RequestFormat:
        """Return the action formatted as a request which can be ingested by the PrimAITE simulation."""
        return []


class DoNothingAction(AbstractAction):
    """Action which does nothing. This is here to allow agents to be idle if they choose to."""

    def __init__(self, manager: "ActionManager", **kwargs) -> None:
        super().__init__(manager=manager)
        self.name = "DONOTHING"
        self.shape: Dict[str, int] = {
            "dummy": 1,
        }
        # This action does not accept any parameters, therefore it technically has a gymnasium shape of Discrete(1),
        # i.e. a choice between one option. To make enumerating this action easier, we are adding a 'dummy' paramter
        # with one option. This just aids the Action Manager to enumerate all possibilities.

    def form_request(self, **kwargs) -> RequestFormat:
        """Return the action formatted as a request which can be ingested by the PrimAITE simulation."""
        return ["do_nothing"]


class NodeServiceAbstractAction(AbstractAction):
    """
    Base class for service actions.

    Any action which applies to a service and uses node_id and service_id as its only two parameters can inherit from
    this base class.
    """

    @abstractmethod
    def __init__(self, manager: "ActionManager", num_nodes: int, num_services: int, **kwargs) -> None:
        super().__init__(manager=manager)
        self.shape: Dict[str, int] = {"node_id": num_nodes, "service_id": num_services}
        self.verb: str  # define but don't initialise: defends against children classes not defining this

    def form_request(self, node_id: int, service_id: int) -> RequestFormat:
        """Return the action formatted as a request which can be ingested by the PrimAITE simulation."""
        node_name = self.manager.get_node_name_by_idx(node_id)
        service_name = self.manager.get_service_name_by_idx(node_id, service_id)
        if node_name is None or service_name is None:
            return ["do_nothing"]
        return ["network", "node", node_name, "service", service_name, self.verb]


class NodeServiceScanAction(NodeServiceAbstractAction):
    """Action which scans a service."""

    def __init__(self, manager: "ActionManager", num_nodes: int, num_services: int, **kwargs) -> None:
        super().__init__(manager=manager, num_nodes=num_nodes, num_services=num_services)
        self.verb: str = "scan"


class NodeServiceStopAction(NodeServiceAbstractAction):
    """Action which stops a service."""

    def __init__(self, manager: "ActionManager", num_nodes: int, num_services: int, **kwargs) -> None:
        super().__init__(manager=manager, num_nodes=num_nodes, num_services=num_services)
        self.verb: str = "stop"


class NodeServiceStartAction(NodeServiceAbstractAction):
    """Action which starts a service."""

    def __init__(self, manager: "ActionManager", num_nodes: int, num_services: int, **kwargs) -> None:
        super().__init__(manager=manager, num_nodes=num_nodes, num_services=num_services)
        self.verb: str = "start"


class NodeServicePauseAction(NodeServiceAbstractAction):
    """Action which pauses a service."""

    def __init__(self, manager: "ActionManager", num_nodes: int, num_services: int, **kwargs) -> None:
        super().__init__(manager=manager, num_nodes=num_nodes, num_services=num_services)
        self.verb: str = "pause"


class NodeServiceResumeAction(NodeServiceAbstractAction):
    """Action which resumes a service."""

    def __init__(self, manager: "ActionManager", num_nodes: int, num_services: int, **kwargs) -> None:
        super().__init__(manager=manager, num_nodes=num_nodes, num_services=num_services)
        self.verb: str = "resume"


class NodeServiceRestartAction(NodeServiceAbstractAction):
    """Action which restarts a service."""

    def __init__(self, manager: "ActionManager", num_nodes: int, num_services: int, **kwargs) -> None:
        super().__init__(manager=manager, num_nodes=num_nodes, num_services=num_services)
        self.verb: str = "restart"


class NodeServiceDisableAction(NodeServiceAbstractAction):
    """Action which disables a service."""

    def __init__(self, manager: "ActionManager", num_nodes: int, num_services: int, **kwargs) -> None:
        super().__init__(manager=manager, num_nodes=num_nodes, num_services=num_services)
        self.verb: str = "disable"


class NodeServiceEnableAction(NodeServiceAbstractAction):
    """Action which enables a service."""

    def __init__(self, manager: "ActionManager", num_nodes: int, num_services: int, **kwargs) -> None:
        super().__init__(manager=manager, num_nodes=num_nodes, num_services=num_services)
        self.verb: str = "enable"


class NodeServiceFixAction(NodeServiceAbstractAction):
    """Action which fixes a service."""

    def __init__(self, manager: "ActionManager", num_nodes: int, num_services: int, **kwargs) -> None:
        super().__init__(manager=manager, num_nodes=num_nodes, num_services=num_services)
        self.verb: str = "fix"


class NodeApplicationAbstractAction(AbstractAction):
    """
    Base class for application actions.

    Any action which applies to an application and uses node_id and application_id as its only two parameters can
    inherit from this base class.
    """

    @abstractmethod
    def __init__(self, manager: "ActionManager", num_nodes: int, num_applications: int, **kwargs) -> None:
        super().__init__(manager=manager)
        self.shape: Dict[str, int] = {"node_id": num_nodes, "application_id": num_applications}
        self.verb: str  # define but don't initialise: defends against children classes not defining this

    def form_request(self, node_id: int, application_id: int) -> RequestFormat:
        """Return the action formatted as a request which can be ingested by the PrimAITE simulation."""
        node_name = self.manager.get_node_name_by_idx(node_id)
        application_name = self.manager.get_application_name_by_idx(node_id, application_id)
        if node_name is None or application_name is None:
            return ["do_nothing"]
        return ["network", "node", node_name, "application", application_name, self.verb]


class NodeApplicationExecuteAction(NodeApplicationAbstractAction):
    """Action which executes an application."""

    def __init__(self, manager: "ActionManager", num_nodes: int, num_applications: int, **kwargs) -> None:
        super().__init__(manager=manager, num_nodes=num_nodes, num_applications=num_applications)
        self.verb: str = "execute"


class NodeApplicationScanAction(NodeApplicationAbstractAction):
    """Action which scans an application."""

    def __init__(self, manager: "ActionManager", num_nodes: int, num_applications: int, **kwargs) -> None:
        super().__init__(manager=manager, num_nodes=num_nodes, num_applications=num_applications)
        self.verb: str = "scan"


class NodeApplicationCloseAction(NodeApplicationAbstractAction):
    """Action which closes an application."""

    def __init__(self, manager: "ActionManager", num_nodes: int, num_applications: int, **kwargs) -> None:
        super().__init__(manager=manager, num_nodes=num_nodes, num_applications=num_applications)
        self.verb: str = "close"


class NodeApplicationFixAction(NodeApplicationAbstractAction):
    """Action which fixes an application."""

    def __init__(self, manager: "ActionManager", num_nodes: int, num_applications: int, **kwargs) -> None:
        super().__init__(manager=manager, num_nodes=num_nodes, num_applications=num_applications)
        self.verb: str = "fix"


class NodeApplicationInstallAction(AbstractAction):
    """Action which installs an application."""

    def __init__(self, manager: "ActionManager", num_nodes: int, **kwargs) -> None:
        super().__init__(manager=manager)
        self.shape: Dict[str, int] = {"node_id": num_nodes}

    def form_request(self, node_id: int, application_name: str) -> RequestFormat:
        """Return the action formatted as a request which can be ingested by the PrimAITE simulation."""
        node_name = self.manager.get_node_name_by_idx(node_id)
        if node_name is None:
            return ["do_nothing"]
        return [
            "network",
            "node",
            node_name,
            "software_manager",
            "application",
            "install",
            application_name,
        ]


class ConfigureDatabaseClientAction(AbstractAction):
    """Action which sets config parameters for a database client on a node."""

    class _Opts(BaseModel):
        """Schema for options that can be passed to this action."""

        model_config = ConfigDict(extra="forbid")
        server_ip_address: Optional[str] = None
        server_password: Optional[str] = None

    def __init__(self, manager: "ActionManager", **kwargs) -> None:
        super().__init__(manager=manager)

    def form_request(self, node_id: int, config: Dict) -> RequestFormat:
        """Return the action formatted as a request that can be ingested by the simulation."""
        node_name = self.manager.get_node_name_by_idx(node_id)
        if node_name is None:
            return ["do_nothing"]
        ConfigureDatabaseClientAction._Opts.model_validate(config)  # check that options adhere to schema
        return ["network", "node", node_name, "application", "DatabaseClient", "configure", config]


class ConfigureRansomwareScriptAction(AbstractAction):
    """Action which sets config parameters for a ransomware script on a node."""

    class _Opts(BaseModel):
        """Schema for options that can be passed to this option."""

        model_config = ConfigDict(extra="forbid")
        server_ip_address: Optional[str] = None
        server_password: Optional[str] = None
        payload: Optional[str] = None

    def __init__(self, manager: "ActionManager", **kwargs) -> None:
        super().__init__(manager=manager)

    def form_request(self, node_id: int, config: Dict) -> RequestFormat:
        """Return the action formatted as a request that can be ingested by the simulation."""
        node_name = self.manager.get_node_name_by_idx(node_id)
        if node_name is None:
            return ["do_nothing"]
        ConfigureRansomwareScriptAction._Opts.model_validate(config)  # check that options adhere to schema
        return ["network", "node", node_name, "application", "RansomwareScript", "configure", config]


class ConfigureDoSBotAction(AbstractAction):
    """Action which sets config parameters for a DoS bot on a node."""

    class _Opts(BaseModel):
        """Schema for options that can be passed to this action."""

        model_config = ConfigDict(extra="forbid")
        target_ip_address: Optional[str] = None
        target_port: Optional[str] = None
        payload: Optional[str] = None
        repeat: Optional[bool] = None
        port_scan_p_of_success: Optional[float] = None
        dos_intensity: Optional[float] = None
        max_sessions: Optional[int] = None

    def __init__(self, manager: "ActionManager", **kwargs) -> None:
        super().__init__(manager=manager)

    def form_request(self, node_id: int, config: Dict) -> RequestFormat:
        """Return the action formatted as a request that can be ingested by the simulation."""
        node_name = self.manager.get_node_name_by_idx(node_id)
        if node_name is None:
            return ["do_nothing"]
        self._Opts.model_validate(config)  # check that options adhere to schema
        return ["network", "node", node_name, "application", "DoSBot", "configure", config]


class NodeApplicationRemoveAction(AbstractAction):
    """Action which removes/uninstalls an application."""

    def __init__(self, manager: "ActionManager", num_nodes: int, **kwargs) -> None:
        super().__init__(manager=manager)
        self.shape: Dict[str, int] = {"node_id": num_nodes}

    def form_request(self, node_id: int, application_name: str) -> RequestFormat:
        """Return the action formatted as a request which can be ingested by the PrimAITE simulation."""
        node_name = self.manager.get_node_name_by_idx(node_id)
        if node_name is None:
            return ["do_nothing"]
        return ["network", "node", node_name, "software_manager", "application", "uninstall", application_name]


class NodeFolderAbstractAction(AbstractAction):
    """
    Base class for folder actions.

    Any action which applies to a folder and uses node_id and folder_id as its only two parameters can inherit from
    this base class.
    """

    @abstractmethod
    def __init__(self, manager: "ActionManager", num_nodes: int, num_folders: int, **kwargs) -> None:
        super().__init__(manager=manager)
        self.shape: Dict[str, int] = {"node_id": num_nodes, "folder_id": num_folders}
        self.verb: str  # define but don't initialise: defends against children classes not defining this

    def form_request(self, node_id: int, folder_id: int) -> RequestFormat:
        """Return the action formatted as a request which can be ingested by the PrimAITE simulation."""
        node_name = self.manager.get_node_name_by_idx(node_id)
        folder_name = self.manager.get_folder_name_by_idx(node_idx=node_id, folder_idx=folder_id)
        if node_name is None or folder_name is None:
            return ["do_nothing"]
        return ["network", "node", node_name, "file_system", "folder", folder_name, self.verb]


class NodeFolderScanAction(NodeFolderAbstractAction):
    """Action which scans a folder."""

    def __init__(self, manager: "ActionManager", num_nodes: int, num_folders: int, **kwargs) -> None:
        super().__init__(manager, num_nodes=num_nodes, num_folders=num_folders, **kwargs)
        self.verb: str = "scan"


class NodeFolderCheckhashAction(NodeFolderAbstractAction):
    """Action which checks the hash of a folder."""

    def __init__(self, manager: "ActionManager", num_nodes: int, num_folders: int, **kwargs) -> None:
        super().__init__(manager, num_nodes=num_nodes, num_folders=num_folders, **kwargs)
        self.verb: str = "checkhash"


class NodeFolderRepairAction(NodeFolderAbstractAction):
    """Action which repairs a folder."""

    def __init__(self, manager: "ActionManager", num_nodes: int, num_folders: int, **kwargs) -> None:
        super().__init__(manager, num_nodes=num_nodes, num_folders=num_folders, **kwargs)
        self.verb: str = "repair"


class NodeFolderRestoreAction(NodeFolderAbstractAction):
    """Action which restores a folder."""

    def __init__(self, manager: "ActionManager", num_nodes: int, num_folders: int, **kwargs) -> None:
        super().__init__(manager, num_nodes=num_nodes, num_folders=num_folders, **kwargs)
        self.verb: str = "restore"


class NodeFileCreateAction(AbstractAction):
    """Action which creates a new file in a given folder."""

    def __init__(self, manager: "ActionManager", num_nodes: int, num_folders: int, **kwargs) -> None:
        super().__init__(manager, num_nodes=num_nodes, num_folders=num_folders, **kwargs)
        self.verb: str = "create"

    def form_request(
        self, node_id: int, folder_name: str, file_name: str, force: Optional[bool] = False
    ) -> RequestFormat:
        """Return the action formatted as a request which can be ingested by the PrimAITE simulation."""
        node_name = self.manager.get_node_name_by_idx(node_id)
        if node_name is None or folder_name is None or file_name is None:
            return ["do_nothing"]
        return ["network", "node", node_name, "file_system", "create", "file", folder_name, file_name, force]


class NodeFolderCreateAction(AbstractAction):
    """Action which creates a new folder."""

    def __init__(self, manager: "ActionManager", num_nodes: int, num_folders: int, **kwargs) -> None:
        super().__init__(manager, num_nodes=num_nodes, num_folders=num_folders, **kwargs)
        self.verb: str = "create"

    def form_request(self, node_id: int, folder_name: str) -> RequestFormat:
        """Return the action formatted as a request which can be ingested by the PrimAITE simulation."""
        node_name = self.manager.get_node_name_by_idx(node_id)
        if node_name is None or folder_name is None:
            return ["do_nothing"]
        return ["network", "node", node_name, "file_system", "create", "folder", folder_name]


class NodeFileAbstractAction(AbstractAction):
    """Abstract base class for file actions.

    Any action which applies to a file and uses node_id, folder_id, and file_id as its only three parameters can inherit
    from this base class.
    """

    @abstractmethod
    def __init__(self, manager: "ActionManager", num_nodes: int, num_folders: int, num_files: int, **kwargs) -> None:
        super().__init__(manager=manager)
        self.shape: Dict[str, int] = {"node_id": num_nodes, "folder_id": num_folders, "file_id": num_files}
        self.verb: str  # define but don't initialise: defends against children classes not defining this

    def form_request(self, node_id: int, folder_id: int, file_id: int) -> RequestFormat:
        """Return the action formatted as a request which can be ingested by the PrimAITE simulation."""
        node_name = self.manager.get_node_name_by_idx(node_id)
        folder_name = self.manager.get_folder_name_by_idx(node_idx=node_id, folder_idx=folder_id)
        file_name = self.manager.get_file_name_by_idx(node_idx=node_id, folder_idx=folder_id, file_idx=file_id)
        if node_name is None or folder_name is None or file_name is None:
            return ["do_nothing"]
        return ["network", "node", node_name, "file_system", "folder", folder_name, "file", file_name, self.verb]


class NodeFileScanAction(NodeFileAbstractAction):
    """Action which scans a file."""

    def __init__(self, manager: "ActionManager", num_nodes: int, num_folders: int, num_files: int, **kwargs) -> None:
        super().__init__(manager, num_nodes=num_nodes, num_folders=num_folders, num_files=num_files, **kwargs)
        self.verb: str = "scan"


class NodeFileCheckhashAction(NodeFileAbstractAction):
    """Action which checks the hash of a file."""

    def __init__(self, manager: "ActionManager", num_nodes: int, num_folders: int, num_files: int, **kwargs) -> None:
        super().__init__(manager, num_nodes=num_nodes, num_folders=num_folders, num_files=num_files, **kwargs)
        self.verb: str = "checkhash"


class NodeFileDeleteAction(NodeFileAbstractAction):
    """Action which deletes a file."""

    def __init__(self, manager: "ActionManager", num_nodes: int, num_folders: int, num_files: int, **kwargs) -> None:
        super().__init__(manager, num_nodes=num_nodes, num_folders=num_folders, num_files=num_files, **kwargs)
        self.verb: str = "delete"

    def form_request(self, node_id: int, folder_id: int, file_id: int) -> RequestFormat:
        """Return the action formatted as a request which can be ingested by the PrimAITE simulation."""
        node_name = self.manager.get_node_name_by_idx(node_id)
        folder_name = self.manager.get_folder_name_by_idx(node_idx=node_id, folder_idx=folder_id)
        file_name = self.manager.get_file_name_by_idx(node_idx=node_id, folder_idx=folder_id, file_idx=file_id)
        if node_name is None or folder_name is None or file_name is None:
            return ["do_nothing"]
        return ["network", "node", node_name, "file_system", "delete", "file", folder_name, file_name]


class NodeFileRepairAction(NodeFileAbstractAction):
    """Action which repairs a file."""

    def __init__(self, manager: "ActionManager", num_nodes: int, num_folders: int, num_files: int, **kwargs) -> None:
        super().__init__(manager, num_nodes=num_nodes, num_folders=num_folders, num_files=num_files, **kwargs)
        self.verb: str = "repair"


class NodeFileRestoreAction(NodeFileAbstractAction):
    """Action which restores a file."""

    def __init__(self, manager: "ActionManager", num_nodes: int, num_folders: int, num_files: int, **kwargs) -> None:
        super().__init__(manager, num_nodes=num_nodes, num_folders=num_folders, num_files=num_files, **kwargs)
        self.verb: str = "restore"


class NodeFileCorruptAction(NodeFileAbstractAction):
    """Action which corrupts a file."""

    def __init__(self, manager: "ActionManager", num_nodes: int, num_folders: int, num_files: int, **kwargs) -> None:
        super().__init__(manager, num_nodes=num_nodes, num_folders=num_folders, num_files=num_files, **kwargs)
        self.verb: str = "corrupt"


class NodeFileAccessAction(AbstractAction):
    """Action which increases a file's access count."""

    def __init__(self, manager: "ActionManager", num_nodes: int, num_folders: int, **kwargs) -> None:
        super().__init__(manager, num_nodes=num_nodes, num_folders=num_folders, **kwargs)
        self.verb: str = "access"

    def form_request(self, node_id: int, folder_name: str, file_name: str) -> RequestFormat:
        """Return the action formatted as a request which can be ingested by the PrimAITE simulation."""
        node_name = self.manager.get_node_name_by_idx(node_id)
        if node_name is None or folder_name is None or file_name is None:
            return ["do_nothing"]
        return ["network", "node", node_name, "file_system", "access", folder_name, file_name]


class NodeAbstractAction(AbstractAction):
    """
    Abstract base class for node actions.

    Any action which applies to a node and uses node_id as its only parameter can inherit from this base class.
    """

    @abstractmethod
    def __init__(self, manager: "ActionManager", num_nodes: int, **kwargs) -> None:
        super().__init__(manager=manager)
        self.shape: Dict[str, int] = {"node_id": num_nodes}
        self.verb: str  # define but don't initialise: defends against children classes not defining this

    def form_request(self, node_id: int) -> RequestFormat:
        """Return the action formatted as a request which can be ingested by the PrimAITE simulation."""
        node_name = self.manager.get_node_name_by_idx(node_id)
        return ["network", "node", node_name, self.verb]


class NodeOSScanAction(NodeAbstractAction):
    """Action which scans a node's OS."""

    def __init__(self, manager: "ActionManager", num_nodes: int, **kwargs) -> None:
        super().__init__(manager=manager, num_nodes=num_nodes)
        self.verb: str = "scan"


class NodeShutdownAction(NodeAbstractAction):
    """Action which shuts down a node."""

    def __init__(self, manager: "ActionManager", num_nodes: int, **kwargs) -> None:
        super().__init__(manager=manager, num_nodes=num_nodes)
        self.verb: str = "shutdown"


class NodeStartupAction(NodeAbstractAction):
    """Action which starts up a node."""

    def __init__(self, manager: "ActionManager", num_nodes: int, **kwargs) -> None:
        super().__init__(manager=manager, num_nodes=num_nodes)
        self.verb: str = "startup"


class NodeResetAction(NodeAbstractAction):
    """Action which resets a node."""

    def __init__(self, manager: "ActionManager", num_nodes: int, **kwargs) -> None:
        super().__init__(manager=manager, num_nodes=num_nodes)
        self.verb: str = "reset"


class RouterACLAddRuleAction(AbstractAction):
    """Action which adds a rule to a router's ACL."""

    class ACLRuleOptions(BaseModel):
        """Validator for ACL_ADD_RULE options."""

        target_router: str
        """On which router to add the rule, must be specified."""
        position: int
        """At what position to add the rule, must be specified."""
        permission: Literal[1, 2]
        """Whether to allow or deny traffic, must be specified. 1 = PERMIT, 2 = DENY."""
        source_ip_id: int = Field(default=1, ge=1)
        """Rule source IP address. By default, all ip addresses."""
        source_wildcard_id: int = Field(default=0, ge=0)
        """Rule source IP wildcard. By default, use the wildcard at index 0 from action manager."""
        source_port_id: int = Field(default=1, ge=1)
        """Rule source port. By default, all source ports."""
        dest_ip_id: int = Field(default=1, ge=1)
        """Rule destination IP address. By default, all ip addresses."""
        dest_wildcard_id: int = Field(default=0, ge=0)
        """Rule destination IP wildcard. By default, use the wildcard at index 0 from action manager."""
        dest_port_id: int = Field(default=1, ge=1)
        """Rule destination port. By default, all destination ports."""
        protocol_id: int = Field(default=1, ge=1)
        """Rule protocol. By default, all protocols."""

        @field_validator(
            "source_ip_id",
            "source_port_id",
            "source_wildcard_id",
            "dest_ip_id",
            "dest_port_id",
            "dest_wildcard_id",
            "protocol_id",
            mode="before",
        )
        @classmethod
        def not_none(cls, v: str, info: ValidationInfo) -> int:
            """If None is passed, use the default value instead."""
            if v is None:
                return cls.model_fields[info.field_name].default
            return v

    def __init__(
        self,
        manager: "ActionManager",
        max_acl_rules: int,
        num_ips: int,
        num_ports: int,
        num_protocols: int,
        **kwargs,
    ) -> None:
        """Init method for RouterACLAddRuleAction.

        :param manager: Reference to the ActionManager which created this action.
        :type manager: ActionManager
        :param max_acl_rules: Maximum number of ACL rules that can be added to the router.
        :type max_acl_rules: int
        :param num_ips: Number of IP addresses in the simulation.
        :type num_ips: int
        :param num_ports: Number of ports in the simulation.
        :type num_ports: int
        :param num_protocols: Number of protocols in the simulation.
        :type num_protocols: int
        """
        super().__init__(manager=manager)
        num_permissions = 3
        self.shape: Dict[str, int] = {
            "position": max_acl_rules,
            "permission": num_permissions,
            "source_ip_id": num_ips,
            "dest_ip_id": num_ips,
            "source_port_id": num_ports,
            "dest_port_id": num_ports,
            "protocol_id": num_protocols,
        }

    def form_request(
        self,
        target_router: str,
        position: int,
        permission: int,
        source_ip_id: int,
        source_wildcard_id: int,
        dest_ip_id: int,
        dest_wildcard_id: int,
        source_port_id: int,
        dest_port_id: int,
        protocol_id: int,
    ) -> List[str]:
        """Return the action formatted as a request which can be ingested by the PrimAITE simulation."""
        # Validate incoming data.
        parsed_options = RouterACLAddRuleAction.ACLRuleOptions(
            target_router=target_router,
            position=position,
            permission=permission,
            source_ip_id=source_ip_id,
            source_wildcard_id=source_wildcard_id,
            dest_ip_id=dest_ip_id,
            dest_wildcard_id=dest_wildcard_id,
            source_port_id=source_port_id,
            dest_port_id=dest_port_id,
            protocol_id=protocol_id,
        )
        if parsed_options.permission == 1:
            permission_str = "PERMIT"
        elif parsed_options.permission == 2:
            permission_str = "DENY"
        else:
            _LOGGER.warning(f"{self.__class__} received permission {permission}, expected 0 or 1.")

        if parsed_options.protocol_id == 1:
            protocol = "ALL"
        else:
            protocol = self.manager.get_internet_protocol_by_idx(parsed_options.protocol_id - 2)
            # subtract 2 to account for UNUSED=0 and ALL=1.

        if parsed_options.source_ip_id == 1:
            src_ip = "ALL"
        else:
            src_ip = self.manager.get_ip_address_by_idx(parsed_options.source_ip_id - 2)
            # subtract 2 to account for UNUSED=0, and ALL=1

        src_wildcard = self.manager.get_wildcard_by_idx(parsed_options.source_wildcard_id)

        if parsed_options.source_port_id == 1:
            src_port = "ALL"
        else:
            src_port = self.manager.get_port_by_idx(parsed_options.source_port_id - 2)
            # subtract 2 to account for UNUSED=0, and ALL=1

        if parsed_options.dest_ip_id == 1:
            dst_ip = "ALL"
        else:
            dst_ip = self.manager.get_ip_address_by_idx(parsed_options.dest_ip_id - 2)
            # subtract 2 to account for UNUSED=0, and ALL=1
        dst_wildcard = self.manager.get_wildcard_by_idx(parsed_options.dest_wildcard_id)

        if parsed_options.dest_port_id == 1:
            dst_port = "ALL"
        else:
            dst_port = self.manager.get_port_by_idx(parsed_options.dest_port_id - 2)
            # subtract 2 to account for UNUSED=0, and ALL=1

        return [
            "network",
            "node",
            target_router,
            "acl",
            "add_rule",
            permission_str,
            protocol,
            str(src_ip),
            src_wildcard,
            src_port,
            str(dst_ip),
            dst_wildcard,
            dst_port,
            position,
        ]


class RouterACLRemoveRuleAction(AbstractAction):
    """Action which removes a rule from a router's ACL."""

    def __init__(self, manager: "ActionManager", max_acl_rules: int, **kwargs) -> None:
        """Init method for RouterACLRemoveRuleAction.

        :param manager: Reference to the ActionManager which created this action.
        :type manager: ActionManager
        :param max_acl_rules: Maximum number of ACL rules that can be added to the router.
        :type max_acl_rules: int
        """
        super().__init__(manager=manager)
        self.shape: Dict[str, int] = {"position": max_acl_rules}

    def form_request(self, target_router: str, position: int) -> RequestFormat:
        """Return the action formatted as a request which can be ingested by the PrimAITE simulation."""
        return ["network", "node", target_router, "acl", "remove_rule", position]


class FirewallACLAddRuleAction(AbstractAction):
    """Action which adds a rule to a firewall port's ACL."""

    def __init__(
        self,
        manager: "ActionManager",
        max_acl_rules: int,
        num_ips: int,
        num_ports: int,
        num_protocols: int,
        **kwargs,
    ) -> None:
        """Init method for FirewallACLAddRuleAction.

        :param manager: Reference to the ActionManager which created this action.
        :type manager: ActionManager
        :param max_acl_rules: Maximum number of ACL rules that can be added to the router.
        :type max_acl_rules: int
        :param num_ips: Number of IP addresses in the simulation.
        :type num_ips: int
        :param num_ports: Number of ports in the simulation.
        :type num_ports: int
        :param num_protocols: Number of protocols in the simulation.
        :type num_protocols: int
        """
        super().__init__(manager=manager)
        num_permissions = 3
        self.shape: Dict[str, int] = {
            "position": max_acl_rules,
            "permission": num_permissions,
            "source_ip_id": num_ips,
            "dest_ip_id": num_ips,
            "source_port_id": num_ports,
            "dest_port_id": num_ports,
            "protocol_id": num_protocols,
        }

    def form_request(
        self,
        target_firewall_nodename: str,
        firewall_port_name: str,
        firewall_port_direction: str,
        position: int,
        permission: int,
        source_ip_id: int,
        source_wildcard_id: int,
        dest_ip_id: int,
        dest_wildcard_id: int,
        source_port_id: int,
        dest_port_id: int,
        protocol_id: int,
    ) -> List[str]:
        """Return the action formatted as a request which can be ingested by the PrimAITE simulation."""
        if permission == 0:
            permission_str = "UNUSED"
            return ["do_nothing"]  # NOT SUPPORTED, JUST DO NOTHING IF WE COME ACROSS THIS
        elif permission == 1:
            permission_str = "PERMIT"
        elif permission == 2:
            permission_str = "DENY"
        else:
            _LOGGER.warning(f"{self.__class__} received permission {permission}, expected 0 or 1.")

        if protocol_id == 0:
            return ["do_nothing"]  # NOT SUPPORTED, JUST DO NOTHING IF WE COME ACROSS THIS

        if protocol_id == 1:
            protocol = "ALL"
        else:
            protocol = self.manager.get_internet_protocol_by_idx(protocol_id - 2)
            # subtract 2 to account for UNUSED=0 and ALL=1.

        if source_ip_id == 0:
            return ["do_nothing"]  # invalid formulation
        elif source_ip_id == 1:
            src_ip = "ALL"
        else:
            src_ip = self.manager.get_ip_address_by_idx(source_ip_id - 2)
            # subtract 2 to account for UNUSED=0, and ALL=1

        if source_port_id == 0:
            return ["do_nothing"]  # invalid formulation
        elif source_port_id == 1:
            src_port = "ALL"
        else:
            src_port = self.manager.get_port_by_idx(source_port_id - 2)
            # subtract 2 to account for UNUSED=0, and ALL=1

        if dest_ip_id == 0:
            return ["do_nothing"]  # invalid formulation
        elif dest_ip_id == 1:
            dst_ip = "ALL"
        else:
            dst_ip = self.manager.get_ip_address_by_idx(dest_ip_id - 2)
            # subtract 2 to account for UNUSED=0, and ALL=1

        if dest_port_id == 0:
            return ["do_nothing"]  # invalid formulation
        elif dest_port_id == 1:
            dst_port = "ALL"
        else:
            dst_port = self.manager.get_port_by_idx(dest_port_id - 2)
            # subtract 2 to account for UNUSED=0, and ALL=1
        src_wildcard = self.manager.get_wildcard_by_idx(source_wildcard_id)
        dst_wildcard = self.manager.get_wildcard_by_idx(dest_wildcard_id)

        return [
            "network",
            "node",
            target_firewall_nodename,
            firewall_port_name,
            firewall_port_direction,
            "acl",
            "add_rule",
            permission_str,
            protocol,
            str(src_ip),
            src_wildcard,
            src_port,
            str(dst_ip),
            dst_wildcard,
            dst_port,
            position,
        ]


class FirewallACLRemoveRuleAction(AbstractAction):
    """Action which removes a rule from a firewall port's ACL."""

    def __init__(self, manager: "ActionManager", max_acl_rules: int, **kwargs) -> None:
        """Init method for RouterACLRemoveRuleAction.

        :param manager: Reference to the ActionManager which created this action.
        :type manager: ActionManager
        :param max_acl_rules: Maximum number of ACL rules that can be added to the router.
        :type max_acl_rules: int
        """
        super().__init__(manager=manager)
        self.shape: Dict[str, int] = {"position": max_acl_rules}

    def form_request(
        self, target_firewall_nodename: str, firewall_port_name: str, firewall_port_direction: str, position: int
    ) -> List[str]:
        """Return the action formatted as a request which can be ingested by the PrimAITE simulation."""
        return [
            "network",
            "node",
            target_firewall_nodename,
            firewall_port_name,
            firewall_port_direction,
            "acl",
            "remove_rule",
            position,
        ]


class HostNICAbstractAction(AbstractAction):
    """
    Abstract base class for NIC actions.

    Any action which applies to a NIC and uses node_id and nic_id as its only two parameters can inherit from this base
    class.
    """

    def __init__(self, manager: "ActionManager", num_nodes: int, max_nics_per_node: int, **kwargs) -> None:
        """Init method for HostNICAbstractAction.

        :param manager: Reference to the ActionManager which created this action.
        :type manager: ActionManager
        :param num_nodes: Number of nodes in the simulation.
        :type num_nodes: int
        :param max_nics_per_node: Maximum number of NICs per node.
        :type max_nics_per_node: int
        """
        super().__init__(manager=manager)
        self.shape: Dict[str, int] = {"node_id": num_nodes, "nic_id": max_nics_per_node}
        self.verb: str  # define but don't initialise: defends against children classes not defining this

    def form_request(self, node_id: int, nic_id: int) -> RequestFormat:
        """Return the action formatted as a request which can be ingested by the PrimAITE simulation."""
        node_name = self.manager.get_node_name_by_idx(node_idx=node_id)
        nic_num = self.manager.get_nic_num_by_idx(node_idx=node_id, nic_idx=nic_id)
        if node_name is None or nic_num is None:
            return ["do_nothing"]
        return ["network", "node", node_name, "network_interface", nic_num, self.verb]


class HostNICEnableAction(HostNICAbstractAction):
    """Action which enables a NIC."""

    def __init__(self, manager: "ActionManager", num_nodes: int, max_nics_per_node: int, **kwargs) -> None:
        super().__init__(manager=manager, num_nodes=num_nodes, max_nics_per_node=max_nics_per_node, **kwargs)
        self.verb: str = "enable"


class HostNICDisableAction(HostNICAbstractAction):
    """Action which disables a NIC."""

    def __init__(self, manager: "ActionManager", num_nodes: int, max_nics_per_node: int, **kwargs) -> None:
        super().__init__(manager=manager, num_nodes=num_nodes, max_nics_per_node=max_nics_per_node, **kwargs)
        self.verb: str = "disable"


class NetworkPortEnableAction(AbstractAction):
    """Action which enables are port on a router or a firewall."""

    def __init__(self, manager: "ActionManager", max_nics_per_node: int, **kwargs) -> None:
        """Init method for NetworkPortEnableAction.

        :param max_nics_per_node: Maximum number of NICs per node.
        :type max_nics_per_node: int
        """
        super().__init__(manager=manager)
        self.shape: Dict[str, int] = {"port_id": max_nics_per_node}

    def form_request(self, target_nodename: str, port_id: int) -> RequestFormat:
        """Return the action formatted as a request which can be ingested by the PrimAITE simulation."""
        if target_nodename is None or port_id is None:
            return ["do_nothing"]
        return ["network", "node", target_nodename, "network_interface", port_id, "enable"]


class NetworkPortDisableAction(AbstractAction):
    """Action which disables are port on a router or a firewall."""

    def __init__(self, manager: "ActionManager", max_nics_per_node: int, **kwargs) -> None:
        """Init method for NetworkPortDisableAction.

        :param max_nics_per_node: Maximum number of NICs per node.
        :type max_nics_per_node: int
        """
        super().__init__(manager=manager)
        self.shape: Dict[str, int] = {"port_id": max_nics_per_node}

    def form_request(self, target_nodename: str, port_id: int) -> RequestFormat:
        """Return the action formatted as a request which can be ingested by the PrimAITE simulation."""
        if target_nodename is None or port_id is None:
            return ["do_nothing"]
        return ["network", "node", target_nodename, "network_interface", port_id, "disable"]


class NodeNMAPPingScanAction(AbstractAction):
    """Action which performs an NMAP ping scan."""

    def __init__(self, manager: "ActionManager", **kwargs) -> None:
        super().__init__(manager=manager)

    def form_request(
        self, source_node: str, target_ip_address: Union[str, List[str]], show: Optional[bool] = False
    ) -> List[str]:  # noqa
        """Return the action formatted as a request which can be ingested by the PrimAITE simulation."""
        return [
            "network",
            "node",
            source_node,
            "application",
            "NMAP",
            "ping_scan",
            {"target_ip_address": target_ip_address, "show": show},
        ]


class NodeNMAPPortScanAction(AbstractAction):
    """Action which performs an NMAP port scan."""

    def __init__(self, manager: "ActionManager", **kwargs) -> None:
        super().__init__(manager=manager)

    def form_request(
        self,
        source_node: str,
        target_ip_address: Union[str, List[str]],
        target_protocol: Optional[Union[str, List[str]]] = None,
        target_port: Optional[Union[str, List[str]]] = None,
        show: Optional[bool] = False,
    ) -> List[str]:  # noqa
        """Return the action formatted as a request which can be ingested by the PrimAITE simulation."""
        return [
            "network",
            "node",
            source_node,
            "application",
            "NMAP",
            "port_scan",
            {
                "target_ip_address": target_ip_address,
                "target_port": target_port,
                "target_protocol": target_protocol,
                "show": show,
            },
        ]


class NodeNetworkServiceReconAction(AbstractAction):
    """Action which performs an NMAP network service recon (ping scan followed by port scan)."""

    def __init__(self, manager: "ActionManager", **kwargs) -> None:
        super().__init__(manager=manager)

    def form_request(
        self,
        source_node: str,
        target_ip_address: Union[str, List[str]],
        target_protocol: Optional[Union[str, List[str]]] = None,
        target_port: Optional[Union[str, List[str]]] = None,
        show: Optional[bool] = False,
    ) -> List[str]:  # noqa
        """Return the action formatted as a request which can be ingested by the PrimAITE simulation."""
        return [
            "network",
            "node",
            source_node,
            "application",
            "NMAP",
            "network_service_recon",
            {
                "target_ip_address": target_ip_address,
                "target_port": target_port,
                "target_protocol": target_protocol,
                "show": show,
            },
        ]


<<<<<<< HEAD
class ConfigureC2BeaconAction(AbstractAction):
    """Action which configures a C2 Beacon based on the parameters given."""

    class _Opts(BaseModel):
        """Schema for options that can be passed to this action."""

        c2_server_ip_address: str
        keep_alive_frequency: int = Field(default=5, ge=1)
        masquerade_protocol: str = Field(default="TCP")
        masquerade_port: str = Field(default="HTTP")

        @field_validator(
            "c2_server_ip_address",
            "keep_alive_frequency",
            "masquerade_protocol",
            "masquerade_port",
            mode="before",
        )
        @classmethod
        def not_none(cls, v: str, info: ValidationInfo) -> int:
            """If None is passed, use the default value instead."""
            if v is None:
                return cls.model_fields[info.field_name].default
            return v
=======
class NodeAccountsChangePasswordAction(AbstractAction):
    """Action which changes the password for a user."""
>>>>>>> b7ef5389

    def __init__(self, manager: "ActionManager", **kwargs) -> None:
        super().__init__(manager=manager)

<<<<<<< HEAD
    def form_request(self, node_id: int, config: Dict) -> RequestFormat:
        """Return the action formatted as a request that can be ingested by the simulation."""
        node_name = self.manager.get_node_name_by_idx(node_id)
        if node_name is None:
            return ["do_nothing"]
        config = ConfigureC2BeaconAction._Opts(
            c2_server_ip_address=config["c2_server_ip_address"],
            keep_alive_frequency=config["keep_alive_frequency"],
            masquerade_port=config["masquerade_port"],
            masquerade_protocol=config["masquerade_protocol"],
        )

        ConfigureC2BeaconAction._Opts.model_validate(config)  # check that options adhere to schema

        return ["network", "node", node_name, "application", "C2Beacon", "configure", config.__dict__]


class RansomwareConfigureC2ServerAction(AbstractAction):
    """Action which sends a command from the C2 Server to the C2 Beacon which configures a local RansomwareScript."""

    def __init__(self, manager: "ActionManager", **kwargs) -> None:
        super().__init__(manager=manager)

    def form_request(self, node_id: int, config: Dict) -> RequestFormat:
        """Return the action formatted as a request that can be ingested by the simulation."""
        node_name = self.manager.get_node_name_by_idx(node_id)
        if node_name is None:
            return ["do_nothing"]
        # Using the ransomware scripts model to validate.
        ConfigureRansomwareScriptAction._Opts.model_validate(config)  # check that options adhere to schema
        return ["network", "node", node_name, "application", "C2Server", "ransomware_configure", config]


class RansomwareLaunchC2ServerAction(AbstractAction):
    """Action which causes the C2 Server to send a command to the C2 Beacon to launch the RansomwareScript."""
=======
    def form_request(self, node_id: str, username: str, current_password: str, new_password: str) -> RequestFormat:
        """Return the action formatted as a request which can be ingested by the PrimAITE simulation."""
        node_name = self.manager.get_node_name_by_idx(node_id)
        return [
            "network",
            "node",
            node_name,
            "service",
            "UserManager",
            "change_password",
            username,
            current_password,
            new_password,
        ]


class NodeSessionsRemoteLoginAction(AbstractAction):
    """Action which performs a remote session login."""
>>>>>>> b7ef5389

    def __init__(self, manager: "ActionManager", **kwargs) -> None:
        super().__init__(manager=manager)

<<<<<<< HEAD
    def form_request(self, node_id: int) -> RequestFormat:
        """Return the action formatted as a request that can be ingested by the simulation."""
        node_name = self.manager.get_node_name_by_idx(node_id)
        if node_name is None:
            return ["do_nothing"]
        # This action currently doesn't require any further configuration options.
        return ["network", "node", node_name, "application", "C2Server", "ransomware_launch"]


class ExfiltrationC2ServerAction(AbstractAction):
    """Action which exfiltrates a target file from a certain node onto the C2 beacon and then the C2 Server."""

    class _Opts(BaseModel):
        """Schema for options that can be passed to this action."""

        username: Optional[str]
        password: Optional[str]
        target_ip_address: str
        target_file_name: str
        target_folder_name: str
        exfiltration_folder_name: Optional[str]
=======
    def form_request(self, node_id: str, username: str, password: str, remote_ip: str) -> RequestFormat:
        """Return the action formatted as a request which can be ingested by the PrimAITE simulation."""
        node_name = self.manager.get_node_name_by_idx(node_id)
        return [
            "network",
            "node",
            node_name,
            "service",
            "Terminal",
            "ssh_to_remote",
            username,
            password,
            remote_ip,
        ]


class NodeSessionsRemoteLogoutAction(AbstractAction):
    """Action which performs a remote session logout."""
>>>>>>> b7ef5389

    def __init__(self, manager: "ActionManager", **kwargs) -> None:
        super().__init__(manager=manager)

<<<<<<< HEAD
    def form_request(
        self,
        node_id: int,
        account: dict,
        target_ip_address: str,
        target_file_name: str,
        target_folder_name: str,
        exfiltration_folder_name: Optional[str],
    ) -> RequestFormat:
        """Return the action formatted as a request that can be ingested by the simulation."""
        node_name = self.manager.get_node_name_by_idx(node_id)
        if node_name is None:
            return ["do_nothing"]

        command_model = {
            "target_file_name": target_file_name,
            "target_folder_name": target_folder_name,
            "exfiltration_folder_name": exfiltration_folder_name,
            "target_ip_address": target_ip_address,
            "username": account["username"],
            "password": account["password"],
        }
        ExfiltrationC2ServerAction._Opts.model_validate(command_model)
        return ["network", "node", node_name, "application", "C2Server", "exfiltrate", command_model]


class TerminalC2ServerAction(AbstractAction):
    """Action which causes the C2 Server to send a command to the C2 Beacon to execute the terminal command passed."""

    class _Opts(BaseModel):
        """Schema for options that can be passed to this action."""

        commands: Union[List[RequestFormat], RequestFormat]
        ip_address: Optional[str]
        username: Optional[str]
        password: Optional[str]
=======
    def form_request(self, node_id: str, remote_ip: str) -> RequestFormat:
        """Return the action formatted as a request which can be ingested by the PrimAITE simulation."""
        node_name = self.manager.get_node_name_by_idx(node_id)
        return ["network", "node", node_name, "service", "Terminal", "remote_logoff", remote_ip]


class NodeSendRemoteCommandAction(AbstractAction):
    """Action which sends a terminal command to a remote node via SSH."""
>>>>>>> b7ef5389

    def __init__(self, manager: "ActionManager", **kwargs) -> None:
        super().__init__(manager=manager)

<<<<<<< HEAD
    def form_request(self, node_id: int, commands: List, ip_address: Optional[str], account: dict) -> RequestFormat:
        """Return the action formatted as a request that can be ingested by the simulation."""
        node_name = self.manager.get_node_name_by_idx(node_id)
        if node_name is None:
            return ["do_nothing"]

        command_model = {
            "commands": commands,
            "ip_address": ip_address,
            "username": account["username"],
            "password": account["password"],
        }

        TerminalC2ServerAction._Opts.model_validate(command_model)
        return ["network", "node", node_name, "application", "C2Server", "terminal_command", command_model]
=======
    def form_request(self, node_id: int, remote_ip: str, command: RequestFormat) -> RequestFormat:
        """Return the action formatted as a request which can be ingested by the PrimAITE simulation."""
        node_name = self.manager.get_node_name_by_idx(node_id)
        return [
            "network",
            "node",
            node_name,
            "service",
            "Terminal",
            "send_remote_command",
            remote_ip,
            {"command": command},
        ]
>>>>>>> b7ef5389


class ActionManager:
    """Class which manages the action space for an agent."""

    act_class_identifiers: Dict[str, type] = {
        "DONOTHING": DoNothingAction,
        "NODE_SERVICE_SCAN": NodeServiceScanAction,
        "NODE_SERVICE_STOP": NodeServiceStopAction,
        "NODE_SERVICE_START": NodeServiceStartAction,
        "NODE_SERVICE_PAUSE": NodeServicePauseAction,
        "NODE_SERVICE_RESUME": NodeServiceResumeAction,
        "NODE_SERVICE_RESTART": NodeServiceRestartAction,
        "NODE_SERVICE_DISABLE": NodeServiceDisableAction,
        "NODE_SERVICE_ENABLE": NodeServiceEnableAction,
        "NODE_SERVICE_FIX": NodeServiceFixAction,
        "NODE_APPLICATION_EXECUTE": NodeApplicationExecuteAction,
        "NODE_APPLICATION_SCAN": NodeApplicationScanAction,
        "NODE_APPLICATION_CLOSE": NodeApplicationCloseAction,
        "NODE_APPLICATION_FIX": NodeApplicationFixAction,
        "NODE_APPLICATION_INSTALL": NodeApplicationInstallAction,
        "NODE_APPLICATION_REMOVE": NodeApplicationRemoveAction,
        "NODE_FILE_SCAN": NodeFileScanAction,
        "NODE_FILE_CREATE": NodeFileCreateAction,
        "NODE_FILE_CHECKHASH": NodeFileCheckhashAction,
        "NODE_FILE_DELETE": NodeFileDeleteAction,
        "NODE_FILE_REPAIR": NodeFileRepairAction,
        "NODE_FILE_RESTORE": NodeFileRestoreAction,
        "NODE_FILE_CORRUPT": NodeFileCorruptAction,
        "NODE_FILE_ACCESS": NodeFileAccessAction,
        "NODE_FOLDER_CREATE": NodeFolderCreateAction,
        "NODE_FOLDER_SCAN": NodeFolderScanAction,
        "NODE_FOLDER_CHECKHASH": NodeFolderCheckhashAction,
        "NODE_FOLDER_REPAIR": NodeFolderRepairAction,
        "NODE_FOLDER_RESTORE": NodeFolderRestoreAction,
        "NODE_OS_SCAN": NodeOSScanAction,
        "NODE_SHUTDOWN": NodeShutdownAction,
        "NODE_STARTUP": NodeStartupAction,
        "NODE_RESET": NodeResetAction,
        "ROUTER_ACL_ADDRULE": RouterACLAddRuleAction,
        "ROUTER_ACL_REMOVERULE": RouterACLRemoveRuleAction,
        "FIREWALL_ACL_ADDRULE": FirewallACLAddRuleAction,
        "FIREWALL_ACL_REMOVERULE": FirewallACLRemoveRuleAction,
        "HOST_NIC_ENABLE": HostNICEnableAction,
        "HOST_NIC_DISABLE": HostNICDisableAction,
        "NETWORK_PORT_ENABLE": NetworkPortEnableAction,
        "NETWORK_PORT_DISABLE": NetworkPortDisableAction,
        "NODE_NMAP_PING_SCAN": NodeNMAPPingScanAction,
        "NODE_NMAP_PORT_SCAN": NodeNMAPPortScanAction,
        "NODE_NMAP_NETWORK_SERVICE_RECON": NodeNetworkServiceReconAction,
        "CONFIGURE_DATABASE_CLIENT": ConfigureDatabaseClientAction,
        "CONFIGURE_RANSOMWARE_SCRIPT": ConfigureRansomwareScriptAction,
        "CONFIGURE_DOSBOT": ConfigureDoSBotAction,
<<<<<<< HEAD
        "CONFIGURE_C2_BEACON": ConfigureC2BeaconAction,
        "C2_SERVER_RANSOMWARE_LAUNCH": RansomwareLaunchC2ServerAction,
        "C2_SERVER_RANSOMWARE_CONFIGURE": RansomwareConfigureC2ServerAction,
        "C2_SERVER_TERMINAL_COMMAND": TerminalC2ServerAction,
        "C2_SERVER_DATA_EXFILTRATE": ExfiltrationC2ServerAction,
=======
        "NODE_ACCOUNTS_CHANGE_PASSWORD": NodeAccountsChangePasswordAction,
        "SSH_TO_REMOTE": NodeSessionsRemoteLoginAction,
        "SESSIONS_REMOTE_LOGOFF": NodeSessionsRemoteLogoutAction,
        "NODE_SEND_REMOTE_COMMAND": NodeSendRemoteCommandAction,
>>>>>>> b7ef5389
    }
    """Dictionary which maps action type strings to the corresponding action class."""

    def __init__(
        self,
        actions: List[Dict],  # stores list of actions available to agent
        nodes: List[Dict],  # extra configuration for each node
        max_folders_per_node: int = 2,  # allows calculating shape
        max_files_per_folder: int = 2,  # allows calculating shape
        max_services_per_node: int = 2,  # allows calculating shape
        max_applications_per_node: int = 2,  # allows calculating shape
        max_nics_per_node: int = 8,  # allows calculating shape
        max_acl_rules: int = 10,  # allows calculating shape
        protocols: List[str] = ["TCP", "UDP", "ICMP"],  # allow mapping index to protocol
        ports: List[str] = ["HTTP", "DNS", "ARP", "FTP", "NTP"],  # allow mapping index to port
        ip_list: List[str] = [],  # to allow us to map an index to an ip address.
        wildcard_list: List[str] = [],  # to allow mapping from wildcard index to
        act_map: Optional[Dict[int, Dict]] = None,  # allows restricting set of possible actions
    ) -> None:
        """Init method for ActionManager.

        :param game: Reference to the game to which the agent belongs.
        :type game: PrimaiteGame
        :param actions: List of action specs which should be made available to the agent. The keys of each spec are:
            'type' and 'options' for passing any options to the action class's init method
        :type actions: List[dict]
        :param nodes: Extra configuration for each node.
        :type nodes: List[Dict]
        :param max_folders_per_node: Maximum number of folders per node. Used for calculating action shape.
        :type max_folders_per_node: int
        :param max_files_per_folder: Maximum number of files per folder. Used for calculating action shape.
        :type max_files_per_folder: int
        :param max_services_per_node: Maximum number of services per node. Used for calculating action shape.
        :type max_services_per_node: int
        :param max_nics_per_node: Maximum number of NICs per node. Used for calculating action shape.
        :type max_nics_per_node: int
        :param max_acl_rules: Maximum number of ACL rules per router. Used for calculating action shape.
        :type max_acl_rules: int
        :param protocols: List of protocols that are available in the simulation. Used for calculating action shape.
        :type protocols: List[str]
        :param ports: List of ports that are available in the simulation. Used for calculating action shape.
        :type ports: List[str]
        :param ip_list: List of IP addresses that known to this agent. Used for calculating action shape.
        :type ip_list: Optional[List[str]]
        :param act_map: Action map which maps integers to actions. Used for restricting the set of possible actions.
        :type act_map: Optional[Dict[int, Dict]]
        """
        self.node_names: List[str] = [n["node_name"] for n in nodes]
        """List of node names in this action space. The list order is the mapping between node index and node name."""
        self.application_names: List[List[str]] = []
        """
        List of applications per node. The list order gives the two-index mapping between (node_id, app_id) to app name.
        The first index corresponds to node id, the second index is the app id on that particular node.
        For instance, self.application_names[0][2] is the name of the third application on the first node.
        """
        self.service_names: List[List[str]] = []
        """
        List of services per node. The list order gives the two-index mapping between (node_id, svc_id) to svc name.
        The first index corresponds to node id, the second index is the service id on that particular node.
        For instance, self.service_names[0][2] is the name of the third service on the first node.
        """
        self.folder_names: List[List[str]] = []
        """
        List of folders per node. The list order gives the two-index mapping between (node_id, folder_id) to folder
        name. The first index corresponds to node id, the second index is the folder id on that particular node.
        For instance, self.folder_names[0][2] is the name of the third folder on the first node.
        """
        self.file_names: List[List[List[str]]] = []
        """
        List of files per folder per node. The list order gives the three-index mapping between
        (node_id, folder_id, file_id) to file name. The first index corresponds to node id, the second index is the
        folder id on that particular node, and the third index is the file id in that particular folder.
        For instance, self.file_names[0][2][1] is the name of the second file in the third folder on the first node.
        """

        # Populate lists of apps, services, files, folders, etc on nodes.
        for node in nodes:
            app_list = [a["application_name"] for a in node.get("applications", [])]
            while len(app_list) < max_applications_per_node:
                app_list.append(None)
            self.application_names.append(app_list)

            svc_list = [s["service_name"] for s in node.get("services", [])]
            while len(svc_list) < max_services_per_node:
                svc_list.append(None)
            self.service_names.append(svc_list)

            folder_list = [f["folder_name"] for f in node.get("folders", [])]
            while len(folder_list) < max_folders_per_node:
                folder_list.append(None)
            self.folder_names.append(folder_list)

            file_sublist = []
            for folder in node.get("folders", [{"files": []}]):
                file_list = [f["file_name"] for f in folder.get("files", [])]
                while len(file_list) < max_files_per_folder:
                    file_list.append(None)
                file_sublist.append(file_list)
            while len(file_sublist) < max_folders_per_node:
                file_sublist.append([None] * max_files_per_folder)
            self.file_names.append(file_sublist)
        self.protocols: List[str] = protocols
        self.ports: List[str] = ports

        self.ip_address_list: List[str] = ip_list
        self.wildcard_list: List[str] = wildcard_list
        if self.wildcard_list == []:
            self.wildcard_list = ["NONE"]
        # action_args are settings which are applied to the action space as a whole.
        global_action_args = {
            "num_nodes": len(self.node_names),
            "num_folders": max_folders_per_node,
            "num_files": max_files_per_folder,
            "num_services": max_services_per_node,
            "num_applications": max_applications_per_node,
            "num_nics": max_nics_per_node,
            "num_acl_rules": max_acl_rules,
            "num_protocols": len(self.protocols),
            "num_ports": len(self.protocols),
            "num_ips": len(self.ip_address_list),
            "max_acl_rules": max_acl_rules,
            "max_nics_per_node": max_nics_per_node,
        }
        self.actions: Dict[str, AbstractAction] = {}
        for act_spec in actions:
            # each action is provided into the action space config like this:
            # - type: ACTION_TYPE
            #   options:
            #     option_1: value1
            #     option_2: value2
            # where `type` decides which AbstractAction subclass should be used
            # and `options` is an optional dict of options to pass to the init method of the action class
            act_type = act_spec.get("type")
            act_options = act_spec.get("options", {})
            self.actions[act_type] = self.act_class_identifiers[act_type](self, **global_action_args, **act_options)

        self.action_map: Dict[int, Tuple[str, Dict]] = {}
        """
        Action mapping that converts an integer to a specific action and parameter choice.

        For example :
        {0: ("NODE_SERVICE_SCAN", {node_id:0, service_id:2})}
        """
        if act_map is None:
            # raise RuntimeError("Action map must be specified in the config file.")
            pass
        else:
            self.action_map = {i: (a["action"], a["options"]) for i, a in act_map.items()}
        # make sure all numbers between 0 and N are represented as dict keys in action map
        assert all([i in self.action_map.keys() for i in range(len(self.action_map))])

    def _enumerate_actions(
        self,
    ) -> Dict[int, Tuple[str, Dict]]:
        """Generate a list of all the possible actions that could be taken.

        This enumerates all actions all combinations of parameters you could choose for those actions. The output
        of this function is intended to populate the self.action_map parameter in the situation where the user provides
        a list of action types, but doesn't specify any subset of actions that should be made available to the agent.

        The enumeration relies on the Actions' `shape` attribute.

        :return: An action map maps consecutive integers to a combination of Action type and parameter choices.
            An example output could be:
            {0: ("DONOTHING", {'dummy': 0}),
            1: ("NODE_OS_SCAN", {'node_id': 0}),
            2: ("NODE_OS_SCAN", {'node_id': 1}),
            3: ("NODE_FOLDER_SCAN", {'node_id:0, folder_id:0}),
            ... #etc...
            }
        :rtype: Dict[int, Tuple[AbstractAction, Dict]]
        """
        all_action_possibilities = []
        for act_name, action in self.actions.items():
            param_names = list(action.shape.keys())
            num_possibilities = list(action.shape.values())
            possibilities = [range(n) for n in num_possibilities]

            param_combinations = list(itertools.product(*possibilities))
            all_action_possibilities.extend(
                [
                    (act_name, {param_names[i]: param_combinations[j][i] for i in range(len(param_names))})
                    for j in range(len(param_combinations))
                ]
            )

        return {i: p for i, p in enumerate(all_action_possibilities)}

    def get_action(self, action: int) -> Tuple[str, Dict]:
        """Produce action in CAOS format."""
        """the agent chooses an action (as an integer), this is converted into an action in CAOS format"""
        """The CAOS format is basically a action identifier, followed by parameters stored in a dictionary"""
        act_identifier, act_options = self.action_map[action]
        return act_identifier, act_options

    def form_request(self, action_identifier: str, action_options: Dict) -> RequestFormat:
        """Take action in CAOS format and use the execution definition to change it into PrimAITE request format."""
        act_obj = self.actions[action_identifier]
        return act_obj.form_request(**action_options)

    @property
    def space(self) -> spaces.Space:
        """Return the gymnasium action space for this agent."""
        return spaces.Discrete(len(self.action_map))

    def get_node_name_by_idx(self, node_idx: int) -> str:
        """
        Get the node name corresponding to the given index.

        :param node_idx: The index of the node to retrieve.
        :type node_idx: int
        :return: The node hostname.
        :rtype: str
        """
        if not node_idx < len(self.node_names):
            msg = (
                f"Error: agent attempted to perform an action on node {node_idx}, but its action space only"
                f"has {len(self.node_names)} nodes."
            )
            _LOGGER.error(msg)
            raise RuntimeError(msg)
        return self.node_names[node_idx]

    def get_folder_name_by_idx(self, node_idx: int, folder_idx: int) -> Optional[str]:
        """
        Get the folder name corresponding to the given node and folder indices.

        :param node_idx: The index of the node.
        :type node_idx: int
        :param folder_idx: The index of the folder on the node.
        :type folder_idx: int
        :return: The name of the folder. Or None if the node has fewer folders than the given index.
        :rtype: Optional[str]
        """
        if node_idx >= len(self.folder_names) or folder_idx >= len(self.folder_names[node_idx]):
            msg = (
                f"Error: agent attempted to perform an action on node {node_idx} and folder {folder_idx}, but this"
                f" is out of range for its action space.   Folder on each node:  {self.folder_names}"
            )
            _LOGGER.error(msg)
            raise RuntimeError(msg)
        return self.folder_names[node_idx][folder_idx]

    def get_file_name_by_idx(self, node_idx: int, folder_idx: int, file_idx: int) -> Optional[str]:
        """Get the file name corresponding to the given node, folder, and file indices.

        :param node_idx: The index of the node.
        :type node_idx: int
        :param folder_idx: The index of the folder on the node.
        :type folder_idx: int
        :param file_idx: The index of the file in the folder.
        :type file_idx: int
        :return: The name of the file. Or None if the node has fewer folders than the given index, or the folder has
            fewer files than the given index.
        :rtype: Optional[str]
        """
        if (
            node_idx >= len(self.file_names)
            or folder_idx >= len(self.file_names[node_idx])
            or file_idx >= len(self.file_names[node_idx][folder_idx])
        ):
            msg = (
                f"Error: agent attempted to perform an action on node {node_idx} folder {folder_idx} file {file_idx}"
                f" but this is out of range for its action space.   Files on each node:  {self.file_names}"
            )
            _LOGGER.error(msg)
            raise RuntimeError(msg)
        return self.file_names[node_idx][folder_idx][file_idx]

    def get_service_name_by_idx(self, node_idx: int, service_idx: int) -> Optional[str]:
        """Get the service name corresponding to the given node and service indices.

        :param node_idx: The index of the node.
        :type node_idx: int
        :param service_idx: The index of the service on the node.
        :type service_idx: int
        :return: The name of the service. Or None if the node has fewer services than the given index.
        :rtype: Optional[str]
        """
        if node_idx >= len(self.service_names) or service_idx >= len(self.service_names[node_idx]):
            msg = (
                f"Error: agent attempted to perform an action on node {node_idx} and service {service_idx}, but this"
                f" is out of range for its action space.   Services on each node:  {self.service_names}"
            )
            _LOGGER.error(msg)
            raise RuntimeError(msg)
        return self.service_names[node_idx][service_idx]

    def get_application_name_by_idx(self, node_idx: int, application_idx: int) -> Optional[str]:
        """Get the application name corresponding to the given node and service indices.

        :param node_idx: The index of the node.
        :type node_idx: int
        :param application_idx: The index of the service on the node.
        :type application_idx: int
        :return: The name of the service. Or None if the node has fewer services than the given index.
        :rtype: Optional[str]
        """
        if node_idx >= len(self.application_names) or application_idx >= len(self.application_names[node_idx]):
            msg = (
                f"Error: agent attempted to perform an action on node {node_idx} and app {application_idx}, but "
                f"this is out of range for its action space.   Applications on each node:  {self.application_names}"
            )
            _LOGGER.error(msg)
            raise RuntimeError(msg)
        return self.application_names[node_idx][application_idx]

    def get_internet_protocol_by_idx(self, protocol_idx: int) -> str:
        """Get the internet protocol corresponding to the given index.

        :param protocol_idx: The index of the protocol to retrieve.
        :type protocol_idx: int
        :return: The protocol.
        :rtype: str
        """
        if protocol_idx >= len(self.protocols):
            msg = (
                f"Error: agent attempted to perform an action on protocol {protocol_idx} but this"
                f" is out of range for its action space.   Protocols:  {self.protocols}"
            )
            _LOGGER.error(msg)
            raise RuntimeError(msg)
        return self.protocols[protocol_idx]

    def get_ip_address_by_idx(self, ip_idx: int) -> str:
        """
        Get the IP address corresponding to the given index.

        :param ip_idx: The index of the IP address to retrieve.
        :type ip_idx: int
        :return: The IP address.
        :rtype: str
        """
        if ip_idx >= len(self.ip_address_list):
            msg = (
                f"Error: agent attempted to perform an action on ip address {ip_idx} but this"
                f" is out of range for its action space.   IP address list:  {self.ip_address_list}"
            )
            _LOGGER.error(msg)
            raise RuntimeError(msg)
        return self.ip_address_list[ip_idx]

    def get_wildcard_by_idx(self, wildcard_idx: int) -> str:
        """
        Get the IP wildcard corresponding to the given index.

        :param ip_idx: The index of the IP wildcard to retrieve.
        :type ip_idx: int
        :return: The wildcard address.
        :rtype: str
        """
        if wildcard_idx >= len(self.wildcard_list):
            msg = (
                f"Error: agent attempted to perform an action on ip wildcard {wildcard_idx} but this"
                f" is out of range for its action space.   Wildcard list:  {self.wildcard_list}"
            )
            _LOGGER.error(msg)
            raise RuntimeError(msg)
        return self.wildcard_list[wildcard_idx]

    def get_port_by_idx(self, port_idx: int) -> str:
        """
        Get the port corresponding to the given index.

        :param port_idx: The index of the port to retrieve.
        :type port_idx: int
        :return: The port.
        :rtype: str
        """
        if port_idx >= len(self.ports):
            msg = (
                f"Error: agent attempted to perform an action on port {port_idx} but this"
                f" is out of range for its action space.   Port list:  {self.ip_address_list}"
            )
            _LOGGER.error(msg)
            raise RuntimeError(msg)
        return self.ports[port_idx]

    def get_nic_num_by_idx(self, node_idx: int, nic_idx: int) -> int:
        """
        Get the NIC number corresponding to the given node and NIC indices.

        :param node_idx: The index of the node.
        :type node_idx: int
        :param nic_idx: The index of the NIC on the node.
        :type nic_idx: int
        :return: The NIC number.
        :rtype: int
        """
        return nic_idx + 1

    @classmethod
    def from_config(cls, game: "PrimaiteGame", cfg: Dict) -> "ActionManager":
        """
        Construct an ActionManager from a config definition.

        The action space config supports the following three sections:
            1. ``action_list``
                ``action_list`` contains a list action components which need to be included in the action space.
                Each action component has a ``type`` which maps to a subclass of AbstractAction, and additional options
                which will be passed to the action class's __init__ method during initialisation.
            2. ``action_map``
                Since the agent uses a discrete action space which acts as a flattened version of the component-based
                action space, action_map provides a mapping between an integer (chosen by the agent) and a meaningful
                action and values of parameters. For example action 0 can correspond to do nothing, action 1 can
                correspond to "NODE_SERVICE_SCAN" with ``node_id=1`` and ``service_id=1``, action 2 can be "
            3. ``options``
                ``options`` contains a dictionary of options which are passed to the ActionManager's __init__ method.
                These options are used to calculate the shape of the action space, and to provide additional information
                to the ActionManager which is required to convert the agent's action choice into a CAOS request.

        :param game: The Primaite Game to which the agent belongs.
        :type game: PrimaiteGame
        :param cfg: The action space config.
        :type cfg: Dict
        :return: The constructed ActionManager.
        :rtype: ActionManager
        """
        if "ip_list" not in cfg["options"]:
            cfg["options"]["ip_list"] = []

        obj = cls(
            actions=cfg["action_list"],
            **cfg["options"],
            protocols=game.options.protocols,
            ports=game.options.ports,
            act_map=cfg.get("action_map"),
        )

        return obj<|MERGE_RESOLUTION|>--- conflicted
+++ resolved
@@ -1071,7 +1071,6 @@
         ]
 
 
-<<<<<<< HEAD
 class ConfigureC2BeaconAction(AbstractAction):
     """Action which configures a C2 Beacon based on the parameters given."""
 
@@ -1096,15 +1095,14 @@
             if v is None:
                 return cls.model_fields[info.field_name].default
             return v
-=======
+
+
 class NodeAccountsChangePasswordAction(AbstractAction):
     """Action which changes the password for a user."""
->>>>>>> b7ef5389
 
     def __init__(self, manager: "ActionManager", **kwargs) -> None:
         super().__init__(manager=manager)
 
-<<<<<<< HEAD
     def form_request(self, node_id: int, config: Dict) -> RequestFormat:
         """Return the action formatted as a request that can be ingested by the simulation."""
         node_name = self.manager.get_node_name_by_idx(node_id)
@@ -1125,22 +1123,6 @@
 class RansomwareConfigureC2ServerAction(AbstractAction):
     """Action which sends a command from the C2 Server to the C2 Beacon which configures a local RansomwareScript."""
 
-    def __init__(self, manager: "ActionManager", **kwargs) -> None:
-        super().__init__(manager=manager)
-
-    def form_request(self, node_id: int, config: Dict) -> RequestFormat:
-        """Return the action formatted as a request that can be ingested by the simulation."""
-        node_name = self.manager.get_node_name_by_idx(node_id)
-        if node_name is None:
-            return ["do_nothing"]
-        # Using the ransomware scripts model to validate.
-        ConfigureRansomwareScriptAction._Opts.model_validate(config)  # check that options adhere to schema
-        return ["network", "node", node_name, "application", "C2Server", "ransomware_configure", config]
-
-
-class RansomwareLaunchC2ServerAction(AbstractAction):
-    """Action which causes the C2 Server to send a command to the C2 Beacon to launch the RansomwareScript."""
-=======
     def form_request(self, node_id: str, username: str, current_password: str, new_password: str) -> RequestFormat:
         """Return the action formatted as a request which can be ingested by the PrimAITE simulation."""
         node_name = self.manager.get_node_name_by_idx(node_id)
@@ -1159,34 +1141,23 @@
 
 class NodeSessionsRemoteLoginAction(AbstractAction):
     """Action which performs a remote session login."""
->>>>>>> b7ef5389
 
     def __init__(self, manager: "ActionManager", **kwargs) -> None:
         super().__init__(manager=manager)
 
-<<<<<<< HEAD
-    def form_request(self, node_id: int) -> RequestFormat:
+    def form_request(self, node_id: int, config: Dict) -> RequestFormat:
         """Return the action formatted as a request that can be ingested by the simulation."""
         node_name = self.manager.get_node_name_by_idx(node_id)
         if node_name is None:
             return ["do_nothing"]
-        # This action currently doesn't require any further configuration options.
-        return ["network", "node", node_name, "application", "C2Server", "ransomware_launch"]
-
-
-class ExfiltrationC2ServerAction(AbstractAction):
-    """Action which exfiltrates a target file from a certain node onto the C2 beacon and then the C2 Server."""
-
-    class _Opts(BaseModel):
-        """Schema for options that can be passed to this action."""
-
-        username: Optional[str]
-        password: Optional[str]
-        target_ip_address: str
-        target_file_name: str
-        target_folder_name: str
-        exfiltration_folder_name: Optional[str]
-=======
+        # Using the ransomware scripts model to validate.
+        ConfigureRansomwareScriptAction._Opts.model_validate(config)  # check that options adhere to schema
+        return ["network", "node", node_name, "application", "C2Server", "ransomware_configure", config]
+
+
+class RansomwareLaunchC2ServerAction(AbstractAction):
+    """Action which causes the C2 Server to send a command to the C2 Beacon to launch the RansomwareScript."""
+
     def form_request(self, node_id: str, username: str, password: str, remote_ip: str) -> RequestFormat:
         """Return the action formatted as a request which can be ingested by the PrimAITE simulation."""
         node_name = self.manager.get_node_name_by_idx(node_id)
@@ -1205,12 +1176,44 @@
 
 class NodeSessionsRemoteLogoutAction(AbstractAction):
     """Action which performs a remote session logout."""
->>>>>>> b7ef5389
 
     def __init__(self, manager: "ActionManager", **kwargs) -> None:
         super().__init__(manager=manager)
 
-<<<<<<< HEAD
+    def form_request(self, node_id: int) -> RequestFormat:
+        """Return the action formatted as a request that can be ingested by the simulation."""
+        node_name = self.manager.get_node_name_by_idx(node_id)
+        if node_name is None:
+            return ["do_nothing"]
+        # This action currently doesn't require any further configuration options.
+        return ["network", "node", node_name, "application", "C2Server", "ransomware_launch"]
+
+
+class ExfiltrationC2ServerAction(AbstractAction):
+    """Action which exfiltrates a target file from a certain node onto the C2 beacon and then the C2 Server."""
+
+    class _Opts(BaseModel):
+        """Schema for options that can be passed to this action."""
+
+        username: Optional[str]
+        password: Optional[str]
+        target_ip_address: str
+        target_file_name: str
+        target_folder_name: str
+        exfiltration_folder_name: Optional[str]
+
+    def form_request(self, node_id: str, remote_ip: str) -> RequestFormat:
+        """Return the action formatted as a request which can be ingested by the PrimAITE simulation."""
+        node_name = self.manager.get_node_name_by_idx(node_id)
+        return ["network", "node", node_name, "service", "Terminal", "remote_logoff", remote_ip]
+
+
+class NodeSendRemoteCommandAction(AbstractAction):
+    """Action which sends a terminal command to a remote node via SSH."""
+
+    def __init__(self, manager: "ActionManager", **kwargs) -> None:
+        super().__init__(manager=manager)
+
     def form_request(
         self,
         node_id: int,
@@ -1247,21 +1250,10 @@
         ip_address: Optional[str]
         username: Optional[str]
         password: Optional[str]
-=======
-    def form_request(self, node_id: str, remote_ip: str) -> RequestFormat:
-        """Return the action formatted as a request which can be ingested by the PrimAITE simulation."""
-        node_name = self.manager.get_node_name_by_idx(node_id)
-        return ["network", "node", node_name, "service", "Terminal", "remote_logoff", remote_ip]
-
-
-class NodeSendRemoteCommandAction(AbstractAction):
-    """Action which sends a terminal command to a remote node via SSH."""
->>>>>>> b7ef5389
 
     def __init__(self, manager: "ActionManager", **kwargs) -> None:
         super().__init__(manager=manager)
 
-<<<<<<< HEAD
     def form_request(self, node_id: int, commands: List, ip_address: Optional[str], account: dict) -> RequestFormat:
         """Return the action formatted as a request that can be ingested by the simulation."""
         node_name = self.manager.get_node_name_by_idx(node_id)
@@ -1277,7 +1269,7 @@
 
         TerminalC2ServerAction._Opts.model_validate(command_model)
         return ["network", "node", node_name, "application", "C2Server", "terminal_command", command_model]
-=======
+
     def form_request(self, node_id: int, remote_ip: str, command: RequestFormat) -> RequestFormat:
         """Return the action formatted as a request which can be ingested by the PrimAITE simulation."""
         node_name = self.manager.get_node_name_by_idx(node_id)
@@ -1291,7 +1283,6 @@
             remote_ip,
             {"command": command},
         ]
->>>>>>> b7ef5389
 
 
 class ActionManager:
@@ -1345,18 +1336,15 @@
         "CONFIGURE_DATABASE_CLIENT": ConfigureDatabaseClientAction,
         "CONFIGURE_RANSOMWARE_SCRIPT": ConfigureRansomwareScriptAction,
         "CONFIGURE_DOSBOT": ConfigureDoSBotAction,
-<<<<<<< HEAD
         "CONFIGURE_C2_BEACON": ConfigureC2BeaconAction,
         "C2_SERVER_RANSOMWARE_LAUNCH": RansomwareLaunchC2ServerAction,
         "C2_SERVER_RANSOMWARE_CONFIGURE": RansomwareConfigureC2ServerAction,
         "C2_SERVER_TERMINAL_COMMAND": TerminalC2ServerAction,
         "C2_SERVER_DATA_EXFILTRATE": ExfiltrationC2ServerAction,
-=======
         "NODE_ACCOUNTS_CHANGE_PASSWORD": NodeAccountsChangePasswordAction,
         "SSH_TO_REMOTE": NodeSessionsRemoteLoginAction,
         "SESSIONS_REMOTE_LOGOFF": NodeSessionsRemoteLogoutAction,
         "NODE_SEND_REMOTE_COMMAND": NodeSendRemoteCommandAction,
->>>>>>> b7ef5389
     }
     """Dictionary which maps action type strings to the corresponding action class."""
 
