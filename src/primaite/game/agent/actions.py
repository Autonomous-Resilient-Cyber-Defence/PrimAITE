--- conflicted
+++ resolved
@@ -89,11 +89,7 @@
         service_name = self.manager.get_service_name_by_idx(node_id, service_id)
         if node_name is None or service_name is None:
             return ["do_nothing"]
-<<<<<<< HEAD
         return ["network", "node", node_name, "services", service_name, self.verb]
-=======
-        return ["network", "node", node_uuid, "service", service_uuid, self.verb]
->>>>>>> 81734e7a
 
 
 class NodeServiceScanAction(NodeServiceAbstractAction):
@@ -274,11 +270,7 @@
         file_name = self.manager.get_file_name_by_idx(node_idx=node_id, folder_idx=folder_id, file_idx=file_id)
         if node_name is None or folder_name is None or file_name is None:
             return ["do_nothing"]
-<<<<<<< HEAD
         return ["network", "node", node_name, "file_system", "folder", folder_name, "files", file_name, self.verb]
-=======
-        return ["network", "node", node_uuid, "file_system", "folder", folder_uuid, "file", file_uuid, self.verb]
->>>>>>> 81734e7a
 
 
 class NodeFileScanAction(NodeFileAbstractAction):
@@ -601,15 +593,8 @@
     def __init__(
         self,
         game: "PrimaiteGame",  # reference to game for information lookup
-<<<<<<< HEAD
         actions: List[Dict],  # stores list of actions available to agent
         nodes: List[Dict],  # extra configuration for each node
-=======
-        actions: List[str],  # stores list of actions available to agent
-        node_uuids: List[str],  # allows mapping index to node
-        application_uuids: List[List[str]],  # allows mapping index to application
-        service_uuids: List[List[str]],  # allows mapping index to service
->>>>>>> 81734e7a
         max_folders_per_node: int = 2,  # allows calculating shape
         max_files_per_folder: int = 2,  # allows calculating shape
         max_services_per_node: int = 2,  # allows calculating shape
@@ -650,7 +635,6 @@
         :type act_map: Optional[Dict[int, Dict]]
         """
         self.game: "PrimaiteGame" = game
-<<<<<<< HEAD
         self.node_names: List[str] = [n["node_name"] for n in nodes]
         """List of node names in this action space. The list order is the mapping between node index and node name."""
         self.application_names: List[List[str]] = []
@@ -705,11 +689,6 @@
             while len(file_sublist) < max_folders_per_node:
                 file_sublist.append([None] * max_files_per_folder)
             self.file_names.append(file_sublist)
-=======
-        self.node_uuids: List[str] = node_uuids
-        self.application_uuids: List[List[str]] = application_uuids
-        self.service_uuids: List[List[str]] = service_uuids
->>>>>>> 81734e7a
         self.protocols: List[str] = protocols
         self.ports: List[str] = ports
 
@@ -878,19 +857,7 @@
         :return: The name of the service. Or None if the node has fewer services than the given index.
         :rtype: Optional[str]
         """
-<<<<<<< HEAD
         return self.service_names[node_idx][service_idx]
-=======
-        # if a mapping was specified, use that mapping, otherwise just use the list of all installed services
-        if self.service_uuids:
-            if self.service_uuids[node_idx]:
-                return self.service_uuids[node_idx][service_idx]
-
-        node_uuid = self.get_node_uuid_by_idx(node_idx)
-        node = self.game.simulation.network.nodes[node_uuid]
-        service_uuids = list(node.services.keys())
-        return service_uuids[service_idx] if len(service_uuids) > service_idx else None
->>>>>>> 81734e7a
 
     def get_application_name_by_idx(self, node_idx: int, application_idx: int) -> Optional[str]:
         """Get the application name corresponding to the given node and service indices.
