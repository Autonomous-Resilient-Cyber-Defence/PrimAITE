"""Interface for agents."""
import random
from abc import ABC, abstractmethod
<<<<<<< HEAD
from typing import Dict, List, Optional, Tuple, TYPE_CHECKING, TypeAlias, Union

import numpy as np
from pydantic import BaseModel
=======
from typing import Dict, List, Optional, Tuple

from gymnasium.core import ActType, ObsType
>>>>>>> 0caeb60e

from primaite.game.agent.actions import ActionManager
from primaite.game.agent.observations import ObservationManager
from primaite.game.agent.rewards import RewardFunction

<<<<<<< HEAD
if TYPE_CHECKING:
    from primaite.simulator.system.services.red_services.data_manipulation_bot import DataManipulationBot

ObsType: TypeAlias = Union[Dict, np.ndarray]

=======
>>>>>>> 0caeb60e

class AgentStartSettings(BaseModel):
    """Configuration values for when an agent starts performing actions."""

    start_step: int = 5
    "The timestep at which an agent begins performing it's actions"
    frequency: int = 5
    "The number of timesteps to wait between performing actions"
    variance: int = 0
    "The amount the frequency can randomly change to"


class AgentSettings(BaseModel):
    """Settings for configuring the operation of an agent."""

    start_settings: Optional[AgentStartSettings] = None
    "Configuration for when an agent begins performing it's actions"

    @classmethod
    def from_config(cls, config: Optional[Dict]) -> "AgentSettings":
        """Construct agent settings from a config dictionary.

        :param config: A dict of options for the agent settings.
        :type config: Dict
        :return: The agent settings.
        :rtype: AgentSettings
        """
        if config is None:
            return cls()

        return cls(**config)


class AbstractAgent(ABC):
    """Base class for scripted and RL agents."""

    def __init__(
        self,
        agent_name: Optional[str],
        action_space: Optional[ActionManager],
        observation_space: Optional[ObservationManager],
        reward_function: Optional[RewardFunction],
        agent_settings: Optional[AgentSettings],
    ) -> None:
        """
        Initialize an agent.

        :param agent_name: Unique string identifier for the agent, for reporting and multi-agent purposes.
        :type agent_name: Optional[str]
        :param action_space: Action space for the agent.
        :type action_space: Optional[ActionManager]
        :param observation_space: Observation space for the agent.
        :type observation_space: Optional[ObservationSpace]
        :param reward_function: Reward function for the agent.
        :type reward_function: Optional[RewardFunction]
        """
        self.agent_name: str = agent_name or "unnamed_agent"
        self.action_manager: Optional[ActionManager] = action_space
        self.observation_manager: Optional[ObservationManager] = observation_space
        self.reward_function: Optional[RewardFunction] = reward_function
        self.agent_settings = agent_settings or AgentSettings()

    def update_observation(self, state: Dict) -> ObsType:
        """
        Convert a state from the simulator into an observation for the agent using the observation space.

        state : dict state directly from simulation.describe_state
        output : dict state according to CAOS.
        """
        return self.observation_manager.update(state)

    def update_reward(self, state: Dict) -> float:
        """
        Use the reward function to calculate a reward from the state.

        :param state: State of the environment.
        :type state: Dict
        :return: Reward from the state.
        :rtype: float
        """
        return self.reward_function.update(state)

    @abstractmethod
    def get_action(self, obs: ObsType, reward: float = 0.0) -> Tuple[str, Dict]:
        """
        Return an action to be taken in the environment.

        Subclasses should implement agent logic here. It should use the observation as input to decide best next action.

        :param obs: Observation of the environment.
        :type obs: ObsType
        :param reward: Reward from the previous action, defaults to None TODO: should this parameter even be accepted?
        :type reward: float, optional
        :return: Action to be taken in the environment.
        :rtype: Tuple[str, Dict]
        """
        # in RL agent, this method will send CAOS observation to RL agent, then receive a int 0-39,
        # then use a bespoke conversion to take 1-40 int back into CAOS action
        return ("DO_NOTHING", {})

    def format_request(self, action: Tuple[str, Dict], options: Dict[str, int]) -> List[str]:
        # this will take something like APPLICATION.EXECUTE and add things like target_ip_address in simulator.
        # therefore the execution definition needs to be a mapping from CAOS into SIMULATOR
        """Format action into format expected by the simulator, and apply execution definition if applicable."""
        request = self.action_manager.form_request(action_identifier=action, action_options=options)
        return request


class AbstractScriptedAgent(AbstractAgent):
    """Base class for actors which generate their own behaviour."""

    ...


class RandomAgent(AbstractScriptedAgent):
    """Agent that ignores its observation and acts completely at random."""

    def get_action(self, obs: ObsType, reward: float = 0.0) -> Tuple[str, Dict]:
        """Randomly sample an action from the action space.

        :param obs: _description_
        :type obs: ObsType
        :param reward: _description_, defaults to None
        :type reward: float, optional
        :return: _description_
        :rtype: Tuple[str, Dict]
        """
        return self.action_manager.get_action(self.action_manager.space.sample())


class ProxyAgent(AbstractAgent):
    """Agent that sends observations to an RL model and receives actions from that model."""

<<<<<<< HEAD
class DataManipulationAgent(AbstractScriptedAgent):
    """Agent that uses a DataManipulationBot to perform an SQL injection attack."""

    data_manipulation_bots: List["DataManipulationBot"] = []
    next_execution_timestep: int = 0

    def __init__(self, *args, **kwargs):
        super().__init__(*args, **kwargs)

        self._set_next_execution_timestep(self.agent_settings.start_settings.start_step)

    def _set_next_execution_timestep(self, timestep: int) -> None:
        """Set the next execution timestep with a configured random variance.

        :param timestep: The timestep to add variance to.
        """
        random_timestep_increment = random.randint(
            -self.agent_settings.start_settings.variance, self.agent_settings.start_settings.variance
        )
        self.next_execution_timestep = timestep + random_timestep_increment

    def get_action(self, obs: ObsType, reward: float = None) -> Tuple[str, Dict]:
        """Randomly sample an action from the action space.

        :param obs: _description_
        :type obs: ObsType
        :param reward: _description_, defaults to None
        :type reward: float, optional
        :return: _description_
        :rtype: Tuple[str, Dict]
        """
        current_timestep = self.action_space.session.step_counter

        if current_timestep < self.next_execution_timestep:
            return "DONOTHING", {"dummy": 0}

        self._set_next_execution_timestep(current_timestep + self.agent_settings.start_settings.frequency)

        return "NODE_APPLICATION_EXECUTE", {"node_id": 0, "application_id": 0}


class AbstractGATEAgent(AbstractAgent):
    """Base class for actors controlled via external messages, such as RL policies."""
=======
    def __init__(
        self,
        agent_name: Optional[str],
        action_space: Optional[ActionManager],
        observation_space: Optional[ObservationManager],
        reward_function: Optional[RewardFunction],
    ) -> None:
        super().__init__(
            agent_name=agent_name,
            action_space=action_space,
            observation_space=observation_space,
            reward_function=reward_function,
        )
        self.most_recent_action: ActType

    def get_action(self, obs: ObsType, reward: float = 0.0) -> Tuple[str, Dict]:
        """
        Return the agent's most recent action, formatted in CAOS format.
>>>>>>> 0caeb60e

        :param obs: Observation for the agent. Not used by ProxyAgents, but required by the interface.
        :type obs: ObsType
        :param reward: Reward value for the agent. Not used by ProxyAgents, defaults to None.
        :type reward: float, optional
        :return: Action to be taken in CAOS format.
        :rtype: Tuple[str, Dict]
        """
        return self.action_manager.get_action(self.most_recent_action)

    def store_action(self, action: ActType):
        """
        Store the most recent action taken by the agent.

        The environment is responsible for calling this method when it receives an action from the agent policy.
        """
        self.most_recent_action = action<|MERGE_RESOLUTION|>--- conflicted
+++ resolved
@@ -1,29 +1,21 @@
 """Interface for agents."""
 import random
 from abc import ABC, abstractmethod
-<<<<<<< HEAD
 from typing import Dict, List, Optional, Tuple, TYPE_CHECKING, TypeAlias, Union
 
 import numpy as np
+from gymnasium.core import ActType, ObsType
 from pydantic import BaseModel
-=======
-from typing import Dict, List, Optional, Tuple
-
-from gymnasium.core import ActType, ObsType
->>>>>>> 0caeb60e
 
 from primaite.game.agent.actions import ActionManager
 from primaite.game.agent.observations import ObservationManager
 from primaite.game.agent.rewards import RewardFunction
 
-<<<<<<< HEAD
 if TYPE_CHECKING:
     from primaite.simulator.system.services.red_services.data_manipulation_bot import DataManipulationBot
 
 ObsType: TypeAlias = Union[Dict, np.ndarray]
 
-=======
->>>>>>> 0caeb60e
 
 class AgentStartSettings(BaseModel):
     """Configuration values for when an agent starts performing actions."""
@@ -157,51 +149,6 @@
 class ProxyAgent(AbstractAgent):
     """Agent that sends observations to an RL model and receives actions from that model."""
 
-<<<<<<< HEAD
-class DataManipulationAgent(AbstractScriptedAgent):
-    """Agent that uses a DataManipulationBot to perform an SQL injection attack."""
-
-    data_manipulation_bots: List["DataManipulationBot"] = []
-    next_execution_timestep: int = 0
-
-    def __init__(self, *args, **kwargs):
-        super().__init__(*args, **kwargs)
-
-        self._set_next_execution_timestep(self.agent_settings.start_settings.start_step)
-
-    def _set_next_execution_timestep(self, timestep: int) -> None:
-        """Set the next execution timestep with a configured random variance.
-
-        :param timestep: The timestep to add variance to.
-        """
-        random_timestep_increment = random.randint(
-            -self.agent_settings.start_settings.variance, self.agent_settings.start_settings.variance
-        )
-        self.next_execution_timestep = timestep + random_timestep_increment
-
-    def get_action(self, obs: ObsType, reward: float = None) -> Tuple[str, Dict]:
-        """Randomly sample an action from the action space.
-
-        :param obs: _description_
-        :type obs: ObsType
-        :param reward: _description_, defaults to None
-        :type reward: float, optional
-        :return: _description_
-        :rtype: Tuple[str, Dict]
-        """
-        current_timestep = self.action_space.session.step_counter
-
-        if current_timestep < self.next_execution_timestep:
-            return "DONOTHING", {"dummy": 0}
-
-        self._set_next_execution_timestep(current_timestep + self.agent_settings.start_settings.frequency)
-
-        return "NODE_APPLICATION_EXECUTE", {"node_id": 0, "application_id": 0}
-
-
-class AbstractGATEAgent(AbstractAgent):
-    """Base class for actors controlled via external messages, such as RL policies."""
-=======
     def __init__(
         self,
         agent_name: Optional[str],
@@ -220,7 +167,6 @@
     def get_action(self, obs: ObsType, reward: float = 0.0) -> Tuple[str, Dict]:
         """
         Return the agent's most recent action, formatted in CAOS format.
->>>>>>> 0caeb60e
 
         :param obs: Observation for the agent. Not used by ProxyAgents, but required by the interface.
         :type obs: ObsType
@@ -237,4 +183,51 @@
 
         The environment is responsible for calling this method when it receives an action from the agent policy.
         """
-        self.most_recent_action = action+        self.most_recent_action = action
+
+
+class DataManipulationAgent(AbstractScriptedAgent):
+    """Agent that uses a DataManipulationBot to perform an SQL injection attack."""
+
+    data_manipulation_bots: List["DataManipulationBot"] = []
+    next_execution_timestep: int = 0
+
+    def __init__(self, *args, **kwargs):
+        super().__init__(*args, **kwargs)
+
+        self._set_next_execution_timestep(self.agent_settings.start_settings.start_step)
+
+    def _set_next_execution_timestep(self, timestep: int) -> None:
+        """Set the next execution timestep with a configured random variance.
+
+        :param timestep: The timestep to add variance to.
+        """
+        random_timestep_increment = random.randint(
+            -self.agent_settings.start_settings.variance, self.agent_settings.start_settings.variance
+        )
+        self.next_execution_timestep = timestep + random_timestep_increment
+
+    def get_action(self, obs: ObsType, reward: float = None) -> Tuple[str, Dict]:
+        """Randomly sample an action from the action space.
+
+        :param obs: _description_
+        :type obs: ObsType
+        :param reward: _description_, defaults to None
+        :type reward: float, optional
+        :return: _description_
+        :rtype: Tuple[str, Dict]
+        """
+        current_timestep = self.action_space.session.step_counter
+
+        if current_timestep < self.next_execution_timestep:
+            return "DONOTHING", {"dummy": 0}
+
+        self._set_next_execution_timestep(current_timestep + self.agent_settings.start_settings.frequency)
+
+        return "NODE_APPLICATION_EXECUTE", {"node_id": 0, "application_id": 0}
+
+
+class AbstractGATEAgent(AbstractAgent):
+    """Base class for actors controlled via external messages, such as RL policies."""
+
+    ...