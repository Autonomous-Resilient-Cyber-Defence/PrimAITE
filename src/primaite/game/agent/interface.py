--- conflicted
+++ resolved
@@ -68,15 +68,7 @@
         )
         reward_function: RewardFunction.ConfigSchema = Field(default_factory=lambda: RewardFunction.ConfigSchema())
 
-<<<<<<< HEAD
-    def __init__(self, **kwargs):
-        super().__init__(**kwargs)
-        self.logger: AgentLog = AgentLog(agent_name=self.config.ref)
-
-    config: "AbstractAgent.ConfigSchema" = Field(default_factory=lambda: AbstractAgent.ConfigSchema())
-=======
     config: ConfigSchema = Field(default_factory=lambda: AbstractAgent.ConfigSchema())
->>>>>>> 0d1edf03
 
     logger: AgentLog = AgentLog(agent_name="Abstract_Agent")
     history: List[AgentHistoryItem] = []
