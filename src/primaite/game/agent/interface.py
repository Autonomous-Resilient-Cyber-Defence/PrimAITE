# © Crown-owned copyright 2025, Defence Science and Technology Laboratory UK
"""Interface for agents."""
from __future__ import annotations

from abc import ABC, abstractmethod
from typing import Any, ClassVar, Dict, List, Literal, Optional, Tuple, Type, TYPE_CHECKING

from gymnasium.core import ActType, ObsType
from prettytable import PrettyTable
<<<<<<< HEAD
from pydantic import BaseModel, ConfigDict, Field
=======
from pydantic import BaseModel, model_validator
>>>>>>> 8209424e

from primaite.game.agent.actions import ActionManager
from primaite.game.agent.agent_log import AgentLog
from primaite.game.agent.observations.observation_manager import ObservationManager
from primaite.game.agent.rewards import RewardFunction
from primaite.interface.request import RequestFormat, RequestResponse

if TYPE_CHECKING:
    pass

__all__ = ("AgentHistoryItem", "AbstractAgent", "AbstractScriptedAgent", "ProxyAgent")


class AgentHistoryItem(BaseModel):
    """One entry of an agent's action log - what the agent did and how the simulator responded in 1 step."""

    timestep: int
    """Timestep of this action."""

    action: str
    """CAOS Action name."""

    parameters: Dict[str, Any]
    """CAOS parameters for the given action."""

    request: RequestFormat
    """The request that was sent to the simulation based on the CAOS action chosen."""

    response: RequestResponse
    """The response sent back by the simulator for this action."""

    reward: Optional[float] = None

    reward_info: Dict[str, Any] = {}

    observation: Optional[ObsType] = None
    """The observation space data for this step."""
<<<<<<< HEAD
=======

>>>>>>> 8209424e


class AbstractAgent(BaseModel, ABC):
    """Base class for scripted and RL agents."""

    model_config = ConfigDict(extra="forbid", arbitrary_types_allowed=True)

    class AgentSettingsSchema(BaseModel, ABC):
        """Schema for the 'agent_settings' key."""

        model_config = ConfigDict(extra="forbid")

    class ConfigSchema(BaseModel, ABC):
        """Configuration Schema for AbstractAgents."""

        model_config = ConfigDict(extra="forbid", arbitrary_types_allowed=True)
        type: str
        ref: str = ""
        """name of the agent."""
        team: Optional[Literal["BLUE", "GREEN", "RED"]] = None
        agent_settings: AbstractAgent.AgentSettingsSchema = Field(default=lambda: AbstractAgent.AgentSettingsSchema())
        action_space: ActionManager.ConfigSchema = Field(default_factory=lambda: ActionManager.ConfigSchema())
        observation_space: ObservationManager.ConfigSchema = Field(
            default_factory=lambda: ObservationManager.ConfigSchema()
        )
        reward_function: RewardFunction.ConfigSchema = Field(default_factory=lambda: RewardFunction.ConfigSchema())
        thresholds: Optional[Dict] = {}
        # TODO: this is only relevant to some observations, need to refactor the way thresholds are dealt with (#3085)
        """A dict containing the observation thresholds."""

    config: ConfigSchema = Field(default_factory=lambda: AbstractAgent.ConfigSchema())

    logger: AgentLog = AgentLog(agent_name="Abstract_Agent")
    history: List[AgentHistoryItem] = []

    action_manager: ActionManager = Field(default_factory=lambda: ActionManager())
    observation_manager: ObservationManager = Field(default_factory=lambda: ObservationManager())
    reward_function: RewardFunction = Field(default_factory=lambda: RewardFunction())

    _registry: ClassVar[Dict[str, Type[AbstractAgent]]] = {}

    def __init_subclass__(cls, discriminator: Optional[str] = None, **kwargs: Any) -> None:
        super().__init_subclass__(**kwargs)
        if discriminator is None:
            return
        if discriminator in cls._registry:
            raise ValueError(f"Cannot create a new agent under reserved name {discriminator}")
        cls._registry[discriminator] = cls

    def model_post_init(self, __context: Any) -> None:
        """Overwrite the default empty action, observation, and rewards with ones defined through the config."""
        self.action_manager = ActionManager(config=self.config.action_space)
        self.config.observation_space.options.thresholds = self.config.thresholds
        self.observation_manager = ObservationManager(config=self.config.observation_space)
        self.reward_function = RewardFunction(config=self.config.reward_function)
        return super().model_post_init(__context)

    def add_agent_action(self, item: AgentHistoryItem, table: PrettyTable) -> PrettyTable:
        """Update the given table with information from given AgentHistoryItem."""
        node, application = "unknown", "unknown"
        if (node_id := item.parameters.get("node_id")) is not None:
            node = self.action_manager.node_names[node_id]
        if (application_id := item.parameters.get("application_id")) is not None:
            application = self.action_manager.application_names[node_id][application_id]
        if (application_name := item.parameters.get("application_name")) is not None:
            application = application_name
        table.add_row([item.timestep, item.action, node, application, item.response.status])
        return table

    def show_history(self, ignored_actions: Optional[list] = None):
        """
        Print an agent action provided it's not the DONOTHING action.

        :param ignored_actions: OPTIONAL: List of actions to be ignored when displaying the history.
                                If not provided, defaults to ignore DONOTHING actions.
        """
        if not ignored_actions:
            ignored_actions = ["DONOTHING"]
        table = PrettyTable()
        table.field_names = ["Step", "Action", "Node", "Application", "Response"]
        print(f"Actions for '{self.agent_name}':")
        for item in self.history:
            if item.action in ignored_actions:
                pass
            else:
                table = self.add_agent_action(item=item, table=table)
        print(table)

    def add_agent_action(self, item: AgentHistoryItem, table: PrettyTable) -> PrettyTable:
        """Update the given table with information from given AgentHistoryItem."""
        node, application = "unknown", "unknown"
        if (node_id := item.parameters.get("node_id")) is not None:
            node = self.action_manager.node_names[node_id]
        if (application_id := item.parameters.get("application_id")) is not None:
            application = self.action_manager.application_names[node_id][application_id]
        if (application_name := item.parameters.get("application_name")) is not None:
            application = application_name
        table.add_row([item.timestep, item.action, node, application, item.response.status])
        return table

    def show_history(self, ignored_actions: Optional[list] = None):
        """
        Print an agent action provided it's not the DONOTHING action.

        :param ignored_actions: OPTIONAL: List of actions to be ignored when displaying the history.
                                If not provided, defaults to ignore DONOTHING actions.
        """
        if not ignored_actions:
            ignored_actions = ["DONOTHING"]
        table = PrettyTable()
        table.field_names = ["Step", "Action", "Node", "Application", "Response"]
        print(f"Actions for '{self.agent_name}':")
        for item in self.history:
            if item.action in ignored_actions:
                pass
            else:
                table = self.add_agent_action(item=item, table=table)
        print(table)

    def update_observation(self, state: Dict) -> ObsType:
        """
        Convert a state from the simulator into an observation for the agent using the observation space.

        state : dict state directly from simulation.describe_state
        output : dict state according to CAOS.
        """
        return self.observation_manager.update(state)

    def update_reward(self, state: Dict) -> float:
        """
        Use the reward function to calculate a reward from the state.

        :param state: State of the environment.
        :type state: Dict
        :return: Reward from the state.
        :rtype: float
        """
        return self.reward_function.update(state=state, last_action_response=self.history[-1])

    @abstractmethod
    def get_action(self, obs: ObsType, timestep: int = 0) -> Tuple[str, Dict]:
        """
        Return an action to be taken in the environment.

        Subclasses should implement agent logic here. It should use the observation as input to decide best next action.

        :param obs: Observation of the environment.
        :type obs: ObsType
        :param timestep: The current timestep in the simulation, used for non-RL agents. Optional
        :type timestep: int
        :return: Action to be taken in the environment.
        :rtype: Tuple[str, Dict]
        """
        # in RL agent, this method will send CAOS observation to RL agent, then receive a int 0-39,
        # then use a bespoke conversion to take 1-40 int back into CAOS action
        return ("do-nothing", {})

    def format_request(self, action: Tuple[str, Dict], options: Dict[str, int]) -> RequestFormat:
        # this will take something like APPLICATION.EXECUTE and add things like target_ip_address in simulator.
        # therefore the execution definition needs to be a mapping from CAOS into SIMULATOR
        """Format action into format expected by the simulator, and apply execution definition if applicable."""
        request = self.action_manager.form_request(action_identifier=action, action_options=options)
        return request

    def process_action_response(
        self,
        timestep: int,
        action: str,
        parameters: Dict[str, Any],
        request: RequestFormat,
        response: RequestResponse,
        observation: ObsType,
    ) -> None:
        """Process the response from the most recent action."""
        self.history.append(
            AgentHistoryItem(
                timestep=timestep,
                action=action,
                parameters=parameters,
                request=request,
                response=response,
                observation=observation,
            )
        )

    def save_reward_to_history(self) -> None:
        """Update the most recent history item with the reward value."""
        self.history[-1].reward = self.reward_function.current_reward

    @classmethod
    def from_config(cls, config: Dict) -> AbstractAgent:
        """Grab the relevant agent class and construct an instance from a config dict."""
        agent_type = config["type"]
        agent_class = cls._registry[agent_type]
        return agent_class(config=config)


class AbstractScriptedAgent(AbstractAgent, ABC):
    """Base class for actors which generate their own behaviour."""

    class ConfigSchema(AbstractAgent.ConfigSchema, ABC):
        """Configuration Schema for AbstractScriptedAgents."""

        type: str = "AbstractScriptedAgent"

    config: ConfigSchema = Field(default_factory=lambda: AbstractScriptedAgent.ConfigSchema())

    @abstractmethod
    def get_action(self, obs: ObsType, timestep: int = 0) -> Tuple[str, Dict]:
        """Return an action to be taken in the environment."""
        return super().get_action(obs=obs, timestep=timestep)


class ProxyAgent(AbstractAgent, discriminator="proxy-agent"):
    """Agent that sends observations to an RL model and receives actions from that model."""

    config: "ProxyAgent.ConfigSchema" = Field(default_factory=lambda: ProxyAgent.ConfigSchema())
    most_recent_action: ActType = None

    class AgentSettingsSchema(AbstractAgent.AgentSettingsSchema):
        """Schema for the `agent_settings` part of the agent config."""

        flatten_obs: bool = False
        action_masking: bool = False

    class ConfigSchema(AbstractAgent.ConfigSchema):
        """Configuration Schema for Proxy Agent."""

        type: str = "Proxy_Agent"
        agent_settings: ProxyAgent.AgentSettingsSchema = Field(default_factory=lambda: ProxyAgent.AgentSettingsSchema())

    def get_action(self, obs: ObsType, timestep: int = 0) -> Tuple[str, Dict]:
        """
        Return the agent's most recent action, formatted in CAOS format.

        :param obs: Observation for the agent. Not used by ProxyAgents, but required by the interface.
        :type obs: ObsType
        :param timestep: Current simulation timestep. Not used by ProxyAgents, bur required for the interface.
        :type timestep: int
        :return: Action to be taken in CAOS format.
        :rtype: Tuple[str, Dict]
        """
        return self.action_manager.get_action(self.most_recent_action)

    def store_action(self, action: ActType):
        """
        Store the most recent action taken by the agent.

        The environment is responsible for calling this method when it receives an action from the agent policy.
        """
        self.most_recent_action = action

    @property
    def flatten_obs(self) -> bool:
        """Return agent flatten_obs param."""
        return self.config.agent_settings.flatten_obs<|MERGE_RESOLUTION|>--- conflicted
+++ resolved
@@ -7,11 +7,7 @@
 
 from gymnasium.core import ActType, ObsType
 from prettytable import PrettyTable
-<<<<<<< HEAD
 from pydantic import BaseModel, ConfigDict, Field
-=======
-from pydantic import BaseModel, model_validator
->>>>>>> 8209424e
 
 from primaite.game.agent.actions import ActionManager
 from primaite.game.agent.agent_log import AgentLog
@@ -49,10 +45,6 @@
 
     observation: Optional[ObsType] = None
     """The observation space data for this step."""
-<<<<<<< HEAD
-=======
-
->>>>>>> 8209424e
 
 
 class AbstractAgent(BaseModel, ABC):
