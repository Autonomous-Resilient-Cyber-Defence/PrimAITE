"""PrimAITE session - the main entry point to training agents on PrimAITE."""
from enum import Enum
from ipaddress import IPv4Address
from pathlib import Path
from typing import Any, Dict, List, Literal, Optional, SupportsFloat, Tuple

<<<<<<< HEAD
import enlighten
=======
import gymnasium
>>>>>>> c5b4ae45
from gymnasium.core import ActType, ObsType
from pydantic import BaseModel, ConfigDict

from primaite import getLogger
from primaite.game.agent.actions import ActionManager
from primaite.game.agent.interface import AbstractAgent, ProxyAgent, RandomAgent
from primaite.game.agent.observations import ObservationManager
from primaite.game.agent.rewards import RewardFunction
from primaite.game.environment import PrimaiteGymEnv
from primaite.game.io import SessionIO, SessionIOSettings
from primaite.game.policy.policy import PolicyABC
from primaite.simulator.network.hardware.base import Link, NIC, Node
from primaite.simulator.network.hardware.nodes.computer import Computer
from primaite.simulator.network.hardware.nodes.router import ACLAction, Router
from primaite.simulator.network.hardware.nodes.server import Server
from primaite.simulator.network.hardware.nodes.switch import Switch
from primaite.simulator.network.transmission.network_layer import IPProtocol
from primaite.simulator.network.transmission.transport_layer import Port
from primaite.simulator.sim_container import Simulation
from primaite.simulator.system.applications.application import Application
from primaite.simulator.system.applications.database_client import DatabaseClient
from primaite.simulator.system.applications.web_browser import WebBrowser
from primaite.simulator.system.services.database.database_service import DatabaseService
from primaite.simulator.system.services.dns.dns_client import DNSClient
from primaite.simulator.system.services.dns.dns_server import DNSServer
from primaite.simulator.system.services.red_services.data_manipulation_bot import DataManipulationBot
from primaite.simulator.system.services.service import Service
from primaite.simulator.system.services.web_server.web_server import WebServer

_LOGGER = getLogger(__name__)


class PrimaiteSessionOptions(BaseModel):
    """
    Global options which are applicable to all of the agents in the game.

    Currently this is used to restrict which ports and protocols exist in the world of the simulation.
    """

    model_config = ConfigDict(extra="forbid")

    ports: List[str]
    protocols: List[str]


class TrainingOptions(BaseModel):
    """Options for training the RL agent."""

    model_config = ConfigDict(extra="forbid")

    rl_framework: Literal["SB3", "RLLIB_single_agent"]
    rl_algorithm: Literal["PPO", "A2C"]
    n_learn_episodes: int
    n_eval_episodes: Optional[int] = None
    max_steps_per_episode: int
    # checkpoint_freq: Optional[int] = None
    deterministic_eval: bool
    seed: Optional[int]
    n_agents: int
    agent_references: List[str]


class SessionMode(Enum):
    """Helper to keep track of the current session mode."""

    TRAIN = "train"
    EVAL = "eval"
    MANUAL = "manual"


class PrimaiteSession:
    """The main entrypoint for PrimAITE sessions, this manages a simulation, agents, and environments."""

    def __init__(self):
        """Initialise a PrimaiteSession object."""
        self.simulation: Simulation = Simulation()
        """Simulation object with which the agents will interact."""

        self.agents: List[AbstractAgent] = []
        """List of agents."""

        self.rl_agents: List[ProxyAgent] = []
        """Subset of agent list including only the reinforcement learning agents."""

        self.step_counter: int = 0
        """Current timestep within the episode."""

        self.episode_counter: int = 0
        """Current episode number."""

        self.options: PrimaiteSessionOptions
        """Special options that apply for the entire game."""

        self.training_options: TrainingOptions
        """Options specific to agent training."""

        self.policy: PolicyABC
        """The reinforcement learning policy."""

        self.ref_map_nodes: Dict[str, Node] = {}
        """Mapping from unique node reference name to node object. Used when parsing config files."""

        self.ref_map_services: Dict[str, Service] = {}
        """Mapping from human-readable service reference to service object. Used for parsing config files."""

        self.ref_map_applications: Dict[str, Application] = {}
        """Mapping from human-readable application reference to application object. Used for parsing config files."""

        self.ref_map_links: Dict[str, Link] = {}
        """Mapping from human-readable link reference to link object. Used when parsing config files."""

        self.env: PrimaiteGymEnv
        """The environment that the agent can consume. Could be PrimaiteEnv."""

        self.mode: SessionMode = SessionMode.MANUAL
        """Current session mode."""

        self.io_manager = SessionIO()
        """IO manager for the session."""

    def start_session(self) -> None:
        """Commence the training session."""
        self.mode = SessionMode.TRAIN
        n_learn_episodes = self.training_options.n_learn_episodes
        n_eval_episodes = self.training_options.n_eval_episodes
        max_steps_per_episode = self.training_options.max_steps_per_episode

        deterministic_eval = self.training_options.deterministic_eval
        self.policy.learn(
            n_episodes=n_learn_episodes,
            timesteps_per_episode=max_steps_per_episode,
        )
        self.save_models()

        self.mode = SessionMode.EVAL
        if n_eval_episodes > 0:
            self.policy.eval(n_episodes=n_eval_episodes, deterministic=deterministic_eval)

        self.mode = SessionMode.MANUAL

    def save_models(self) -> None:
        """Save the RL models."""
        save_path = self.io_manager.generate_model_save_path("temp_model_name")
        self.policy.save(save_path)

    def step(self):
        """
        Perform one step of the simulation/agent loop.

        This is the main loop of the game. It corresponds to one timestep in the simulation, and one action from each
        agent. The steps are as follows:
            1. The simulation state is updated.
            2. The simulation state is sent to each agent.
            3. Each agent converts the state to an observation and calculates a reward.
            4. Each agent chooses an action based on the observation.
            5. Each agent converts the action to a request.
            6. The simulation applies the requests.

        Warning: This method should only be used with scripted agents. For RL agents, the environment that the agent
        interacts with should implement a step method that calls methods used by this method. For example, if using a
        single-agent gym, make sure to update the ProxyAgent's action with the action before calling
        ``self.apply_agent_actions()``.
        """
        _LOGGER.debug(f"Stepping primaite session. Step counter: {self.step_counter}")

        # Get the current state of the simulation
        sim_state = self.get_sim_state()

        # Update agents' observations and rewards based on the current state
        self.update_agents(sim_state)

        # Apply all actions to simulation as requests
        self.apply_agent_actions()

        # Advance timestep
        self.advance_timestep()

    def get_sim_state(self) -> Dict:
        """Get the current state of the simulation."""
        return self.simulation.describe_state()

    def update_agents(self, state: Dict) -> None:
        """Update agents' observations and rewards based on the current state."""
        for agent in self.agents:
            agent.update_observation(state)
            agent.update_reward(state)

    def apply_agent_actions(self) -> None:
        """Apply all actions to simulation as requests."""
        for agent in self.agents:
            obs = agent.observation_manager.current_observation
            rew = agent.reward_function.current_reward
            action_choice, options = agent.get_action(obs, rew)
            request = agent.format_request(action_choice, options)
            self.simulation.apply_request(request)

    def advance_timestep(self) -> None:
        """Advance timestep."""
        self.step_counter += 1
        _LOGGER.debug(f"Advancing timestep to {self.step_counter} ")
        self.simulation.apply_timestep(self.step_counter)

    def calculate_truncated(self) -> bool:
        """Calculate whether the episode is truncated."""
        current_step = self.step_counter
        max_steps = self.training_options.max_steps_per_episode
        if current_step >= max_steps:
            return True
        return False

    def reset(self) -> None:
        """Reset the session, this will reset the simulation."""
        self.episode_counter += 1
        self.step_counter = 0
        _LOGGER.debug(f"Restting primaite session, episode = {self.episode_counter}")
        self.simulation.reset_component_for_episode(self.episode_counter)

    def close(self) -> None:
        """Close the session, this will stop the env and close the simulation."""
        return NotImplemented

    @classmethod
    def from_config(cls, cfg: dict, agent_load_path: Optional[str] = None) -> "PrimaiteSession":
        """Create a PrimaiteSession object from a config dictionary.

        The config dictionary should have the following top-level keys:
        1. training_config: options for training the RL agent.
        2. game_config: options for the game itself. Used by PrimaiteSession.
        3. simulation: defines the network topology and the initial state of the simulation.

        The specification for each of the three major areas is described in a separate documentation page.
        # TODO: create documentation page and add links to it here.

        :param cfg: The config dictionary.
        :type cfg: dict
        :return: A PrimaiteSession object.
        :rtype: PrimaiteSession
        """
        sess = cls()
        sess.options = PrimaiteSessionOptions(
            ports=cfg["game_config"]["ports"],
            protocols=cfg["game_config"]["protocols"],
        )
        sess.training_options = TrainingOptions(**cfg["training_config"])

        # READ IO SETTINGS (this sets the global session path as well) # TODO: GLOBAL SIDE EFFECTS...
        io_settings = cfg.get("io_settings", {})
        sess.io_manager.settings = SessionIOSettings(**io_settings)

        sim = sess.simulation
        net = sim.network

        sess.ref_map_nodes: Dict[str, Node] = {}
        sess.ref_map_services: Dict[str, Service] = {}
        sess.ref_map_links: Dict[str, Link] = {}

        nodes_cfg = cfg["simulation"]["network"]["nodes"]
        links_cfg = cfg["simulation"]["network"]["links"]
        for node_cfg in nodes_cfg:
            node_ref = node_cfg["ref"]
            n_type = node_cfg["type"]
            if n_type == "computer":
                new_node = Computer(
                    hostname=node_cfg["hostname"],
                    ip_address=node_cfg["ip_address"],
                    subnet_mask=node_cfg["subnet_mask"],
                    default_gateway=node_cfg["default_gateway"],
                    dns_server=node_cfg["dns_server"],
                )
            elif n_type == "server":
                new_node = Server(
                    hostname=node_cfg["hostname"],
                    ip_address=node_cfg["ip_address"],
                    subnet_mask=node_cfg["subnet_mask"],
                    default_gateway=node_cfg["default_gateway"],
                    dns_server=node_cfg.get("dns_server"),
                )
            elif n_type == "switch":
                new_node = Switch(hostname=node_cfg["hostname"], num_ports=node_cfg.get("num_ports"))
            elif n_type == "router":
                new_node = Router(hostname=node_cfg["hostname"], num_ports=node_cfg.get("num_ports"))
                if "ports" in node_cfg:
                    for port_num, port_cfg in node_cfg["ports"].items():
                        new_node.configure_port(
                            port=port_num, ip_address=port_cfg["ip_address"], subnet_mask=port_cfg["subnet_mask"]
                        )
                if "acl" in node_cfg:
                    for r_num, r_cfg in node_cfg["acl"].items():
                        # excuse the uncommon walrus operator ` := `. It's just here as a shorthand, to avoid repeating
                        # this: 'r_cfg.get('src_port')'
                        # Port/IPProtocol. TODO Refactor
                        new_node.acl.add_rule(
                            action=ACLAction[r_cfg["action"]],
                            src_port=None if not (p := r_cfg.get("src_port")) else Port[p],
                            dst_port=None if not (p := r_cfg.get("dst_port")) else Port[p],
                            protocol=None if not (p := r_cfg.get("protocol")) else IPProtocol[p],
                            src_ip_address=r_cfg.get("ip_address"),
                            dst_ip_address=r_cfg.get("ip_address"),
                            position=r_num,
                        )
            else:
                print("invalid node type")
            if "services" in node_cfg:
                for service_cfg in node_cfg["services"]:
                    service_ref = service_cfg["ref"]
                    service_type = service_cfg["type"]
                    service_types_mapping = {
                        "DNSClient": DNSClient,  # key is equal to the 'name' attr of the service class itself.
                        "DNSServer": DNSServer,
                        "DatabaseClient": DatabaseClient,
                        "DatabaseService": DatabaseService,
                        "WebServer": WebServer,
                        "DataManipulationBot": DataManipulationBot,
                    }
                    if service_type in service_types_mapping:
                        print(f"installing {service_type} on node {new_node.hostname}")
                        new_node.software_manager.install(service_types_mapping[service_type])
                        new_service = new_node.software_manager.software[service_type]
                        sess.ref_map_services[service_ref] = new_service
                    else:
                        print(f"service type not found {service_type}")
                    # service-dependent options
                    if service_type == "DatabaseClient":
                        if "options" in service_cfg:
                            opt = service_cfg["options"]
                            if "db_server_ip" in opt:
                                new_service.configure(server_ip_address=IPv4Address(opt["db_server_ip"]))
                    if service_type == "DNSServer":
                        if "options" in service_cfg:
                            opt = service_cfg["options"]
                            if "domain_mapping" in opt:
                                for domain, ip in opt["domain_mapping"].items():
                                    new_service.dns_register(domain, ip)
            if "applications" in node_cfg:
                for application_cfg in node_cfg["applications"]:
                    application_ref = application_cfg["ref"]
                    application_type = application_cfg["type"]
                    application_types_mapping = {
                        "WebBrowser": WebBrowser,
                    }
                    if application_type in application_types_mapping:
                        new_node.software_manager.install(application_types_mapping[application_type])
                        new_application = new_node.software_manager.software[application_type]
                        sess.ref_map_applications[application_ref] = new_application
                    else:
                        print(f"application type not found {application_type}")
            if "nics" in node_cfg:
                for nic_num, nic_cfg in node_cfg["nics"].items():
                    new_node.connect_nic(NIC(ip_address=nic_cfg["ip_address"], subnet_mask=nic_cfg["subnet_mask"]))

            net.add_node(new_node)
            new_node.power_on()
            sess.ref_map_nodes[
                node_ref
            ] = (
                new_node.uuid
            )  # TODO: fix incosistency with service and link. Node gets added by uuid, but service by object

        # 2. create links between nodes
        for link_cfg in links_cfg:
            node_a = net.nodes[sess.ref_map_nodes[link_cfg["endpoint_a_ref"]]]
            node_b = net.nodes[sess.ref_map_nodes[link_cfg["endpoint_b_ref"]]]
            if isinstance(node_a, Switch):
                endpoint_a = node_a.switch_ports[link_cfg["endpoint_a_port"]]
            else:
                endpoint_a = node_a.ethernet_port[link_cfg["endpoint_a_port"]]
            if isinstance(node_b, Switch):
                endpoint_b = node_b.switch_ports[link_cfg["endpoint_b_port"]]
            else:
                endpoint_b = node_b.ethernet_port[link_cfg["endpoint_b_port"]]
            new_link = net.connect(endpoint_a=endpoint_a, endpoint_b=endpoint_b)
            sess.ref_map_links[link_cfg["ref"]] = new_link.uuid

        # 3. create agents
        game_cfg = cfg["game_config"]
        agents_cfg = game_cfg["agents"]

        for agent_cfg in agents_cfg:
            agent_ref = agent_cfg["ref"]  # noqa: F841
            agent_type = agent_cfg["type"]
            action_space_cfg = agent_cfg["action_space"]
            observation_space_cfg = agent_cfg["observation_space"]
            reward_function_cfg = agent_cfg["reward_function"]

            # CREATE OBSERVATION SPACE
            obs_space = ObservationManager.from_config(observation_space_cfg, sess)

            # CREATE ACTION SPACE
            action_space_cfg["options"]["node_uuids"] = []
            # if a list of nodes is defined, convert them from node references to node UUIDs
            for action_node_option in action_space_cfg.get("options", {}).pop("nodes", {}):
                if "node_ref" in action_node_option:
                    node_uuid = sess.ref_map_nodes[action_node_option["node_ref"]]
                    action_space_cfg["options"]["node_uuids"].append(node_uuid)
            # Each action space can potentially have a different list of nodes that it can apply to. Therefore,
            # we will pass node_uuids as a part of the action space config.
            # However, it's not possible to specify the node uuids directly in the config, as they are generated
            # dynamically, so we have to translate node references to uuids before passing this config on.

            if "action_list" in action_space_cfg:
                for action_config in action_space_cfg["action_list"]:
                    if "options" in action_config:
                        if "target_router_ref" in action_config["options"]:
                            _target = action_config["options"]["target_router_ref"]
                            action_config["options"]["target_router_uuid"] = sess.ref_map_nodes[_target]

            action_space = ActionManager.from_config(sess, action_space_cfg)

            # CREATE REWARD FUNCTION
            rew_function = RewardFunction.from_config(reward_function_cfg, session=sess)

            # CREATE AGENT
            if agent_type == "GreenWebBrowsingAgent":
                # TODO: implement non-random agents and fix this parsing
                new_agent = RandomAgent(
                    agent_name=agent_cfg["ref"],
                    action_space=action_space,
                    observation_space=obs_space,
                    reward_function=rew_function,
                )
                sess.agents.append(new_agent)
            elif agent_type == "ProxyAgent":
                new_agent = ProxyAgent(
                    agent_name=agent_cfg["ref"],
                    action_space=action_space,
                    observation_space=obs_space,
                    reward_function=rew_function,
                )
                sess.agents.append(new_agent)
                sess.rl_agents.append(new_agent)
            elif agent_type == "RedDatabaseCorruptingAgent":
                new_agent = RandomAgent(
                    agent_name=agent_cfg["ref"],
                    action_space=action_space,
                    observation_space=obs_space,
                    reward_function=rew_function,
                )
                sess.agents.append(new_agent)
            else:
                print("agent type not found")

        # CREATE ENVIRONMENT
        sess.env = PrimaiteGymEnv(session=sess, agents=sess.rl_agents)

        # CREATE POLICY
        sess.policy = PolicyABC.from_config(sess.training_options, session=sess)
        if agent_load_path:
            sess.policy.load(Path(agent_load_path))

        return sess<|MERGE_RESOLUTION|>--- conflicted
+++ resolved
@@ -4,11 +4,7 @@
 from pathlib import Path
 from typing import Any, Dict, List, Literal, Optional, SupportsFloat, Tuple
 
-<<<<<<< HEAD
-import enlighten
-=======
 import gymnasium
->>>>>>> c5b4ae45
 from gymnasium.core import ActType, ObsType
 from pydantic import BaseModel, ConfigDict
 
