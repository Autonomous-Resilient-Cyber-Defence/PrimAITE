--- conflicted
+++ resolved
@@ -11,13 +11,8 @@
 
 from primaite import getLogger
 from primaite.game.agent.actions import ActionManager
-<<<<<<< HEAD
-from primaite.game.agent.interface import AbstractAgent, AgentSettings, DataManipulationAgent, RandomAgent
-from primaite.game.agent.observations import ObservationSpace
-=======
-from primaite.game.agent.interface import AbstractAgent, ProxyAgent, RandomAgent
+from primaite.game.agent.interface import AbstractAgent, AgentSettings, DataManipulationAgent, ProxyAgent, RandomAgent
 from primaite.game.agent.observations import ObservationManager
->>>>>>> 0caeb60e
 from primaite.game.agent.rewards import RewardFunction
 from primaite.game.io import SessionIO, SessionIOSettings
 from primaite.game.policy.policy import PolicyABC
@@ -42,41 +37,9 @@
 _LOGGER = getLogger(__name__)
 
 
-<<<<<<< HEAD
-class PrimaiteGATEClient(GATEClient):
-    """Lightweight wrapper around the GATEClient class that allows PrimAITE to message GATE."""
-
-    def __init__(self, parent_session: "PrimaiteSession", service_port: int = 50000):
-        """
-        Create a new GATE client for PrimAITE.
-
-        :param parent_session: The parent session object.
-        :type parent_session: PrimaiteSession
-        :param service_port: The port on which the GATE service is running.
-        :type service_port: int, optional
-        """
-        super().__init__(service_port=service_port)
-        self.parent_session: "PrimaiteSession" = parent_session
-
-    @property
-    def rl_framework(self) -> str:
-        """The reinforcement learning framework to use."""
-        return self.parent_session.training_options.rl_framework
-
-    @property
-    def rl_algorithm(self) -> str:
-        """The reinforcement learning algorithm to use."""
-        return self.parent_session.training_options.rl_algorithm
-
-    @property
-    def seed(self) -> Optional[int]:
-        """The seed to use for the environment's random number generator."""
-        return self.parent_session.training_options.seed
-=======
 class PrimaiteGymEnv(gymnasium.Env):
     """
     Thin wrapper env to provide agents with a gymnasium API.
->>>>>>> 0caeb60e
 
     This is always a single agent environment since gymnasium is a single agent API. Therefore, we can make some
     assumptions about the agent list always having a list of length 1.
@@ -125,57 +88,11 @@
         """Return the observation space of the environment."""
         return gymnasium.spaces.flatten_space(self.agent.observation_manager.space)
 
-<<<<<<< HEAD
-    def step(self, action: ActType) -> Tuple[ObsType, float, bool, bool, Dict]:
-        """Take a step in the environment.
-
-        This method is called by GATE to advance the simulation by one timestep.
-
-        :param action: The agent's action.
-        :type action: ActType
-        :return: The observation, reward, terminal flag, truncated flag, and info dictionary.
-        :rtype: Tuple[ObsType, float, bool, bool, Dict]
-        """
-        self.parent_session.rl_agent.most_recent_action = action
-        self.parent_session.step()
-        state = self.parent_session.simulation.describe_state()
-        obs = self.parent_session.rl_agent.observation_space.observe(state)
-        obs = flatten(self.parent_session.rl_agent.observation_space.space, obs)
-        rew = self.parent_session.rl_agent.reward_function.calculate(state)
-        term = False
-        trunc = False
-        info = {}
-        return obs, rew, term, trunc, info
-
-    def reset(self, *, seed: Optional[int] = None, options: Optional[Dict[str, Any]] = None) -> Tuple[ObsType, Dict]:
-        """Reset the environment.
-
-        This method is called when the environment is initialized and at the end of each episode.
-
-        :param seed: The seed to use for the environment's random number generator.
-        :type seed: int, optional
-        :param options: Additional options for the reset. None are used by PrimAITE but this is included for
-            compatibility with GATE.
-        :type options: dict[str, Any], optional
-        :return: The initial observation and an empty info dictionary.
-        :rtype: Tuple[ObsType, Dict]
-        """
-        self.parent_session.reset()
-        state = self.parent_session.simulation.describe_state()
-        obs = self.parent_session.rl_agent.observation_space.observe(state)
-        obs = flatten(self.parent_session.rl_agent.observation_space.space, obs)
-        return obs, {}
-
-    def close(self):
-        """Close the session, this will stop the gate client and close the simulation."""
-        self.parent_session.close()
-=======
     def _get_obs(self) -> ObsType:
         """Return the current observation."""
         unflat_space = self.agent.observation_manager.space
         unflat_obs = self.agent.observation_manager.current_observation
         return gymnasium.spaces.flatten(unflat_space, unflat_obs)
->>>>>>> 0caeb60e
 
 
 class PrimaiteSessionOptions(BaseModel):
@@ -607,7 +524,6 @@
                     action_space=action_space,
                     observation_space=obs_space,
                     reward_function=rew_function,
-                    agent_settings=agent_settings,
                 )
                 sess.agents.append(new_agent)
                 sess.rl_agents.append(new_agent)
