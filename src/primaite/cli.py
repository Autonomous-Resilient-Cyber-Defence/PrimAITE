# Crown Owned Copyright (C) Dstl 2023. DEFCON 703. Shared in confidence.
"""Provides a CLI using Typer as an entry point."""
import logging
import os
import shutil
from enum import Enum
from pathlib import Path
from typing import Optional

import pkg_resources
import typer
import yaml
from platformdirs import PlatformDirs
from typing_extensions import Annotated

from primaite.data_viz import PlotlyTemplate

app = typer.Typer()


@app.command()
def build_dirs() -> None:
    """Build the PrimAITE app directories."""
    from primaite.setup import setup_app_dirs

    setup_app_dirs.run()


@app.command()
def reset_notebooks(overwrite: bool = True) -> None:
    """
    Force a reset of the demo notebooks in the users notebooks directory.

    :param overwrite: If True, will overwrite existing demo notebooks.
    """
    from primaite.setup import reset_demo_notebooks

    reset_demo_notebooks.run(overwrite)


@app.command()
def logs(last_n: Annotated[int, typer.Option("-n")]) -> None:
    """
    Print the PrimAITE log file.

    :param last_n: The number of lines to print. Default value is 10.
    """
    import re

    from primaite import LOG_PATH

    if os.path.isfile(LOG_PATH):
        with open(LOG_PATH) as file:
            lines = file.readlines()
        for line in lines[-last_n:]:
            print(re.sub(r"\n*", "", line))


_LogLevel = Enum("LogLevel", {k: k for k in logging._levelToName.values()})  # noqa


@app.command()
def log_level(level: Annotated[Optional[_LogLevel], typer.Argument()] = None) -> None:
    """
    View or set the PrimAITE Log Level.

    To View, simply call: primaite log-level

    To set, call: primaite log-level <desired log level>

    For example, to set the to debug, call: primaite log-level DEBUG
    """
    app_dirs = PlatformDirs(appname="primaite")
    app_dirs.user_config_path.mkdir(exist_ok=True, parents=True)
    user_config_path = app_dirs.user_config_path / "primaite_config.yaml"
    if user_config_path.exists():
        with open(user_config_path, "r") as file:
            primaite_config = yaml.safe_load(file)

        if level:
            primaite_config["logging"]["log_level"] = level.value
            with open(user_config_path, "w") as file:
                yaml.dump(primaite_config, file)
            print(f"PrimAITE Log Level: {level}")
        else:
            level = primaite_config["logging"]["log_level"]
            print(f"PrimAITE Log Level: {level}")


@app.command()
def notebooks() -> None:
    """Start Jupyter Lab in the users PrimAITE notebooks directory."""
    from primaite.notebooks import start_jupyter_session

    start_jupyter_session()


@app.command()
def version() -> None:
    """Get the installed PrimAITE version number."""
    import primaite

    print(primaite.__version__)


@app.command()
def clean_up() -> None:
    """Cleans up left over files from previous version installations."""
    from primaite.setup import old_installation_clean_up

    old_installation_clean_up.run()


@app.command()
def setup(overwrite_existing: bool = True) -> None:
    """
    Perform the PrimAITE first-time setup.

    WARNING: All user-data will be lost.
    """
    # Does this way to avoid using PrimAITE package before config is loaded
    app_dirs = PlatformDirs(appname="primaite")
    app_dirs.user_config_path.mkdir(exist_ok=True, parents=True)
    user_config_path = app_dirs.user_config_path / "primaite_config.yaml"
    pkg_config_path = Path(pkg_resources.resource_filename("primaite", "setup/_package_data/primaite_config.yaml"))

    shutil.copy2(pkg_config_path, user_config_path)

    from primaite import getLogger
    from primaite.setup import old_installation_clean_up, reset_demo_notebooks, reset_example_configs, setup_app_dirs

    _LOGGER = getLogger(__name__)

    _LOGGER.info("Performing the PrimAITE first-time setup...")

    _LOGGER.info("Building primaite_config.yaml...")

    _LOGGER.info("Building the PrimAITE app directories...")
    setup_app_dirs.run()

    _LOGGER.info("Rebuilding the demo notebooks...")
    reset_demo_notebooks.run(overwrite_existing=True)

    _LOGGER.info("Rebuilding the example notebooks...")
    reset_example_configs.run(overwrite_existing=True)

    _LOGGER.info("Performing a clean-up of previous PrimAITE installations...")
    old_installation_clean_up.run()

    _LOGGER.info("PrimAITE setup complete!")


@app.command()
<<<<<<< HEAD
def session(tc: Optional[str] = None, ldc: Optional[str] = None) -> None:
=======
def session(tc: Optional[str] = None, ldc: Optional[str] = None, load: Optional[str] = None):
>>>>>>> 2c4b4801
    """
    Run a PrimAITE session.

    tc: The training config filepath. Optional. If no value is passed then
    example default training config is used from:
    ~/primaite/config/example_config/training/training_config_main.yaml.

    ldc: The lay down config file path. Optional. If no value is passed then
    example default lay down config is used from:
    ~/primaite/config/example_config/lay_down/lay_down_config_3_doc_very_basic.yaml.

    load: The directory of a previous session. Optional. If no value is passed, then the session
    will use the default training config and laydown config. Inversely, if a training config and laydown config
    is passed while a session directory is passed, PrimAITE will load the session and ignore the training config
    and laydown config.
    """
    from primaite.config.lay_down_config import dos_very_basic_config_path
    from primaite.config.training_config import main_training_config_path
    from primaite.main import run

    if load is not None:
        run(session_path=load)

    if not tc:
        tc = main_training_config_path()

    if not ldc:
        ldc = dos_very_basic_config_path()

    run(training_config_path=tc, lay_down_config_path=ldc)


@app.command()
def plotly_template(template: Annotated[Optional[PlotlyTemplate], typer.Argument()] = None) -> None:
    """
    View or set the plotly template for Session plots.

    To View, simply call: primaite plotly-template

    To set, call: primaite plotly-template <desired template>

    For example, to set as plotly_dark, call: primaite plotly-template PLOTLY_DARK
    """
    app_dirs = PlatformDirs(appname="primaite")
    app_dirs.user_config_path.mkdir(exist_ok=True, parents=True)
    user_config_path = app_dirs.user_config_path / "primaite_config.yaml"
    if user_config_path.exists():
        with open(user_config_path, "r") as file:
            primaite_config = yaml.safe_load(file)

        if template:
            primaite_config["session"]["outputs"]["plots"]["template"] = template.value
            with open(user_config_path, "w") as file:
                yaml.dump(primaite_config, file)
            print(f"PrimAITE plotly template: {template.value}")
        else:
            template = primaite_config["session"]["outputs"]["plots"]["template"]
            print(f"PrimAITE plotly template: {template}")<|MERGE_RESOLUTION|>--- conflicted
+++ resolved
@@ -151,11 +151,7 @@
 
 
 @app.command()
-<<<<<<< HEAD
-def session(tc: Optional[str] = None, ldc: Optional[str] = None) -> None:
-=======
-def session(tc: Optional[str] = None, ldc: Optional[str] = None, load: Optional[str] = None):
->>>>>>> 2c4b4801
+def session(tc: Optional[str] = None, ldc: Optional[str] = None, load: Optional[str] = None) -> None:
     """
     Run a PrimAITE session.
 
