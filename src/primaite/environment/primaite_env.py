# Crown Copyright (C) Dstl 2022. DEFCON 703. Shared in confidence.
"""Main environment module containing the PRIMmary AI Training Evironment (Primaite) class."""
import copy
import csv
import logging
import uuid as uuid
from datetime import datetime
from pathlib import Path
from typing import Dict, Final, Tuple, Union
from random import choice, randint, sample, uniform
from typing import Dict, Tuple, Union

import networkx as nx
import numpy as np
import yaml
from gym import Env, spaces
from matplotlib import pyplot as plt

from primaite import getLogger
from primaite.acl.access_control_list import AccessControlList
from primaite.agents.utils import is_valid_acl_action_extra, is_valid_node_action
from primaite.common.custom_typing import NodeUnion
from primaite.common.enums import (
    ActionType,
    AgentFramework,
    FileSystemState,
    HardwareState,
    NodePOLInitiator,
    NodePOLType,
    NodeType,
    ObservationType,
    Priority,
    SessionType,
    SoftwareState,
)
from primaite.common.service import Service
from primaite.config import training_config
from primaite.config.training_config import TrainingConfig
from primaite.environment.observations import ObservationsHandler
from primaite.environment.reward import calculate_reward_function
from primaite.links.link import Link
from primaite.nodes.active_node import ActiveNode
from primaite.nodes.node import Node
from primaite.nodes.node_state_instruction_green import NodeStateInstructionGreen
from primaite.nodes.node_state_instruction_red import NodeStateInstructionRed
from primaite.nodes.passive_node import PassiveNode
from primaite.nodes.service_node import ServiceNode
from primaite.pol.green_pol import apply_iers, apply_node_pol
from primaite.pol.ier import IER
from primaite.pol.red_agent_pol import apply_red_agent_iers, apply_red_agent_node_pol
from primaite.transactions.transaction import Transaction
from primaite.utils.session_output_writer import SessionOutputWriter

_LOGGER = getLogger(__name__)


class Primaite(Env):
    """PRIMmary AI Training Evironment (Primaite) class."""

    #  Action Space contants
    ACTION_SPACE_NODE_PROPERTY_VALUES: int = 5
    ACTION_SPACE_NODE_ACTION_VALUES: int = 4
    ACTION_SPACE_ACL_ACTION_VALUES: int = 3
    ACTION_SPACE_ACL_PERMISSION_VALUES: int = 2

    def __init__(
        self,
        training_config_path: Union[str, Path],
        lay_down_config_path: Union[str, Path],
        session_path: Path,
        timestamp_str: str,
    ):
        """
        The Primaite constructor.

        :param training_config_path: The training config filepath.
        :param lay_down_config_path: The lay down config filepath.
        :param session_path: The directory path the session is writing to.
        :param timestamp_str: The session timestamp in the format:
            <yyyy-mm-dd>_<hh-mm-ss>.
        """
        self.session_path: Final[Path] = session_path
        self.timestamp_str: Final[str] = timestamp_str
        self._training_config_path = training_config_path
        self._lay_down_config_path = lay_down_config_path

        self.training_config: TrainingConfig = training_config.load(training_config_path)
        _LOGGER.info(f"Using: {str(self.training_config)}")

        # Number of steps in an episode
        self.episode_steps = self.training_config.num_steps

        super(Primaite, self).__init__()

        # The agent in use
        self.agent_identifier = self.training_config.agent_identifier

        # Create a dictionary to hold all the nodes
        self.nodes: Dict[str, NodeUnion] = {}

        # Create a dictionary to hold a reference set of nodes
        self.nodes_reference: Dict[str, NodeUnion] = {}

        # Create a dictionary to hold all the links
        self.links: Dict[str, Link] = {}

        # Create a dictionary to hold a reference set of links
        self.links_reference: Dict[str, Link] = {}

        # Create a dictionary to hold all the green IERs (this will come from an external source)
        self.green_iers: Dict[str, IER] = {}
        self.green_iers_reference: Dict[str, IER] = {}

        # Create a dictionary to hold all the node PoLs (this will come from an external source)
        self.node_pol = {}

        # Create a dictionary to hold all the red agent IERs (this will come from an external source)
        self.red_iers = {}

        # Create a dictionary to hold all the red agent node PoLs (this will come from an external source)
        self.red_node_pol = {}

        # Create the Access Control List
        self.acl = AccessControlList()

        # Create a list of services (enums)
        self.services_list = []

        # Create a list of ports
        self.ports_list = []

        # Create graph (network)
        self.network = nx.MultiGraph()

        # Create a graph (network) reference
        self.network_reference = nx.MultiGraph()

        # Create step count
        self.step_count = 0

        self.total_step_count: int = 0
        """The total number of time steps completed."""

        # Create step info dictionary
        self.step_info = {}

        # Total reward
        self.total_reward = 0

        # Average reward
        self.average_reward = 0

        # Episode count
        self.episode_count = 0

        # Number of nodes - gets a value by examining the nodes dictionary after it's been populated
        self.num_nodes = 0

        # Number of links - gets a value by examining the links dictionary after it's been populated
        self.num_links = 0

        # Number of services - gets a value when config is loaded
        self.num_services = 0

        # Number of ports - gets a value when config is loaded
        self.num_ports = 0

        # The action type
        self.action_type = 0

        # TODO fix up with TrainingConfig
        # stores the observation config from the yaml, default is NODE_LINK_TABLE
        self.obs_config: dict = {"components": [{"name": "NODE_LINK_TABLE"}]}
        if self.training_config.observation_space is not None:
            self.obs_config = self.training_config.observation_space

        # Observation Handler manages the user-configurable observation space.
        # It will be initialised later.
        self.obs_handler: ObservationsHandler

        # Open the config file and build the environment laydown
        with open(self._lay_down_config_path, "r") as file:
            # Open the config file and build the environment laydown
            self.lay_down_config = yaml.safe_load(file)
            self.load_lay_down_config()

        # Store the node objects as node attributes
        # (This is so we can access them as objects)
        for node in self.network:
            self.network.nodes[node]["self"] = node

        for node in self.network_reference:
            self.network_reference.nodes[node]["self"] = node

        self.num_nodes = len(self.nodes)
        self.num_links = len(self.links)

        # Visualise in PNG
        try:
            plt.tight_layout()
            nx.draw_networkx(self.network, with_labels=True)

            file_path = session_path / f"network_{timestamp_str}.png"
            plt.savefig(file_path, format="PNG")
            plt.clf()
        except Exception:
            _LOGGER.error("Could not save network diagram", exc_info=True)

        # Initiate observation space
        self.observation_space, self.env_obs = self.init_observations()

        # Define Action Space - depends on action space type (Node or ACL)
        if self.training_config.action_type == ActionType.NODE:
            _LOGGER.debug("Action space type NODE selected")
            # Terms (for node action space):
            # [0, num nodes] - node ID (0 = nothing, node ID)
            # [0, 4] - what property it's acting on (0 = nothing, state, SoftwareState, service state, file system state) # noqa
            # [0, 3] - action on property (0 = nothing, On / Scan, Off / Repair, Reset / Patch / Restore) # noqa
            # [0, num services] - resolves to service ID (0 = nothing, resolves to service) # noqa
            self.action_dict = self.create_node_action_dict()
            self.action_space = spaces.Discrete(len(self.action_dict))
        elif self.training_config.action_type == ActionType.ACL:
            _LOGGER.debug("Action space type ACL selected")
            # Terms (for ACL action space):
            # [0, 2] - Action (0 = do nothing, 1 = create rule, 2 = delete rule)
            # [0, 1] - Permission (0 = DENY, 1 = ALLOW)
            # [0, num nodes] - Source IP (0 = any, then 1 -> x resolving to IP addresses)
            # [0, num nodes] - Dest IP (0 = any, then 1 -> x resolving to IP addresses)
            # [0, num services] - Protocol (0 = any, then 1 -> x resolving to protocol)
            # [0, num ports] - Port (0 = any, then 1 -> x resolving to port)
            self.action_dict = self.create_acl_action_dict()
            self.action_space = spaces.Discrete(len(self.action_dict))
        elif self.training_config.action_type == ActionType.ANY:
            _LOGGER.debug("Action space type ANY selected - Node + ACL")
            self.action_dict = self.create_node_and_acl_action_dict()
            self.action_space = spaces.Discrete(len(self.action_dict))
        else:
            _LOGGER.error(f"Invalid action type selected: {self.training_config.action_type}")

        self.episode_av_reward_writer = SessionOutputWriter(self, transaction_writer=False, learning_session=True)
        self.transaction_writer = SessionOutputWriter(self, transaction_writer=True, learning_session=True)

    @property
    def actual_episode_count(self) -> int:
        """Shifts the episode_count by -1 for RLlib."""
        if self.training_config.agent_framework is AgentFramework.RLLIB:
            return self.episode_count - 1
        return self.episode_count

    def set_as_eval(self):
        """Set the writers to write to eval directories."""
        self.episode_av_reward_writer = SessionOutputWriter(self, transaction_writer=False, learning_session=False)
        self.transaction_writer = SessionOutputWriter(self, transaction_writer=True, learning_session=False)
        self.episode_count = 0
        self.step_count = 0
        self.total_step_count = 0

    def reset(self):
        """
        AI Gym Reset function.

        Returns:
             Environment observation space (reset)
        """
        if self.actual_episode_count > 0:
            csv_data = self.actual_episode_count, self.average_reward
            self.episode_av_reward_writer.write(csv_data)

        self.episode_count += 1

        # Don't need to reset links, as they are cleared and recalculated every
        # step

        # Clear the ACL
        self.init_acl()

        # Reset the node statuses and recreate the ACL from config
        # Does this for both live and reference nodes
        self.reset_environment()

        # Create a random red agent to use for this episode
        if self.training_config.random_red_agent:
            self._create_random_red_agent()

        # Reset counters and totals
        self.total_reward = 0
        self.step_count = 0
        self.average_reward = 0

        # Update observations space and return
        self.update_environent_obs()

        return self.env_obs

    def step(self, action):
        """
        AI Gym Step function.

        Args:
            action: Action space from agent

        Returns:
             env_obs: Observation space
             reward: Reward value for this step
             done: Indicates episode is complete if True
             step_info: Additional information relating to this step
        """
        # TEMP
        done = False
        self.step_count += 1
        self.total_step_count += 1

        # Need to clear traffic on all links first
        for link_key, link_value in self.links.items():
            link_value.clear_traffic()

        for link in self.links_reference.values():
            link.clear_traffic()

        # Create a Transaction (metric) object for this step
        transaction = Transaction(self.agent_identifier, self.actual_episode_count, self.step_count)
        # Load the initial observation space into the transaction
<<<<<<< HEAD
        transaction.obs_space_pre = copy.deepcopy(self.env_obs)
=======
        transaction.set_obs_space(self.obs_handler._flat_observation)

>>>>>>> 8ab936fc
        # Load the action space into the transaction
        transaction.action_space = copy.deepcopy(action)

        # 1. Implement Blue Action
        self.interpret_action_and_apply(action)
        # Take snapshots of nodes and links
        self.nodes_post_blue = copy.deepcopy(self.nodes)
        self.links_post_blue = copy.deepcopy(self.links)

        # 2. Perform any time-based activities (e.g. a component moving from patching to good)
        self.apply_time_based_updates()

        # 3. Apply PoL
        apply_node_pol(self.nodes, self.node_pol, self.step_count)  # Node PoL
        apply_iers(
            self.network,
            self.nodes,
            self.links,
            self.green_iers,
            self.acl,
            self.step_count,
        )  # Network PoL
        # Take snapshots of nodes and links
        self.nodes_post_pol = copy.deepcopy(self.nodes)
        self.links_post_pol = copy.deepcopy(self.links)
        # Reference
        apply_node_pol(self.nodes_reference, self.node_pol, self.step_count)  # Node PoL
        apply_iers(
            self.network_reference,
            self.nodes_reference,
            self.links_reference,
            self.green_iers_reference,
            self.acl,
            self.step_count,
        )  # Network PoL

        # 4. Implement Red Action
        apply_red_agent_iers(
            self.network,
            self.nodes,
            self.links,
            self.red_iers,
            self.acl,
            self.step_count,
        )
        apply_red_agent_node_pol(self.nodes, self.red_iers, self.red_node_pol, self.step_count)
        # Take snapshots of nodes and links
        self.nodes_post_red = copy.deepcopy(self.nodes)
        self.links_post_red = copy.deepcopy(self.links)

        # 5. Calculate reward signal (for RL)
        reward = calculate_reward_function(
            self.nodes_post_pol,
            self.nodes_post_red,
            self.nodes_reference,
            self.green_iers,
            self.green_iers_reference,
            self.red_iers,
            self.step_count,
            self.training_config,
        )
        _LOGGER.debug(f"Episode: {self.actual_episode_count}, " f"Step {self.step_count}, " f"Reward: {reward}")
        self.total_reward += reward
        if self.step_count == self.episode_steps:
            self.average_reward = self.total_reward / self.step_count
            if self.training_config.session_type is SessionType.EVAL:
                # For evaluation, need to trigger the done value = True when
                # step count is reached in order to prevent neverending episode
                done = True
            _LOGGER.info(f"Episode: {self.actual_episode_count}, " f"Average Reward: {self.average_reward}")
            # Load the reward into the transaction
        transaction.reward = reward

        # 6. Output Verbose
        # self.output_link_status()

        # 7. Update env_obs
        self.update_environent_obs()
<<<<<<< HEAD
        # Load the new observation space into the transaction
        transaction.obs_space_post = copy.deepcopy(self.env_obs)
=======
>>>>>>> 8ab936fc

        # Write transaction to file
        if self.actual_episode_count > 0:
            self.transaction_writer.write(transaction)

        # Return
        return self.env_obs, reward, done, self.step_info

    def close(self):
        """Override parent close and close writers."""
        # Close files if last episode/step
        # if self.can_finish:
        super().close()

        self.transaction_writer.close()
        self.episode_av_reward_writer.close()

    def init_acl(self):
        """Initialise the Access Control List."""
        self.acl.remove_all_rules()

    def output_link_status(self):
        """Output the link status of all links to the console."""
        for link_key, link_value in self.links.items():
            _LOGGER.debug("Link ID: " + link_value.get_id())
            for protocol in link_value.protocol_list:
                print(
                    "    Protocol: "
                    + protocol.get_name().name
                    + ", Load: "
                    + str(protocol.get_load())
                )

    def interpret_action_and_apply(self, _action):
        """
        Applies agent actions to the nodes and Access Control List.

        Args:
            _action: The action space from the agent
        """
        # At the moment, actions are only affecting nodes

        if self.training_config.action_type == ActionType.NODE:
            self.apply_actions_to_nodes(_action)
        elif self.training_config.action_type == ActionType.ACL:
            self.apply_actions_to_acl(_action)
        elif (
            len(self.action_dict[_action]) == 6
        ):  # ACL actions in multidiscrete form have len 6
            self.apply_actions_to_acl(_action)
        elif (
            len(self.action_dict[_action]) == 4
        ):  # Node actions in multdiscrete (array) from have len 4
            self.apply_actions_to_nodes(_action)
        else:
            logging.error("Invalid action type found")

    def apply_actions_to_nodes(self, _action):
        """
        Applies agent actions to the nodes.

        Args:
            _action: The action space from the agent
        """
        readable_action = self.action_dict[_action]
        node_id = readable_action[0]
        node_property = readable_action[1]
        property_action = readable_action[2]
        service_index = readable_action[3]

        # Check that the action is requesting a valid node
        try:
            node = self.nodes[str(node_id)]
        except Exception:
            return

        if node_property == 0:
            # This is the do nothing action
            return
        elif node_property == 1:
            # This is an action on the node Hardware State
            if property_action == 0:
                # Do nothing
                return
            elif property_action == 1:
                # Turn on (only applicable if it's OFF, not if it's patching)
                if node.hardware_state == HardwareState.OFF:
                    node.turn_on()
            elif property_action == 2:
                # Turn off
                node.turn_off()
            elif property_action == 3:
                # Reset (only applicable if it's ON)
                if node.hardware_state == HardwareState.ON:
                    node.reset()
            else:
                return
        elif node_property == 2:
            if isinstance(node, ActiveNode) or isinstance(node, ServiceNode):
                # This is an action on the node Software State
                if property_action == 0:
                    # Do nothing
                    return
                elif property_action == 1:
                    # Patch (valid action if it's good or compromised)
                    node.software_state = SoftwareState.PATCHING
            else:
                # Node is not of Active or Service Type
                return
        elif node_property == 3:
            # This is an action on a node Service State
            if isinstance(node, ServiceNode):
                # This is an action on a node Service State
                if property_action == 0:
                    # Do nothing
                    return
                elif property_action == 1:
                    # Patch (valid action if it's good or compromised)
                    node.set_service_state(
                        self.services_list[service_index], SoftwareState.PATCHING
                    )
            else:
                # Node is not of Service Type
                return
        elif node_property == 4:
            # This is an action on a node file system state
            if isinstance(node, ActiveNode):
                if property_action == 0:
                    # Do nothing
                    return
                elif property_action == 1:
                    # Scan
                    node.start_file_system_scan()
                elif property_action == 2:
                    # Repair
                    # You cannot repair a destroyed file system - it needs restoring
                    if node.file_system_state_actual != FileSystemState.DESTROYED:
                        node.set_file_system_state(FileSystemState.REPAIRING)
                elif property_action == 3:
                    # Restore
                    node.set_file_system_state(FileSystemState.RESTORING)
            else:
                # Node is not of Active Type
                return
        else:
            return

    def apply_actions_to_acl(self, _action):
        """
        Applies agent actions to the Access Control List [TO DO].

        Args:
            _action: The action space from the agent
        """
        # Convert discrete value back to multidiscrete
        readable_action = self.action_dict[_action]

        action_decision = readable_action[0]
        action_permission = readable_action[1]
        action_source_ip = readable_action[2]
        action_destination_ip = readable_action[3]
        action_protocol = readable_action[4]
        action_port = readable_action[5]

        if action_decision == 0:
            # It's decided to do nothing
            return
        else:
            # It's decided to create a new ACL rule or remove an existing rule
            # Permission value
            if action_permission == 0:
                acl_rule_permission = "DENY"
            else:
                acl_rule_permission = "ALLOW"
            # Source IP value
            if action_source_ip == 0:
                acl_rule_source = "ANY"
            else:
                node = list(self.nodes.values())[action_source_ip - 1]
                if isinstance(node, ServiceNode) or isinstance(node, ActiveNode):
                    acl_rule_source = node.ip_address
                else:
                    return
            # Destination IP value
            if action_destination_ip == 0:
                acl_rule_destination = "ANY"
            else:
                node = list(self.nodes.values())[action_destination_ip - 1]
                if isinstance(node, ServiceNode) or isinstance(node, ActiveNode):
                    acl_rule_destination = node.ip_address
                else:
                    return
            # Protocol value
            if action_protocol == 0:
                acl_rule_protocol = "ANY"
            else:
                acl_rule_protocol = self.services_list[action_protocol - 1]
            # Port value
            if action_port == 0:
                acl_rule_port = "ANY"
            else:
                acl_rule_port = self.ports_list[action_port - 1]

            # Now add or remove
            if action_decision == 1:
                # Add the rule
                self.acl.add_rule(
                    acl_rule_permission,
                    acl_rule_source,
                    acl_rule_destination,
                    acl_rule_protocol,
                    acl_rule_port,
                )
            elif action_decision == 2:
                # Remove the rule
                self.acl.remove_rule(
                    acl_rule_permission,
                    acl_rule_source,
                    acl_rule_destination,
                    acl_rule_protocol,
                    acl_rule_port,
                )
            else:
                return

    def apply_time_based_updates(self):
        """
        Updates anything that needs to count down and then change state.

        e.g. reset / patching status
        """
        for node_key, node in self.nodes.items():
            if node.hardware_state == HardwareState.RESETTING:
                node.update_resetting_status()
            else:
                pass
            if isinstance(node, ActiveNode) or isinstance(node, ServiceNode):
                node.update_file_system_state()
                if node.software_state == SoftwareState.PATCHING:
                    node.update_os_patching_status()
                else:
                    pass
            else:
                pass
            if isinstance(node, ServiceNode):
                node.update_services_patching_status()
            else:
                pass

        for node_key, node in self.nodes_reference.items():
            if node.hardware_state == HardwareState.RESETTING:
                node.update_resetting_status()
            else:
                pass
            if isinstance(node, ActiveNode) or isinstance(node, ServiceNode):
                node.update_file_system_state()
                if node.software_state == SoftwareState.PATCHING:
                    node.update_os_patching_status()
                else:
                    pass
            else:
                pass
            if isinstance(node, ServiceNode):
                node.update_services_patching_status()
            else:
                pass

    def init_observations(self) -> Tuple[spaces.Space, np.ndarray]:
        """Create the environment's observation handler.

        :return: The observation space, initial observation (zeroed out array with the correct shape)
        :rtype: Tuple[spaces.Space, np.ndarray]
        """
        self.obs_handler = ObservationsHandler.from_config(self, self.obs_config)

        return self.obs_handler.space, self.obs_handler.current_observation

    def update_environent_obs(self):
        """Updates the observation space based on the node and link status."""
        self.obs_handler.update_obs()
        self.env_obs = self.obs_handler.current_observation

    def load_lay_down_config(self):
        """Loads config data in order to build the environment configuration."""
        for item in self.lay_down_config:
            if item["item_type"] == "NODE":
                # Create a node
                self.create_node(item)
            elif item["item_type"] == "LINK":
                # Create a link
                self.create_link(item)
            elif item["item_type"] == "GREEN_IER":
                # Create a Green IER
                self.create_green_ier(item)
            elif item["item_type"] == "GREEN_POL":
                # Create a Green PoL
                self.create_green_pol(item)
            elif item["item_type"] == "RED_IER":
                # Create a Red IER
                self.create_red_ier(item)
            elif item["item_type"] == "RED_POL":
                # Create a Red PoL
                self.create_red_pol(item)
            elif item["item_type"] == "ACL_RULE":
                # Create an ACL rule
                self.create_acl_rule(item)
            elif item["item_type"] == "SERVICES":
                # Create the list of services
                self.create_services_list(item)
            elif item["item_type"] == "PORTS":
                # Create the list of ports
                self.create_ports_list(item)
            else:
                item_type = item["item_type"]
                _LOGGER.error(f"Invalid item_type: {item_type}")
                pass

        _LOGGER.info("Environment configuration loaded")
        print("Environment configuration loaded")

    def create_node(self, item):
        """
        Creates a node from config data.

        Args:
            item: A config data item
        """
        # All nodes have these parameters
        node_id = item["node_id"]
        node_name = item["name"]
        node_class = item["node_class"]
        node_type = NodeType[item["node_type"]]
        node_priority = Priority[item["priority"]]
        node_hardware_state = HardwareState[item["hardware_state"]]

        if node_class == "PASSIVE":
            node = PassiveNode(
                node_id,
                node_name,
                node_type,
                node_priority,
                node_hardware_state,
                self.training_config,
            )
        elif node_class == "ACTIVE":
            # Active nodes have IP address, Software State and file system state
            node_ip_address = item["ip_address"]
            node_software_state = SoftwareState[item["software_state"]]
            node_file_system_state = FileSystemState[item["file_system_state"]]
            node = ActiveNode(
                node_id,
                node_name,
                node_type,
                node_priority,
                node_hardware_state,
                node_ip_address,
                node_software_state,
                node_file_system_state,
                self.training_config,
            )
        elif node_class == "SERVICE":
            # Service nodes have IP address, Software State, file system state and list of services
            node_ip_address = item["ip_address"]
            node_software_state = SoftwareState[item["software_state"]]
            node_file_system_state = FileSystemState[item["file_system_state"]]
            node = ServiceNode(
                node_id,
                node_name,
                node_type,
                node_priority,
                node_hardware_state,
                node_ip_address,
                node_software_state,
                node_file_system_state,
                self.training_config,
            )
            node_services = item["services"]
            for service in node_services:
                service_protocol = service["name"]
                service_port = service["port"]
                service_state = SoftwareState[service["state"]]
                node.add_service(Service(service_protocol, service_port, service_state))
        else:
            # Bad formatting
            pass

        # Copy the node for the reference version
        node_ref = copy.deepcopy(node)

        # Add node to node dictionary
        self.nodes[node_id] = node

        # Add reference node to reference node dictionary
        self.nodes_reference[node_id] = node_ref

        # Add node to network
        self.network.add_nodes_from([node])

        # Add node to network (reference)
        self.network_reference.add_nodes_from([node_ref])

    def create_link(self, item: Dict):
        """
        Creates a link from config data.

        Args:
            item: A config data item
        """
        link_id = item["id"]
        link_name = item["name"]
        link_bandwidth = item["bandwidth"]
        link_source = item["source"]
        link_destination = item["destination"]

        source_node: Node = self.nodes[link_source]
        dest_node: Node = self.nodes[link_destination]

        # Add link to network
        self.network.add_edge(source_node, dest_node, id=link_name)

        # Add link to link dictionary
        self.links[link_name] = Link(
            link_id,
            link_bandwidth,
            source_node.name,
            dest_node.name,
            self.services_list,
        )

        # Reference
        source_node_ref: Node = self.nodes_reference[link_source]
        dest_node_ref: Node = self.nodes_reference[link_destination]

        # Add link to network (reference)
        self.network_reference.add_edge(source_node_ref, dest_node_ref, id=link_name)

        # Add link to link dictionary (reference)
        self.links_reference[link_name] = Link(
            link_id,
            link_bandwidth,
            source_node_ref.name,
            dest_node_ref.name,
            self.services_list,
        )

    def create_green_ier(self, item):
        """
        Creates a green IER from config data.

        Args:
            item: A config data item
        """
        ier_id = item["id"]
        ier_start_step = item["start_step"]
        ier_end_step = item["end_step"]
        ier_load = item["load"]
        ier_protocol = item["protocol"]
        ier_port = item["port"]
        ier_source = item["source"]
        ier_destination = item["destination"]
        ier_mission_criticality = item["mission_criticality"]

        # Create IER and add to green IER dictionary
        self.green_iers[ier_id] = IER(
            ier_id,
            ier_start_step,
            ier_end_step,
            ier_load,
            ier_protocol,
            ier_port,
            ier_source,
            ier_destination,
            ier_mission_criticality,
        )
        self.green_iers_reference[ier_id] = IER(
            ier_id,
            ier_start_step,
            ier_end_step,
            ier_load,
            ier_protocol,
            ier_port,
            ier_source,
            ier_destination,
            ier_mission_criticality,
        )

    def create_red_ier(self, item):
        """
        Creates a red IER from config data.

        Args:
            item: A config data item
        """
        ier_id = item["id"]
        ier_start_step = item["start_step"]
        ier_end_step = item["end_step"]
        ier_load = item["load"]
        ier_protocol = item["protocol"]
        ier_port = item["port"]
        ier_source = item["source"]
        ier_destination = item["destination"]
        ier_mission_criticality = item["mission_criticality"]

        # Create IER and add to red IER dictionary
        self.red_iers[ier_id] = IER(
            ier_id,
            ier_start_step,
            ier_end_step,
            ier_load,
            ier_protocol,
            ier_port,
            ier_source,
            ier_destination,
            ier_mission_criticality,
        )

    def create_green_pol(self, item):
        """
        Creates a green PoL object from config data.

        Args:
            item: A config data item
        """
        pol_id = item["id"]
        pol_start_step = item["start_step"]
        pol_end_step = item["end_step"]
        pol_node = item["nodeId"]
        pol_type = NodePOLType[item["type"]]

        # State depends on whether this is Operating, Software, file system or Service PoL type
        if pol_type == NodePOLType.OPERATING:
            pol_state = HardwareState[item["state"]]
            pol_protocol = ""
        elif pol_type == NodePOLType.FILE:
            pol_state = FileSystemState[item["state"]]
            pol_protocol = ""
        else:
            pol_protocol = item["protocol"]
            pol_state = SoftwareState[item["state"]]

        self.node_pol[pol_id] = NodeStateInstructionGreen(
            pol_id,
            pol_start_step,
            pol_end_step,
            pol_node,
            pol_type,
            pol_protocol,
            pol_state,
        )

    def create_red_pol(self, item):
        """
        Creates a red PoL object from config data.

        Args:
            item: A config data item
        """
        pol_id = item["id"]
        pol_start_step = item["start_step"]
        pol_end_step = item["end_step"]
        pol_target_node_id = item["targetNodeId"]
        pol_initiator = NodePOLInitiator[item["initiator"]]
        pol_type = NodePOLType[item["type"]]
        pol_protocol = item["protocol"]

        # State depends on whether this is Operating, Software, file system or Service PoL type
        if pol_type == NodePOLType.OPERATING:
            pol_state = HardwareState[item["state"]]
        elif pol_type == NodePOLType.FILE:
            pol_state = FileSystemState[item["state"]]
        else:
            pol_state = SoftwareState[item["state"]]

        pol_source_node_id = item["sourceNodeId"]
        pol_source_node_service = item["sourceNodeService"]
        pol_source_node_service_state = item["sourceNodeServiceState"]

        self.red_node_pol[pol_id] = NodeStateInstructionRed(
            pol_id,
            pol_start_step,
            pol_end_step,
            pol_target_node_id,
            pol_initiator,
            pol_type,
            pol_protocol,
            pol_state,
            pol_source_node_id,
            pol_source_node_service,
            pol_source_node_service_state,
        )

    def create_acl_rule(self, item):
        """
        Creates an ACL rule from config data.

        Args:
            item: A config data item
        """
        acl_rule_permission = item["permission"]
        acl_rule_source = item["source"]
        acl_rule_destination = item["destination"]
        acl_rule_protocol = item["protocol"]
        acl_rule_port = item["port"]

        self.acl.add_rule(
            acl_rule_permission,
            acl_rule_source,
            acl_rule_destination,
            acl_rule_protocol,
            acl_rule_port,
        )

    def create_services_list(self, services):
        """
        Creates a list of services (enum) from config data.

        Args:
            item: A config data item representing the services
        """
        service_list = services["service_list"]

        for service in service_list:
            service_name = service["name"]
            self.services_list.append(service_name)

        # Set the number of services
        self.num_services = len(self.services_list)

    def create_ports_list(self, ports):
        """
        Creates a list of ports from config data.

        Args:
            item: A config data item representing the ports
        """
        ports_list = ports["ports_list"]

        for port in ports_list:
            port_value = port["port"]
            self.ports_list.append(port_value)

        # Set the number of ports
        self.num_ports = len(self.ports_list)

    def get_observation_info(self, observation_info):
        """Extracts observation_info.

        :param observation_info: Config item that defines which type of observation space to use
        :type observation_info: str
        """
        self.observation_type = ObservationType[observation_info["type"]]

    def get_action_info(self, action_info):
        """
        Extracts action_info.

        Args:
            item: A config data item representing action info
        """
        self.action_type = ActionType[action_info["type"]]

    def save_obs_config(self, obs_config: dict):
        """Cache the config for the observation space.

        This is necessary as the observation space can't be built while reading the config,
        it must be done after all the nodes, links, and services have been initialised.

        :param obs_config: Parsed config relating to the observation space. The format is described in
        :py:meth:`primaite.environment.observations.ObservationsHandler.from_config`
        :type obs_config: dict
        """
        self.obs_config = obs_config

    def reset_environment(self):
        """
        # Resets environment.

        Uses config data config data in order to build the environment
        configuration.
        """
        for item in self.lay_down_config:
            if item["item_type"] == "NODE":
                # Reset a node's state (normal and reference)
                self.reset_node(item)
            elif item["item_type"] == "ACL_RULE":
                # Create an ACL rule (these are cleared on reset, so just need to recreate them)
                self.create_acl_rule(item)
            else:
                # Do nothing (bad formatting or not relevant to reset)
                pass

        # Reset the IER status so they are not running initially
        # Green IERs
        for ier_key, ier_value in self.green_iers.items():
            ier_value.set_is_running(False)
        # Red IERs
        for ier_key, ier_value in self.red_iers.items():
            ier_value.set_is_running(False)

    def reset_node(self, item):
        """
        Resets the statuses of a node.

        Args:
            item: A config data item
        """
        # All nodes have these parameters
        node_id = item["node_id"]
        node_class = item["node_class"]
        node_hardware_state: HardwareState = HardwareState[item["hardware_state"]]

        node: NodeUnion = self.nodes[node_id]
        node_ref = self.nodes_reference[node_id]

        # Reset the hardware state (common for all node types)
        node.hardware_state = node_hardware_state
        node_ref.hardware_state = node_hardware_state

        if node_class == "ACTIVE":
            # Active nodes have Software State
            node_software_state = SoftwareState[item["software_state"]]
            node_file_system_state = FileSystemState[item["file_system_state"]]
            node.software_state = node_software_state
            node_ref.software_state = node_software_state
            node.set_file_system_state(node_file_system_state)
            node_ref.set_file_system_state(node_file_system_state)
        elif node_class == "SERVICE":
            # Service nodes have Software State and list of services
            node_software_state = SoftwareState[item["software_state"]]
            node_file_system_state = FileSystemState[item["file_system_state"]]
            node.software_state = node_software_state
            node_ref.software_state = node_software_state
            node.set_file_system_state(node_file_system_state)
            node_ref.set_file_system_state(node_file_system_state)
            # Update service states
            node_services = item["services"]
            for service in node_services:
                service_protocol = service["name"]
                service_state = SoftwareState[service["state"]]
                # Update node service state
                node.set_service_state(service_protocol, service_state)
                # Update reference node service state
                node_ref.set_service_state(service_protocol, service_state)
        else:
            # Bad formatting
            pass

    def create_node_action_dict(self):
        """
        Creates a dictionary mapping each possible discrete action to more readable multidiscrete action.

        Note: Only actions that have the potential to change the state exist in the mapping (except for key 0)

        example return:
        {0: [1, 0, 0, 0],
        1: [1, 1, 1, 0],
        2: [1, 1, 2, 0],
        3: [1, 1, 3, 0],
        4: [1, 2, 1, 0],
        5: [1, 3, 1, 0],
        ...
        }

        """
        # reserve 0 action to be a nothing action
        actions = {0: [1, 0, 0, 0]}
        action_key = 1
        for node in range(1, self.num_nodes + 1):
            # 4 node properties (NONE, OPERATING, OS, SERVICE)
            for node_property in range(4):
                # Node Actions either:
                # (NONE, ON, OFF, RESET) - operating state OR (NONE, PATCH) - OS/service state
                # Use MAX to ensure we get them all
                for node_action in range(4):
                    for service_state in range(self.num_services):
                        action = [node, node_property, node_action, service_state]
                        # check to see if it's a nothing action (has no effect)
                        if is_valid_node_action(action):
                            actions[action_key] = action
                            action_key += 1

        return actions

    def create_acl_action_dict(self):
        """Creates a dictionary mapping each possible discrete action to more readable multidiscrete action."""
        # reserve 0 action to be a nothing action
        actions = {0: [0, 0, 0, 0, 0, 0]}

        action_key = 1
        # 3 possible action decisions, 0=NOTHING, 1=CREATE, 2=DELETE
        for action_decision in range(3):
            # 2 possible action permissions 0 = DENY, 1 = CREATE
            for action_permission in range(2):
                # Number of nodes + 1 (for any)
                for source_ip in range(self.num_nodes + 1):
                    for dest_ip in range(self.num_nodes + 1):
                        for protocol in range(self.num_services + 1):
                            for port in range(self.num_ports + 1):
                                action = [
                                    action_decision,
                                    action_permission,
                                    source_ip,
                                    dest_ip,
                                    protocol,
                                    port,
                                ]
                                # Check to see if its an action we want to include as possible i.e. not a nothing action
                                if is_valid_acl_action_extra(action):
                                    actions[action_key] = action
                                    action_key += 1

        return actions

    def create_node_and_acl_action_dict(self):
        """
        Create a dictionary mapping each possible discrete action to a more readable mutlidiscrete action.

        The dictionary contains actions of both Node and ACL action types.

        """
        node_action_dict = self.create_node_action_dict()
        acl_action_dict = self.create_acl_action_dict()

        # Change node keys to not overlap with acl keys
        # Only 1 nothing action (key 0) is required, remove the other
        new_node_action_dict = {
            k + len(acl_action_dict) - 1: v
            for k, v in node_action_dict.items()
            if k != 0
        }

        # Combine the Node dict and ACL dict
        combined_action_dict = {**acl_action_dict, **new_node_action_dict}
        return combined_action_dict

    def _create_random_red_agent(self):
        """Decide on random red agent for the episode to be called in env.reset()."""
        # Reset the current red iers and red node pol
        self.red_iers = {}
        self.red_node_pol = {}

        # Decide how many nodes become compromised
        node_list = list(self.nodes.values())
        computers = [node for node in node_list if
                     node.node_type == NodeType.COMPUTER]
        max_num_nodes_compromised = len(
            computers
        )  # only computers can become compromised
        # random select between 1 and max_num_nodes_compromised
        num_nodes_to_compromise = randint(1, max_num_nodes_compromised)

        # Decide which of the nodes to compromise
        nodes_to_be_compromised = sample(computers, num_nodes_to_compromise)

        # choose a random compromise node to be source of attacks
        source_node = choice(nodes_to_be_compromised)

        # For each of the nodes to be compromised decide which step they become compromised
        max_step_compromised = (
                self.episode_steps // 2
        )  # always compromise in first half of episode

        # Bandwidth for all links
        bandwidths = [i.get_bandwidth() for i in list(self.links.values())]

        if len(bandwidths) < 1:
            msg = "Random red agent cannot be used on a network without any links"
            _LOGGER.error(msg)
            raise Exception(msg)

        servers = [node for node in node_list if
                   node.node_type == NodeType.SERVER]

        for n, node in enumerate(nodes_to_be_compromised):
            # 1: Use Node PoL to set node to compromised

            _id = str(uuid.uuid4())
            _start_step = randint(2,
                                  max_step_compromised + 1)  # step compromised
            pol_service_name = choice(list(node.services.keys()))

            source_node_service = choice(list(source_node.services.values()))

            red_pol = NodeStateInstructionRed(
                _id=_id,
                _start_step=_start_step,
                _end_step=_start_step,  # only run for 1 step
                _target_node_id=node.node_id,
                _pol_initiator="DIRECT",
                _pol_type=NodePOLType["SERVICE"],
                pol_protocol=pol_service_name,
                _pol_state=SoftwareState.COMPROMISED,
                _pol_source_node_id=source_node.node_id,
                _pol_source_node_service=source_node_service.name,
                _pol_source_node_service_state=source_node_service.software_state,
            )

            self.red_node_pol[_id] = red_pol

            # 2: Launch the attack from compromised node - set the IER

            ier_id = str(uuid.uuid4())
            # Launch the attack after node is compromised, and not right at the end of the episode
            ier_start_step = randint(_start_step + 2,
                                     int(self.episode_steps * 0.8))
            ier_end_step = self.episode_steps

            # Randomise the load, as a percentage of a random link bandwith
            ier_load = uniform(0.4, 0.8) * choice(bandwidths)
            ier_protocol = pol_service_name  # Same protocol as compromised node
            ier_service = node.services[pol_service_name]
            ier_port = ier_service.port
            ier_mission_criticality = (
                0  # Red IER will never be important to green agent success
            )
            # We choose a node to attack based on the first that applies:
            # a. Green IERs, select dest node of the red ier based on dest node of green IER
            # b. Attack a random server that doesn't have a DENY acl rule in default config
            # c. Attack a random server
            possible_ier_destinations = [
                ier.get_dest_node_id()
                for ier in list(self.green_iers.values())
                if ier.get_source_node_id() == node.node_id
            ]
            if len(possible_ier_destinations) < 1:
                for server in servers:
                    if not self.acl.is_blocked(
                            node.ip_address,
                            server.ip_address,
                            ier_service,
                            ier_port,
                    ):
                        possible_ier_destinations.append(server.node_id)
            if len(possible_ier_destinations) < 1:
                # If still none found choose from all servers
                possible_ier_destinations = [server.node_id for server in
                                             servers]
            ier_dest = choice(possible_ier_destinations)
            self.red_iers[ier_id] = IER(
                ier_id,
                ier_start_step,
                ier_end_step,
                ier_load,
                ier_protocol,
                ier_port,
                node.node_id,
                ier_dest,
                ier_mission_criticality,
            )

            overwhelm_pol = red_pol
            overwhelm_pol.id = str(uuid.uuid4())
            overwhelm_pol.end_step = self.episode_steps

            # 3: Make sure the targetted node can be set to overwhelmed - with node pol
            # # TODO remove duplicate red pol for same targetted service - must take into account start step

            o_pol_id = str(uuid.uuid4())
            o_red_pol = NodeStateInstructionRed(
                _id=o_pol_id,
                _start_step=ier_start_step,
                _end_step=self.episode_steps,
                _target_node_id=ier_dest,
                _pol_initiator="DIRECT",
                _pol_type=NodePOLType["SERVICE"],
                pol_protocol=ier_protocol,
                _pol_state=SoftwareState.OVERWHELMED,
                _pol_source_node_id=source_node.node_id,
                _pol_source_node_service=source_node_service.name,
                _pol_source_node_service_state=source_node_service.software_state,
            )
            self.red_node_pol[o_pol_id] = o_red_pol<|MERGE_RESOLUTION|>--- conflicted
+++ resolved
@@ -320,12 +320,8 @@
         # Create a Transaction (metric) object for this step
         transaction = Transaction(self.agent_identifier, self.actual_episode_count, self.step_count)
         # Load the initial observation space into the transaction
-<<<<<<< HEAD
-        transaction.obs_space_pre = copy.deepcopy(self.env_obs)
-=======
         transaction.set_obs_space(self.obs_handler._flat_observation)
 
->>>>>>> 8ab936fc
         # Load the action space into the transaction
         transaction.action_space = copy.deepcopy(action)
 
@@ -404,11 +400,6 @@
 
         # 7. Update env_obs
         self.update_environent_obs()
-<<<<<<< HEAD
-        # Load the new observation space into the transaction
-        transaction.obs_space_post = copy.deepcopy(self.env_obs)
-=======
->>>>>>> 8ab936fc
 
         # Write transaction to file
         if self.actual_episode_count > 0:
