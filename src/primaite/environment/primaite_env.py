--- conflicted
+++ resolved
@@ -45,7 +45,7 @@
 from primaite.transactions.transaction import Transaction
 
 _LOGGER = logging.getLogger(__name__)
-# _LOGGER.setLevel(logging.INFO)
+_LOGGER.setLevel(logging.INFO)
 
 
 class Primaite(Env):
@@ -203,10 +203,6 @@
         try:
             plt.tight_layout()
             nx.draw_networkx(self.network, with_labels=True)
-<<<<<<< HEAD
-            datetime.now()  # current date and time
-=======
->>>>>>> d28db68c
 
             file_path = session_path / f"network_{timestamp_str}.png"
             plt.savefig(file_path, format="PNG")
@@ -222,10 +218,22 @@
         # Define Action Space - depends on action space type (Node or ACL)
         if self.training_config.action_type == ActionType.NODE:
             _LOGGER.info("Action space type NODE selected")
+            # Terms (for node action space):
+            # [0, num nodes] - node ID (0 = nothing, node ID)
+            # [0, 4] - what property it's acting on (0 = nothing, state, SoftwareState, service state, file system state) # noqa
+            # [0, 3] - action on property (0 = nothing, On / Scan, Off / Repair, Reset / Patch / Restore) # noqa
+            # [0, num services] - resolves to service ID (0 = nothing, resolves to service) # noqa
             self.action_dict = self.create_node_action_dict()
             self.action_space = spaces.Discrete(len(self.action_dict))
         elif self.training_config.action_type == ActionType.ACL:
             _LOGGER.info("Action space type ACL selected")
+            # Terms (for ACL action space):
+            # [0, 2] - Action (0 = do nothing, 1 = create rule, 2 = delete rule)
+            # [0, 1] - Permission (0 = DENY, 1 = ALLOW)
+            # [0, num nodes] - Source IP (0 = any, then 1 -> x resolving to IP addresses)
+            # [0, num nodes] - Dest IP (0 = any, then 1 -> x resolving to IP addresses)
+            # [0, num services] - Protocol (0 = any, then 1 -> x resolving to protocol)
+            # [0, num ports] - Port (0 = any, then 1 -> x resolving to port)
             self.action_dict = self.create_acl_action_dict()
             self.action_space = spaces.Discrete(len(self.action_dict))
         elif self.training_config.action_type == ActionType.ANY:
@@ -434,6 +442,7 @@
             _action: The action space from the agent
         """
         # At the moment, actions are only affecting nodes
+
         if self.training_config.action_type == ActionType.NODE:
             self.apply_actions_to_nodes(_action)
         elif self.training_config.action_type == ActionType.ACL:
