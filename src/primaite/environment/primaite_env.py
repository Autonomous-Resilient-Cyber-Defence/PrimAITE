# Crown Copyright (C) Dstl 2022. DEFCON 703. Shared in confidence.
"""Main environment module containing the PRIMmary AI Training Evironment (Primaite) class."""
import copy
<<<<<<< HEAD
from pathlib import Path
from typing import Dict, Final, Tuple, Union
=======
import csv
import logging
import uuid as uuid
from datetime import datetime
from pathlib import Path
from random import choice, randint, sample, uniform
from typing import Dict, Tuple, Union
>>>>>>> dc4c2c88

import networkx as nx
import numpy as np
import yaml
from gym import Env, spaces
from matplotlib import pyplot as plt

from primaite import getLogger
from primaite.acl.access_control_list import AccessControlList
from primaite.agents.utils import is_valid_acl_action_extra, is_valid_node_action
from primaite.common.custom_typing import NodeUnion
from primaite.common.enums import (
    ActionType,
    AgentFramework,
    FileSystemState,
    HardwareState,
    NodePOLInitiator,
    NodePOLType,
    NodeType,
    ObservationType,
    Priority,
    SessionType,
    SoftwareState,
)
from primaite.common.service import Service
from primaite.config import training_config
from primaite.config.training_config import TrainingConfig
from primaite.environment.observations import ObservationsHandler
from primaite.environment.reward import calculate_reward_function
from primaite.links.link import Link
from primaite.nodes.active_node import ActiveNode
from primaite.nodes.node import Node
from primaite.nodes.node_state_instruction_green import NodeStateInstructionGreen
from primaite.nodes.node_state_instruction_red import NodeStateInstructionRed
from primaite.nodes.passive_node import PassiveNode
from primaite.nodes.service_node import ServiceNode
from primaite.pol.green_pol import apply_iers, apply_node_pol
from primaite.pol.ier import IER
from primaite.pol.red_agent_pol import apply_red_agent_iers, apply_red_agent_node_pol
from primaite.transactions.transaction import Transaction
from primaite.utils.session_output_writer import SessionOutputWriter

_LOGGER = getLogger(__name__)


class Primaite(Env):
    """PRIMmary AI Training Evironment (Primaite) class."""

    #  Action Space contants
    ACTION_SPACE_NODE_PROPERTY_VALUES: int = 5
    ACTION_SPACE_NODE_ACTION_VALUES: int = 4
    ACTION_SPACE_ACL_ACTION_VALUES: int = 3
    ACTION_SPACE_ACL_PERMISSION_VALUES: int = 2

    def __init__(
        self,
        training_config_path: Union[str, Path],
        lay_down_config_path: Union[str, Path],
        session_path: Path,
        timestamp_str: str,
    ):
        """
        The Primaite constructor.

        :param training_config_path: The training config filepath.
        :param lay_down_config_path: The lay down config filepath.
        :param session_path: The directory path the session is writing to.
        :param timestamp_str: The session timestamp in the format:
            <yyyy-mm-dd>_<hh-mm-ss>.
        """
        self.session_path: Final[Path] = session_path
        self.timestamp_str: Final[str] = timestamp_str
        self._training_config_path = training_config_path
        self._lay_down_config_path = lay_down_config_path

        self.training_config: TrainingConfig = training_config.load(training_config_path)
        _LOGGER.info(f"Using: {str(self.training_config)}")

        # Number of steps in an episode
        self.episode_steps = self.training_config.num_steps

        super(Primaite, self).__init__()

        # The agent in use
        self.agent_identifier = self.training_config.agent_identifier

        # Create a dictionary to hold all the nodes
        self.nodes: Dict[str, NodeUnion] = {}

        # Create a dictionary to hold a reference set of nodes
        self.nodes_reference: Dict[str, NodeUnion] = {}

        # Create a dictionary to hold all the links
        self.links: Dict[str, Link] = {}

        # Create a dictionary to hold a reference set of links
        self.links_reference: Dict[str, Link] = {}

        # Create a dictionary to hold all the green IERs (this will come from an external source)
        self.green_iers: Dict[str, IER] = {}
        self.green_iers_reference: Dict[str, IER] = {}

        # Create a dictionary to hold all the node PoLs (this will come from an external source)
        self.node_pol = {}

        # Create a dictionary to hold all the red agent IERs (this will come from an external source)
        self.red_iers = {}

        # Create a dictionary to hold all the red agent node PoLs (this will come from an external source)
        self.red_node_pol = {}

        # Create the Access Control List
        self.acl = AccessControlList()

        # Create a list of services (enums)
        self.services_list = []

        # Create a list of ports
        self.ports_list = []

        # Create graph (network)
        self.network = nx.MultiGraph()

        # Create a graph (network) reference
        self.network_reference = nx.MultiGraph()

        # Create step count
        self.step_count = 0

        self.total_step_count: int = 0
        """The total number of time steps completed."""

        # Create step info dictionary
        self.step_info = {}

        # Total reward
        self.total_reward = 0

        # Average reward
        self.average_reward = 0

        # Episode count
        self.episode_count = 0

        # Number of nodes - gets a value by examining the nodes dictionary after it's been populated
        self.num_nodes = 0

        # Number of links - gets a value by examining the links dictionary after it's been populated
        self.num_links = 0

        # Number of services - gets a value when config is loaded
        self.num_services = 0

        # Number of ports - gets a value when config is loaded
        self.num_ports = 0

        # The action type
        self.action_type = 0

        # TODO fix up with TrainingConfig
        # stores the observation config from the yaml, default is NODE_LINK_TABLE
        self.obs_config: dict = {"components": [{"name": "NODE_LINK_TABLE"}]}
        if self.training_config.observation_space is not None:
            self.obs_config = self.training_config.observation_space

        # Observation Handler manages the user-configurable observation space.
        # It will be initialised later.
        self.obs_handler: ObservationsHandler

        # Open the config file and build the environment laydown
        with open(self._lay_down_config_path, "r") as file:
            # Open the config file and build the environment laydown
            self.lay_down_config = yaml.safe_load(file)
            self.load_lay_down_config()

        # Store the node objects as node attributes
        # (This is so we can access them as objects)
        for node in self.network:
            self.network.nodes[node]["self"] = node

        for node in self.network_reference:
            self.network_reference.nodes[node]["self"] = node

        self.num_nodes = len(self.nodes)
        self.num_links = len(self.links)

        # Visualise in PNG
        try:
            plt.tight_layout()
            nx.draw_networkx(self.network, with_labels=True)

            file_path = session_path / f"network_{timestamp_str}.png"
            plt.savefig(file_path, format="PNG")
            plt.clf()
        except Exception:
            _LOGGER.error("Could not save network diagram", exc_info=True)

        # Initiate observation space
        self.observation_space, self.env_obs = self.init_observations()

        # Define Action Space - depends on action space type (Node or ACL)
        if self.training_config.action_type == ActionType.NODE:
            _LOGGER.debug("Action space type NODE selected")
            # Terms (for node action space):
            # [0, num nodes] - node ID (0 = nothing, node ID)
            # [0, 4] - what property it's acting on (0 = nothing, state, SoftwareState, service state, file system state) # noqa
            # [0, 3] - action on property (0 = nothing, On / Scan, Off / Repair, Reset / Patch / Restore) # noqa
            # [0, num services] - resolves to service ID (0 = nothing, resolves to service) # noqa
            self.action_dict = self.create_node_action_dict()
            self.action_space = spaces.Discrete(len(self.action_dict))
        elif self.training_config.action_type == ActionType.ACL:
            _LOGGER.debug("Action space type ACL selected")
            # Terms (for ACL action space):
            # [0, 2] - Action (0 = do nothing, 1 = create rule, 2 = delete rule)
            # [0, 1] - Permission (0 = DENY, 1 = ALLOW)
            # [0, num nodes] - Source IP (0 = any, then 1 -> x resolving to IP addresses)
            # [0, num nodes] - Dest IP (0 = any, then 1 -> x resolving to IP addresses)
            # [0, num services] - Protocol (0 = any, then 1 -> x resolving to protocol)
            # [0, num ports] - Port (0 = any, then 1 -> x resolving to port)
            self.action_dict = self.create_acl_action_dict()
            self.action_space = spaces.Discrete(len(self.action_dict))
        elif self.training_config.action_type == ActionType.ANY:
            _LOGGER.debug("Action space type ANY selected - Node + ACL")
            self.action_dict = self.create_node_and_acl_action_dict()
            self.action_space = spaces.Discrete(len(self.action_dict))
        else:
            _LOGGER.error(f"Invalid action type selected: {self.training_config.action_type}")

        self.episode_av_reward_writer = SessionOutputWriter(self, transaction_writer=False, learning_session=True)
        self.transaction_writer = SessionOutputWriter(self, transaction_writer=True, learning_session=True)

    @property
    def actual_episode_count(self) -> int:
        """Shifts the episode_count by -1 for RLlib."""
        if self.training_config.agent_framework is AgentFramework.RLLIB:
            return self.episode_count - 1
        return self.episode_count

    def set_as_eval(self):
        """Set the writers to write to eval directories."""
        self.episode_av_reward_writer = SessionOutputWriter(self, transaction_writer=False, learning_session=False)
        self.transaction_writer = SessionOutputWriter(self, transaction_writer=True, learning_session=False)
        self.episode_count = 0
        self.step_count = 0
        self.total_step_count = 0

    def reset(self):
        """
        AI Gym Reset function.

        Returns:
             Environment observation space (reset)
        """
        if self.actual_episode_count > 0:
            csv_data = self.actual_episode_count, self.average_reward
            self.episode_av_reward_writer.write(csv_data)

        self.episode_count += 1

        # Don't need to reset links, as they are cleared and recalculated every
        # step

        # Clear the ACL
        self.init_acl()

        # Reset the node statuses and recreate the ACL from config
        # Does this for both live and reference nodes
        self.reset_environment()

        # Create a random red agent to use for this episode
        if self.training_config.random_red_agent:
            self._create_random_red_agent()

        # Reset counters and totals
        self.total_reward = 0
        self.step_count = 0
        self.average_reward = 0

        # Update observations space and return
        self.update_environent_obs()

        return self.env_obs

    def step(self, action):
        """
        AI Gym Step function.

        Args:
            action: Action space from agent

        Returns:
             env_obs: Observation space
             reward: Reward value for this step
             done: Indicates episode is complete if True
             step_info: Additional information relating to this step
        """
        # TEMP
        done = False
        self.step_count += 1
        self.total_step_count += 1

        # Need to clear traffic on all links first
        for link_key, link_value in self.links.items():
            link_value.clear_traffic()

        for link in self.links_reference.values():
            link.clear_traffic()

        # Create a Transaction (metric) object for this step
        transaction = Transaction(self.agent_identifier, self.actual_episode_count, self.step_count)
        # Load the initial observation space into the transaction
        transaction.obs_space_pre = copy.deepcopy(self.env_obs)
        # Load the action space into the transaction
        transaction.action_space = copy.deepcopy(action)

        # 1. Implement Blue Action
        self.interpret_action_and_apply(action)
        # Take snapshots of nodes and links
        self.nodes_post_blue = copy.deepcopy(self.nodes)
        self.links_post_blue = copy.deepcopy(self.links)

        # 2. Perform any time-based activities (e.g. a component moving from patching to good)
        self.apply_time_based_updates()

        # 3. Apply PoL
        apply_node_pol(self.nodes, self.node_pol, self.step_count)  # Node PoL
        apply_iers(
            self.network,
            self.nodes,
            self.links,
            self.green_iers,
            self.acl,
            self.step_count,
        )  # Network PoL
        # Take snapshots of nodes and links
        self.nodes_post_pol = copy.deepcopy(self.nodes)
        self.links_post_pol = copy.deepcopy(self.links)
        # Reference
        apply_node_pol(self.nodes_reference, self.node_pol, self.step_count)  # Node PoL
        apply_iers(
            self.network_reference,
            self.nodes_reference,
            self.links_reference,
            self.green_iers_reference,
            self.acl,
            self.step_count,
        )  # Network PoL

        # 4. Implement Red Action
        apply_red_agent_iers(
            self.network,
            self.nodes,
            self.links,
            self.red_iers,
            self.acl,
            self.step_count,
        )
        apply_red_agent_node_pol(self.nodes, self.red_iers, self.red_node_pol, self.step_count)
        # Take snapshots of nodes and links
        self.nodes_post_red = copy.deepcopy(self.nodes)
        self.links_post_red = copy.deepcopy(self.links)

        # 5. Calculate reward signal (for RL)
        reward = calculate_reward_function(
            self.nodes_post_pol,
            self.nodes_post_red,
            self.nodes_reference,
            self.green_iers,
            self.green_iers_reference,
            self.red_iers,
            self.step_count,
            self.training_config,
        )
        _LOGGER.debug(f"Episode: {self.actual_episode_count}, " f"Step {self.step_count}, " f"Reward: {reward}")
        self.total_reward += reward
        if self.step_count == self.episode_steps:
            self.average_reward = self.total_reward / self.step_count
            if self.training_config.session_type is SessionType.EVAL:
                # For evaluation, need to trigger the done value = True when
                # step count is reached in order to prevent neverending episode
                done = True
            _LOGGER.info(f"Episode: {self.actual_episode_count}, " f"Average Reward: {self.average_reward}")
            # Load the reward into the transaction
        transaction.reward = reward

        # 6. Output Verbose
        # self.output_link_status()

        # 7. Update env_obs
        self.update_environent_obs()
        # Load the new observation space into the transaction
        transaction.obs_space_post = copy.deepcopy(self.env_obs)

        # Write transaction to file
        if self.actual_episode_count > 0:
            self.transaction_writer.write(transaction)

        # Return
        return self.env_obs, reward, done, self.step_info

    def close(self):
        """Override parent close and close writers."""
        # Close files if last episode/step
        # if self.can_finish:
        super().close()

        self.transaction_writer.close()
        self.episode_av_reward_writer.close()

    def init_acl(self):
        """Initialise the Access Control List."""
        self.acl.remove_all_rules()

    def output_link_status(self):
        """Output the link status of all links to the console."""
        for link_key, link_value in self.links.items():
            _LOGGER.debug("Link ID: " + link_value.get_id())
            for protocol in link_value.protocol_list:
                _LOGGER.debug("    Protocol: " + protocol.get_name().name + ", Load: " + str(protocol.get_load()))

    def interpret_action_and_apply(self, _action):
        """
        Applies agent actions to the nodes and Access Control List.

        Args:
            _action: The action space from the agent
        """
        # At the moment, actions are only affecting nodes
        if self.training_config.action_type == ActionType.NODE:
            self.apply_actions_to_nodes(_action)
        elif self.training_config.action_type == ActionType.ACL:
            self.apply_actions_to_acl(_action)
        elif len(self.action_dict[_action]) == 6:  # ACL actions in multidiscrete form have len 6
            self.apply_actions_to_acl(_action)
        elif len(self.action_dict[_action]) == 4:  # Node actions in multdiscrete (array) from have len 4
            self.apply_actions_to_nodes(_action)
        else:
            _LOGGER.error("Invalid action type found")

    def apply_actions_to_nodes(self, _action):
        """
        Applies agent actions to the nodes.

        Args:
            _action: The action space from the agent
        """
        readable_action = self.action_dict[_action]
        node_id = readable_action[0]
        node_property = readable_action[1]
        property_action = readable_action[2]
        service_index = readable_action[3]

        # Check that the action is requesting a valid node
        try:
            node = self.nodes[str(node_id)]
        except Exception:
            return

        if node_property == 0:
            # This is the do nothing action
            return
        elif node_property == 1:
            # This is an action on the node Hardware State
            if property_action == 0:
                # Do nothing
                return
            elif property_action == 1:
                # Turn on (only applicable if it's OFF, not if it's patching)
                if node.hardware_state == HardwareState.OFF:
                    node.turn_on()
            elif property_action == 2:
                # Turn off
                node.turn_off()
            elif property_action == 3:
                # Reset (only applicable if it's ON)
                if node.hardware_state == HardwareState.ON:
                    node.reset()
            else:
                return
        elif node_property == 2:
            if isinstance(node, ActiveNode) or isinstance(node, ServiceNode):
                # This is an action on the node Software State
                if property_action == 0:
                    # Do nothing
                    return
                elif property_action == 1:
                    # Patch (valid action if it's good or compromised)
                    node.software_state = SoftwareState.PATCHING
            else:
                # Node is not of Active or Service Type
                return
        elif node_property == 3:
            # This is an action on a node Service State
            if isinstance(node, ServiceNode):
                # This is an action on a node Service State
                if property_action == 0:
                    # Do nothing
                    return
                elif property_action == 1:
                    # Patch (valid action if it's good or compromised)
                    node.set_service_state(
                        self.services_list[service_index],
                        SoftwareState.PATCHING,
                    )
            else:
                # Node is not of Service Type
                return
        elif node_property == 4:
            # This is an action on a node file system state
            if isinstance(node, ActiveNode):
                if property_action == 0:
                    # Do nothing
                    return
                elif property_action == 1:
                    # Scan
                    node.start_file_system_scan()
                elif property_action == 2:
                    # Repair
                    # You cannot repair a destroyed file system - it needs restoring
                    if node.file_system_state_actual != FileSystemState.DESTROYED:
                        node.set_file_system_state(FileSystemState.REPAIRING)
                elif property_action == 3:
                    # Restore
                    node.set_file_system_state(FileSystemState.RESTORING)
            else:
                # Node is not of Active Type
                return
        else:
            return

    def apply_actions_to_acl(self, _action):
        """
        Applies agent actions to the Access Control List [TO DO].

        Args:
            _action: The action space from the agent
        """
        # Convert discrete value back to multidiscrete
        readable_action = self.action_dict[_action]

        action_decision = readable_action[0]
        action_permission = readable_action[1]
        action_source_ip = readable_action[2]
        action_destination_ip = readable_action[3]
        action_protocol = readable_action[4]
        action_port = readable_action[5]

        if action_decision == 0:
            # It's decided to do nothing
            return
        else:
            # It's decided to create a new ACL rule or remove an existing rule
            # Permission value
            if action_permission == 0:
                acl_rule_permission = "DENY"
            else:
                acl_rule_permission = "ALLOW"
            # Source IP value
            if action_source_ip == 0:
                acl_rule_source = "ANY"
            else:
                node = list(self.nodes.values())[action_source_ip - 1]
                if isinstance(node, ServiceNode) or isinstance(node, ActiveNode):
                    acl_rule_source = node.ip_address
                else:
                    return
            # Destination IP value
            if action_destination_ip == 0:
                acl_rule_destination = "ANY"
            else:
                node = list(self.nodes.values())[action_destination_ip - 1]
                if isinstance(node, ServiceNode) or isinstance(node, ActiveNode):
                    acl_rule_destination = node.ip_address
                else:
                    return
            # Protocol value
            if action_protocol == 0:
                acl_rule_protocol = "ANY"
            else:
                acl_rule_protocol = self.services_list[action_protocol - 1]
            # Port value
            if action_port == 0:
                acl_rule_port = "ANY"
            else:
                acl_rule_port = self.ports_list[action_port - 1]

            # Now add or remove
            if action_decision == 1:
                # Add the rule
                self.acl.add_rule(
                    acl_rule_permission,
                    acl_rule_source,
                    acl_rule_destination,
                    acl_rule_protocol,
                    acl_rule_port,
                )
            elif action_decision == 2:
                # Remove the rule
                self.acl.remove_rule(
                    acl_rule_permission,
                    acl_rule_source,
                    acl_rule_destination,
                    acl_rule_protocol,
                    acl_rule_port,
                )
            else:
                return

    def apply_time_based_updates(self):
        """
        Updates anything that needs to count down and then change state.

        e.g. reset / patching status
        """
        for node_key, node in self.nodes.items():
            if node.hardware_state == HardwareState.RESETTING:
                node.update_resetting_status()
            else:
                pass
            if isinstance(node, ActiveNode) or isinstance(node, ServiceNode):
                node.update_file_system_state()
                if node.software_state == SoftwareState.PATCHING:
                    node.update_os_patching_status()
                else:
                    pass
            else:
                pass
            if isinstance(node, ServiceNode):
                node.update_services_patching_status()
            else:
                pass

        for node_key, node in self.nodes_reference.items():
            if node.hardware_state == HardwareState.RESETTING:
                node.update_resetting_status()
            else:
                pass
            if isinstance(node, ActiveNode) or isinstance(node, ServiceNode):
                node.update_file_system_state()
                if node.software_state == SoftwareState.PATCHING:
                    node.update_os_patching_status()
                else:
                    pass
            else:
                pass
            if isinstance(node, ServiceNode):
                node.update_services_patching_status()
            else:
                pass

    def init_observations(self) -> Tuple[spaces.Space, np.ndarray]:
        """Create the environment's observation handler.

        :return: The observation space, initial observation (zeroed out array with the correct shape)
        :rtype: Tuple[spaces.Space, np.ndarray]
        """
        self.obs_handler = ObservationsHandler.from_config(self, self.obs_config)

        return self.obs_handler.space, self.obs_handler.current_observation

    def update_environent_obs(self):
        """Updates the observation space based on the node and link status."""
        self.obs_handler.update_obs()
        self.env_obs = self.obs_handler.current_observation

    def load_lay_down_config(self):
        """Loads config data in order to build the environment configuration."""
        for item in self.lay_down_config:
            if item["item_type"] == "NODE":
                # Create a node
                self.create_node(item)
            elif item["item_type"] == "LINK":
                # Create a link
                self.create_link(item)
            elif item["item_type"] == "GREEN_IER":
                # Create a Green IER
                self.create_green_ier(item)
            elif item["item_type"] == "GREEN_POL":
                # Create a Green PoL
                self.create_green_pol(item)
            elif item["item_type"] == "RED_IER":
                # Create a Red IER
                self.create_red_ier(item)
            elif item["item_type"] == "RED_POL":
                # Create a Red PoL
                self.create_red_pol(item)
            elif item["item_type"] == "ACL_RULE":
                # Create an ACL rule
                self.create_acl_rule(item)
            elif item["item_type"] == "SERVICES":
                # Create the list of services
                self.create_services_list(item)
            elif item["item_type"] == "PORTS":
                # Create the list of ports
                self.create_ports_list(item)
            else:
                item_type = item["item_type"]
                _LOGGER.error(f"Invalid item_type: {item_type}")
                pass

        _LOGGER.debug("Environment configuration loaded")

    def create_node(self, item):
        """
        Creates a node from config data.

        Args:
            item: A config data item
        """
        # All nodes have these parameters
        node_id = item["node_id"]
        node_name = item["name"]
        node_class = item["node_class"]
        node_type = NodeType[item["node_type"]]
        node_priority = Priority[item["priority"]]
        node_hardware_state = HardwareState[item["hardware_state"]]

        if node_class == "PASSIVE":
            node = PassiveNode(
                node_id,
                node_name,
                node_type,
                node_priority,
                node_hardware_state,
                self.training_config,
            )
        elif node_class == "ACTIVE":
            # Active nodes have IP address, Software State and file system state
            node_ip_address = item["ip_address"]
            node_software_state = SoftwareState[item["software_state"]]
            node_file_system_state = FileSystemState[item["file_system_state"]]
            node = ActiveNode(
                node_id,
                node_name,
                node_type,
                node_priority,
                node_hardware_state,
                node_ip_address,
                node_software_state,
                node_file_system_state,
                self.training_config,
            )
        elif node_class == "SERVICE":
            # Service nodes have IP address, Software State, file system state and list of services
            node_ip_address = item["ip_address"]
            node_software_state = SoftwareState[item["software_state"]]
            node_file_system_state = FileSystemState[item["file_system_state"]]
            node = ServiceNode(
                node_id,
                node_name,
                node_type,
                node_priority,
                node_hardware_state,
                node_ip_address,
                node_software_state,
                node_file_system_state,
                self.training_config,
            )
            node_services = item["services"]
            for service in node_services:
                service_protocol = service["name"]
                service_port = service["port"]
                service_state = SoftwareState[service["state"]]
                node.add_service(Service(service_protocol, service_port, service_state))
        else:
            # Bad formatting
            pass

        # Copy the node for the reference version
        node_ref = copy.deepcopy(node)

        # Add node to node dictionary
        self.nodes[node_id] = node

        # Add reference node to reference node dictionary
        self.nodes_reference[node_id] = node_ref

        # Add node to network
        self.network.add_nodes_from([node])

        # Add node to network (reference)
        self.network_reference.add_nodes_from([node_ref])

    def create_link(self, item: Dict):
        """
        Creates a link from config data.

        Args:
            item: A config data item
        """
        link_id = item["id"]
        link_name = item["name"]
        link_bandwidth = item["bandwidth"]
        link_source = item["source"]
        link_destination = item["destination"]

        source_node: Node = self.nodes[link_source]
        dest_node: Node = self.nodes[link_destination]

        # Add link to network
        self.network.add_edge(source_node, dest_node, id=link_name)

        # Add link to link dictionary
        self.links[link_name] = Link(
            link_id,
            link_bandwidth,
            source_node.name,
            dest_node.name,
            self.services_list,
        )

        # Reference
        source_node_ref: Node = self.nodes_reference[link_source]
        dest_node_ref: Node = self.nodes_reference[link_destination]

        # Add link to network (reference)
        self.network_reference.add_edge(source_node_ref, dest_node_ref, id=link_name)

        # Add link to link dictionary (reference)
        self.links_reference[link_name] = Link(
            link_id,
            link_bandwidth,
            source_node_ref.name,
            dest_node_ref.name,
            self.services_list,
        )

    def create_green_ier(self, item):
        """
        Creates a green IER from config data.

        Args:
            item: A config data item
        """
        ier_id = item["id"]
        ier_start_step = item["start_step"]
        ier_end_step = item["end_step"]
        ier_load = item["load"]
        ier_protocol = item["protocol"]
        ier_port = item["port"]
        ier_source = item["source"]
        ier_destination = item["destination"]
        ier_mission_criticality = item["mission_criticality"]

        # Create IER and add to green IER dictionary
        self.green_iers[ier_id] = IER(
            ier_id,
            ier_start_step,
            ier_end_step,
            ier_load,
            ier_protocol,
            ier_port,
            ier_source,
            ier_destination,
            ier_mission_criticality,
        )
        self.green_iers_reference[ier_id] = IER(
            ier_id,
            ier_start_step,
            ier_end_step,
            ier_load,
            ier_protocol,
            ier_port,
            ier_source,
            ier_destination,
            ier_mission_criticality,
        )

    def create_red_ier(self, item):
        """
        Creates a red IER from config data.

        Args:
            item: A config data item
        """
        ier_id = item["id"]
        ier_start_step = item["start_step"]
        ier_end_step = item["end_step"]
        ier_load = item["load"]
        ier_protocol = item["protocol"]
        ier_port = item["port"]
        ier_source = item["source"]
        ier_destination = item["destination"]
        ier_mission_criticality = item["mission_criticality"]

        # Create IER and add to red IER dictionary
        self.red_iers[ier_id] = IER(
            ier_id,
            ier_start_step,
            ier_end_step,
            ier_load,
            ier_protocol,
            ier_port,
            ier_source,
            ier_destination,
            ier_mission_criticality,
        )

    def create_green_pol(self, item):
        """
        Creates a green PoL object from config data.

        Args:
            item: A config data item
        """
        pol_id = item["id"]
        pol_start_step = item["start_step"]
        pol_end_step = item["end_step"]
        pol_node = item["nodeId"]
        pol_type = NodePOLType[item["type"]]

        # State depends on whether this is Operating, Software, file system or Service PoL type
        if pol_type == NodePOLType.OPERATING:
            pol_state = HardwareState[item["state"]]
            pol_protocol = ""
        elif pol_type == NodePOLType.FILE:
            pol_state = FileSystemState[item["state"]]
            pol_protocol = ""
        else:
            pol_protocol = item["protocol"]
            pol_state = SoftwareState[item["state"]]

        self.node_pol[pol_id] = NodeStateInstructionGreen(
            pol_id,
            pol_start_step,
            pol_end_step,
            pol_node,
            pol_type,
            pol_protocol,
            pol_state,
        )

    def create_red_pol(self, item):
        """
        Creates a red PoL object from config data.

        Args:
            item: A config data item
        """
        pol_id = item["id"]
        pol_start_step = item["start_step"]
        pol_end_step = item["end_step"]
        pol_target_node_id = item["targetNodeId"]
        pol_initiator = NodePOLInitiator[item["initiator"]]
        pol_type = NodePOLType[item["type"]]
        pol_protocol = item["protocol"]

        # State depends on whether this is Operating, Software, file system or Service PoL type
        if pol_type == NodePOLType.OPERATING:
            pol_state = HardwareState[item["state"]]
        elif pol_type == NodePOLType.FILE:
            pol_state = FileSystemState[item["state"]]
        else:
            pol_state = SoftwareState[item["state"]]

        pol_source_node_id = item["sourceNodeId"]
        pol_source_node_service = item["sourceNodeService"]
        pol_source_node_service_state = item["sourceNodeServiceState"]

        self.red_node_pol[pol_id] = NodeStateInstructionRed(
            pol_id,
            pol_start_step,
            pol_end_step,
            pol_target_node_id,
            pol_initiator,
            pol_type,
            pol_protocol,
            pol_state,
            pol_source_node_id,
            pol_source_node_service,
            pol_source_node_service_state,
        )

    def create_acl_rule(self, item):
        """
        Creates an ACL rule from config data.

        Args:
            item: A config data item
        """
        acl_rule_permission = item["permission"]
        acl_rule_source = item["source"]
        acl_rule_destination = item["destination"]
        acl_rule_protocol = item["protocol"]
        acl_rule_port = item["port"]

        self.acl.add_rule(
            acl_rule_permission,
            acl_rule_source,
            acl_rule_destination,
            acl_rule_protocol,
            acl_rule_port,
        )

    def create_services_list(self, services):
        """
        Creates a list of services (enum) from config data.

        Args:
            item: A config data item representing the services
        """
        service_list = services["service_list"]

        for service in service_list:
            service_name = service["name"]
            self.services_list.append(service_name)

        # Set the number of services
        self.num_services = len(self.services_list)

    def create_ports_list(self, ports):
        """
        Creates a list of ports from config data.

        Args:
            item: A config data item representing the ports
        """
        ports_list = ports["ports_list"]

        for port in ports_list:
            port_value = port["port"]
            self.ports_list.append(port_value)

        # Set the number of ports
        self.num_ports = len(self.ports_list)

    def get_observation_info(self, observation_info):
        """Extracts observation_info.

        :param observation_info: Config item that defines which type of observation space to use
        :type observation_info: str
        """
        self.observation_type = ObservationType[observation_info["type"]]

    def get_action_info(self, action_info):
        """
        Extracts action_info.

        Args:
            item: A config data item representing action info
        """
        self.action_type = ActionType[action_info["type"]]

    def save_obs_config(self, obs_config: dict):
        """Cache the config for the observation space.

        This is necessary as the observation space can't be built while reading the config,
        it must be done after all the nodes, links, and services have been initialised.

        :param obs_config: Parsed config relating to the observation space. The format is described in
        :py:meth:`primaite.environment.observations.ObservationsHandler.from_config`
        :type obs_config: dict
        """
        self.obs_config = obs_config

    def reset_environment(self):
        """
        # Resets environment.

        Uses config data config data in order to build the environment
        configuration.
        """
        for item in self.lay_down_config:
            if item["item_type"] == "NODE":
                # Reset a node's state (normal and reference)
                self.reset_node(item)
            elif item["item_type"] == "ACL_RULE":
                # Create an ACL rule (these are cleared on reset, so just need to recreate them)
                self.create_acl_rule(item)
            else:
                # Do nothing (bad formatting or not relevant to reset)
                pass

        # Reset the IER status so they are not running initially
        # Green IERs
        for ier_key, ier_value in self.green_iers.items():
            ier_value.set_is_running(False)
        # Red IERs
        for ier_key, ier_value in self.red_iers.items():
            ier_value.set_is_running(False)

    def reset_node(self, item):
        """
        Resets the statuses of a node.

        Args:
            item: A config data item
        """
        # All nodes have these parameters
        node_id = item["node_id"]
        node_class = item["node_class"]
        node_hardware_state: HardwareState = HardwareState[item["hardware_state"]]

        node: NodeUnion = self.nodes[node_id]
        node_ref = self.nodes_reference[node_id]

        # Reset the hardware state (common for all node types)
        node.hardware_state = node_hardware_state
        node_ref.hardware_state = node_hardware_state

        if node_class == "ACTIVE":
            # Active nodes have Software State
            node_software_state = SoftwareState[item["software_state"]]
            node_file_system_state = FileSystemState[item["file_system_state"]]
            node.software_state = node_software_state
            node_ref.software_state = node_software_state
            node.set_file_system_state(node_file_system_state)
            node_ref.set_file_system_state(node_file_system_state)
        elif node_class == "SERVICE":
            # Service nodes have Software State and list of services
            node_software_state = SoftwareState[item["software_state"]]
            node_file_system_state = FileSystemState[item["file_system_state"]]
            node.software_state = node_software_state
            node_ref.software_state = node_software_state
            node.set_file_system_state(node_file_system_state)
            node_ref.set_file_system_state(node_file_system_state)
            # Update service states
            node_services = item["services"]
            for service in node_services:
                service_protocol = service["name"]
                service_state = SoftwareState[service["state"]]
                # Update node service state
                node.set_service_state(service_protocol, service_state)
                # Update reference node service state
                node_ref.set_service_state(service_protocol, service_state)
        else:
            # Bad formatting
            pass

    def create_node_action_dict(self):
        """
        Creates a dictionary mapping each possible discrete action to more readable multidiscrete action.

        Note: Only actions that have the potential to change the state exist in the mapping (except for key 0)

        example return:
        {0: [1, 0, 0, 0],
        1: [1, 1, 1, 0],
        2: [1, 1, 2, 0],
        3: [1, 1, 3, 0],
        4: [1, 2, 1, 0],
        5: [1, 3, 1, 0],
        ...
        }

        """
        # reserve 0 action to be a nothing action
        actions = {0: [1, 0, 0, 0]}
        action_key = 1
        for node in range(1, self.num_nodes + 1):
            # 4 node properties (NONE, OPERATING, OS, SERVICE)
            for node_property in range(4):
                # Node Actions either:
                # (NONE, ON, OFF, RESET) - operating state OR (NONE, PATCH) - OS/service state
                # Use MAX to ensure we get them all
                for node_action in range(4):
                    for service_state in range(self.num_services):
                        action = [
                            node,
                            node_property,
                            node_action,
                            service_state,
                        ]
                        # check to see if it's a nothing action (has no effect)
                        if is_valid_node_action(action):
                            actions[action_key] = action
                            action_key += 1

        return actions

    def create_acl_action_dict(self):
        """Creates a dictionary mapping each possible discrete action to more readable multidiscrete action."""
        # reserve 0 action to be a nothing action
        actions = {0: [0, 0, 0, 0, 0, 0]}

        action_key = 1
        # 3 possible action decisions, 0=NOTHING, 1=CREATE, 2=DELETE
        for action_decision in range(3):
            # 2 possible action permissions 0 = DENY, 1 = CREATE
            for action_permission in range(2):
                # Number of nodes + 1 (for any)
                for source_ip in range(self.num_nodes + 1):
                    for dest_ip in range(self.num_nodes + 1):
                        for protocol in range(self.num_services + 1):
                            for port in range(self.num_ports + 1):
                                action = [
                                    action_decision,
                                    action_permission,
                                    source_ip,
                                    dest_ip,
                                    protocol,
                                    port,
                                ]
                                # Check to see if its an action we want to include as possible i.e. not a nothing action
                                if is_valid_acl_action_extra(action):
                                    actions[action_key] = action
                                    action_key += 1

        return actions

    def create_node_and_acl_action_dict(self):
        """
        Create a dictionary mapping each possible discrete action to a more readable mutlidiscrete action.

        The dictionary contains actions of both Node and ACL action types.

        """
        node_action_dict = self.create_node_action_dict()
        acl_action_dict = self.create_acl_action_dict()

        # Change node keys to not overlap with acl keys
        # Only 1 nothing action (key 0) is required, remove the other
        new_node_action_dict = {k + len(acl_action_dict) - 1: v for k, v in node_action_dict.items() if k != 0}

        # Combine the Node dict and ACL dict
        combined_action_dict = {**acl_action_dict, **new_node_action_dict}
        return combined_action_dict

    def _create_random_red_agent(self):
        """Decide on random red agent for the episode to be called in env.reset()."""
        # Reset the current red iers and red node pol
        self.red_iers = {}
        self.red_node_pol = {}

        # Decide how many nodes become compromised
        node_list = list(self.nodes.values())
        computers = [node for node in node_list if node.node_type == NodeType.COMPUTER]
        max_num_nodes_compromised = len(
            computers
        )  # only computers can become compromised
        # random select between 1 and max_num_nodes_compromised
        num_nodes_to_compromise = randint(1, max_num_nodes_compromised)

        # Decide which of the nodes to compromise
        nodes_to_be_compromised = sample(computers, num_nodes_to_compromise)

        # choose a random compromise node to be source of attacks
        source_node = choice(nodes_to_be_compromised)

        # For each of the nodes to be compromised decide which step they become compromised
        max_step_compromised = (
            self.episode_steps // 2
        )  # always compromise in first half of episode

        # Bandwidth for all links
        bandwidths = [i.get_bandwidth() for i in list(self.links.values())]

        if len(bandwidths) < 1:
            msg = "Random red agent cannot be used on a network without any links"
            _LOGGER.error(msg)
            raise Exception(msg)

        servers = [node for node in node_list if node.node_type == NodeType.SERVER]

        for n, node in enumerate(nodes_to_be_compromised):
            # 1: Use Node PoL to set node to compromised

            _id = str(uuid.uuid4())
            _start_step = randint(2, max_step_compromised + 1)  # step compromised
            pol_service_name = choice(list(node.services.keys()))

            source_node_service = choice(list(source_node.services.values()))

            red_pol = NodeStateInstructionRed(
                _id=_id,
                _start_step=_start_step,
                _end_step=_start_step,  # only run for 1 step
                _target_node_id=node.node_id,
                _pol_initiator="DIRECT",
                _pol_type=NodePOLType["SERVICE"],
                pol_protocol=pol_service_name,
                _pol_state=SoftwareState.COMPROMISED,
                _pol_source_node_id=source_node.node_id,
                _pol_source_node_service=source_node_service.name,
                _pol_source_node_service_state=source_node_service.software_state,
            )

            self.red_node_pol[_id] = red_pol

            # 2: Launch the attack from compromised node - set the IER

            ier_id = str(uuid.uuid4())
            # Launch the attack after node is compromised, and not right at the end of the episode
            ier_start_step = randint(_start_step + 2, int(self.episode_steps * 0.8))
            ier_end_step = self.episode_steps

            # Randomise the load, as a percentage of a random link bandwith
            ier_load = uniform(0.4, 0.8) * choice(bandwidths)
            ier_protocol = pol_service_name  # Same protocol as compromised node
            ier_service = node.services[pol_service_name]
            ier_port = ier_service.port
            ier_mission_criticality = (
                0  # Red IER will never be important to green agent success
            )
            # We choose a node to attack based on the first that applies:
            # a. Green IERs, select dest node of the red ier based on dest node of green IER
            # b. Attack a random server that doesn't have a DENY acl rule in default config
            # c. Attack a random server
            possible_ier_destinations = [
                ier.get_dest_node_id()
                for ier in list(self.green_iers.values())
                if ier.get_source_node_id() == node.node_id
            ]
            if len(possible_ier_destinations) < 1:
                for server in servers:
                    if not self.acl.is_blocked(
                        node.ip_address,
                        server.ip_address,
                        ier_service,
                        ier_port,
                    ):
                        possible_ier_destinations.append(server.node_id)
            if len(possible_ier_destinations) < 1:
                # If still none found choose from all servers
                possible_ier_destinations = [server.node_id for server in servers]
            ier_dest = choice(possible_ier_destinations)
            self.red_iers[ier_id] = IER(
                ier_id,
                ier_start_step,
                ier_end_step,
                ier_load,
                ier_protocol,
                ier_port,
                node.node_id,
                ier_dest,
                ier_mission_criticality,
            )

            overwhelm_pol = red_pol
            overwhelm_pol.id = str(uuid.uuid4())
            overwhelm_pol.end_step = self.episode_steps

            # 3: Make sure the targetted node can be set to overwhelmed - with node pol
            # # TODO remove duplicate red pol for same targetted service - must take into account start step

            o_pol_id = str(uuid.uuid4())
            o_red_pol = NodeStateInstructionRed(
                _id=o_pol_id,
                _start_step=ier_start_step,
                _end_step=self.episode_steps,
                _target_node_id=ier_dest,
                _pol_initiator="DIRECT",
                _pol_type=NodePOLType["SERVICE"],
                pol_protocol=ier_protocol,
                _pol_state=SoftwareState.OVERWHELMED,
                _pol_source_node_id=source_node.node_id,
                _pol_source_node_service=source_node_service.name,
                _pol_source_node_service_state=source_node_service.software_state,
            )
            self.red_node_pol[o_pol_id] = o_red_pol<|MERGE_RESOLUTION|>--- conflicted
+++ resolved
@@ -1,18 +1,14 @@
 # Crown Copyright (C) Dstl 2022. DEFCON 703. Shared in confidence.
 """Main environment module containing the PRIMmary AI Training Evironment (Primaite) class."""
 import copy
-<<<<<<< HEAD
-from pathlib import Path
-from typing import Dict, Final, Tuple, Union
-=======
 import csv
 import logging
 import uuid as uuid
 from datetime import datetime
 from pathlib import Path
+from typing import Dict, Final, Tuple, Union
 from random import choice, randint, sample, uniform
 from typing import Dict, Tuple, Union
->>>>>>> dc4c2c88
 
 import networkx as nx
 import numpy as np
