--- conflicted
+++ resolved
@@ -28,12 +28,9 @@
     SoftwareState,
 )
 from primaite.common.service import Service
-<<<<<<< HEAD
+from primaite.environment.observations import ObservationsHandler
 from primaite.config import training_config
 from primaite.config.training_config import TrainingConfig
-=======
-from primaite.environment.observations import ObservationsHandler
->>>>>>> 495357a4
 from primaite.environment.reward import calculate_reward_function
 from primaite.links.link import Link
 from primaite.nodes.active_node import ActiveNode
@@ -165,13 +162,10 @@
         # Number of ports - gets a value when config is loaded
         self.num_ports = 0
 
-<<<<<<< HEAD
-        # Observation type, by default box.
-        self.observation_type = ObservationType.BOX
-=======
         # The action type
         self.action_type = 0
 
+        # TODO fix up with TrainingConfig
         # stores the observation config from the yaml, default is NODE_LINK_TABLE
         self.obs_config: dict = {"components": [{"name": "NODE_LINK_TABLE"}]}
         if self.config_values.observation_config is not None:
@@ -180,7 +174,6 @@
         # Observation Handler manages the user-configurable observation space.
         # It will be initialised later.
         self.obs_handler: ObservationsHandler
->>>>>>> 495357a4
 
 
         # Open the config file and build the environment laydown
@@ -243,7 +236,7 @@
             self.action_dict = self.create_node_and_acl_action_dict()
             self.action_space = spaces.Discrete(len(self.action_dict))
         else:
-            _LOGGER.info(f"Invalid action type selected")
+            _LOGGER.info(f"Invalid action type selected: {self.training_config.action_type}")
         # Set up a csv to store the results of the training
         try:
             header = ["Episode", "Average Reward"]
@@ -438,9 +431,7 @@
             _action: The action space from the agent
         """
         # At the moment, actions are only affecting nodes
-        print("")
-        print(_action)
-        print(self.action_dict)
+
         if self.training_config.action_type == ActionType.NODE:
             self.apply_actions_to_nodes(_action)
         elif self.training_config.action_type == ActionType.ACL:
@@ -711,20 +702,9 @@
             elif item["item_type"] == "PORTS":
                 # Create the list of ports
                 self.create_ports_list(item)
-<<<<<<< HEAD
-            elif item["item_type"] == "OBSERVATIONS":
-                # Get the observation information
-                self.get_observation_info(item)
-=======
-            elif item["itemType"] == "ACTIONS":
-                # Get the action information
-                self.get_action_info(item)
-            elif item["itemType"] == "STEPS":
-                # Get the steps information
-                self.get_steps_info(item)
->>>>>>> 495357a4
-            else:
-                # Do nothing (bad formatting)
+            else:
+                item_type = item["item_type"]
+                _LOGGER.error(f"Invalid item_type: {item_type}")
                 pass
 
         _LOGGER.info("Environment configuration loaded")
@@ -1043,10 +1023,15 @@
         # Set the number of ports
         self.num_ports = len(self.ports_list)
 
-<<<<<<< HEAD
     def get_observation_info(self, observation_info):
         """Extracts observation_info.
-=======
+
+        :param observation_info: Config item that defines which type of observation space to use
+        :type observation_info: str
+        """
+        self.observation_type = ObservationType[observation_info["type"]]
+
+
     def get_action_info(self, action_info):
         """
         Extracts action_info.
@@ -1061,7 +1046,6 @@
 
         This is necessary as the observation space can't be built while reading the config,
         it must be done after all the nodes, links, and services have been initialised.
->>>>>>> 495357a4
 
         :param obs_config: Parsed config relating to the observation space. The format is described in
         :py:meth:`primaite.environment.observations.ObservationsHandler.from_config`
