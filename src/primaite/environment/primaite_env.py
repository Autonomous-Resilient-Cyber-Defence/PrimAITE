# Crown Copyright (C) Dstl 2022. DEFCON 703. Shared in confidence.
"""Main environment module containing the PRIMmary AI Training Evironment (Primaite) class."""
import copy
import logging
import uuid as uuid
from pathlib import Path
from random import choice, randint, sample, uniform
from typing import Dict, Final, Tuple, Union

import networkx as nx
import numpy as np
import yaml
from gym import Env, spaces
from matplotlib import pyplot as plt

from primaite import getLogger
from primaite.acl.access_control_list import AccessControlList
from primaite.agents.utils import is_valid_acl_action_extra, is_valid_node_action
from primaite.common.custom_typing import NodeUnion
from primaite.common.enums import (
    ActionType,
    AgentFramework,
    FileSystemState,
    HardwareState,
    NodePOLInitiator,
    NodePOLType,
    NodeType,
    ObservationType,
    Priority,
    SessionType,
    SoftwareState,
)
from primaite.common.service import Service
from primaite.config import training_config
from primaite.config.training_config import TrainingConfig
from primaite.environment.observations import ObservationsHandler
from primaite.environment.reward import calculate_reward_function
from primaite.links.link import Link
from primaite.nodes.active_node import ActiveNode
from primaite.nodes.node import Node
from primaite.nodes.node_state_instruction_green import NodeStateInstructionGreen
from primaite.nodes.node_state_instruction_red import NodeStateInstructionRed
from primaite.nodes.passive_node import PassiveNode
from primaite.nodes.service_node import ServiceNode
from primaite.pol.green_pol import apply_iers, apply_node_pol
from primaite.pol.ier import IER
from primaite.pol.red_agent_pol import apply_red_agent_iers, apply_red_agent_node_pol
from primaite.transactions.transaction import Transaction
from primaite.utils.session_output_writer import SessionOutputWriter

_LOGGER = getLogger(__name__)


class Primaite(Env):
    """PRIMmary AI Training Evironment (Primaite) class."""

    #  Action Space contants
    ACTION_SPACE_NODE_PROPERTY_VALUES: int = 5
    ACTION_SPACE_NODE_ACTION_VALUES: int = 4
    ACTION_SPACE_ACL_ACTION_VALUES: int = 3
    ACTION_SPACE_ACL_PERMISSION_VALUES: int = 2

    def __init__(
        self,
        training_config_path: Union[str, Path],
        lay_down_config_path: Union[str, Path],
        session_path: Path,
        timestamp_str: str,
    ):
        """
        The Primaite constructor.

        :param training_config_path: The training config filepath.
        :param lay_down_config_path: The lay down config filepath.
        :param session_path: The directory path the session is writing to.
        :param timestamp_str: The session timestamp in the format:
            <yyyy-mm-dd>_<hh-mm-ss>.
        """
        self.session_path: Final[Path] = session_path
        self.timestamp_str: Final[str] = timestamp_str
        self._training_config_path = training_config_path
        self._lay_down_config_path = lay_down_config_path

        self.training_config: TrainingConfig = training_config.load(training_config_path)
        _LOGGER.info(f"Using: {str(self.training_config)}")

        # Number of steps in an episode
        self.episode_steps = self.training_config.num_steps

        super(Primaite, self).__init__()

        # The agent in use
        self.agent_identifier = self.training_config.agent_identifier

        # Create a dictionary to hold all the nodes
        self.nodes: Dict[str, NodeUnion] = {}

        # Create a dictionary to hold a reference set of nodes
        self.nodes_reference: Dict[str, NodeUnion] = {}

        # Create a dictionary to hold all the links
        self.links: Dict[str, Link] = {}

        # Create a dictionary to hold a reference set of links
        self.links_reference: Dict[str, Link] = {}

        # Create a dictionary to hold all the green IERs (this will come from an external source)
        self.green_iers: Dict[str, IER] = {}
        self.green_iers_reference: Dict[str, IER] = {}

        # Create a dictionary to hold all the node PoLs (this will come from an external source)
        self.node_pol = {}

        # Create a dictionary to hold all the red agent IERs (this will come from an external source)
        self.red_iers = {}

        # Create a dictionary to hold all the red agent node PoLs (this will come from an external source)
        self.red_node_pol = {}

        # Create the Access Control List
        self.acl = AccessControlList(
            self.training_config.apply_implicit_rule,
            self.training_config.implicit_acl_rule,
            self.training_config.max_number_acl_rules,
        )
        # Sets limit for number of ACL rules in environment
        self.max_number_acl_rules = self.training_config.max_number_acl_rules

        # Create a list of services (enums)
        self.services_list = []

        # Create a list of ports
        self.ports_list = []

        # Create graph (network)
        self.network = nx.MultiGraph()

        # Create a graph (network) reference
        self.network_reference = nx.MultiGraph()

        # Create step count
        self.step_count = 0

        self.total_step_count: int = 0
        """The total number of time steps completed."""

        # Create step info dictionary
        self.step_info = {}

        # Total reward
        self.total_reward = 0

        # Average reward
        self.average_reward = 0

        # Episode count
        self.episode_count = 0

        # Number of nodes - gets a value by examining the nodes dictionary after it's been populated
        self.num_nodes = 0

        # Number of links - gets a value by examining the links dictionary after it's been populated
        self.num_links = 0

        # Number of services - gets a value when config is loaded
        self.num_services = 0

        # Number of ports - gets a value when config is loaded
        self.num_ports = 0

        # The action type
        self.action_type = 0

        # TODO fix up with TrainingConfig
        # stores the observation config from the yaml, default is NODE_LINK_TABLE
        self.obs_config: dict = {"components": [{"name": "NODE_LINK_TABLE"}]}
        if self.training_config.observation_space is not None:
            self.obs_config = self.training_config.observation_space

        # Observation Handler manages the user-configurable observation space.
        # It will be initialised later.
        self.obs_handler: ObservationsHandler

        self._obs_space_description = None
        "The env observation space description for transactions writing"

        # Open the config file and build the environment laydown
        with open(self._lay_down_config_path, "r") as file:
            # Open the config file and build the environment laydown
            self.lay_down_config = yaml.safe_load(file)
            self.load_lay_down_config()

        # Store the node objects as node attributes
        # (This is so we can access them as objects)
        for node in self.network:
            self.network.nodes[node]["self"] = node

        for node in self.network_reference:
            self.network_reference.nodes[node]["self"] = node

        self.num_nodes = len(self.nodes)
        self.num_links = len(self.links)

        # Visualise in PNG
        try:
            plt.tight_layout()
            nx.draw_networkx(self.network, with_labels=True)

            file_path = session_path / f"network_{timestamp_str}.png"
            plt.savefig(file_path, format="PNG")
            plt.clf()
        except Exception:
            _LOGGER.error("Could not save network diagram", exc_info=True)

        # Initiate observation space
        self.observation_space, self.env_obs = self.init_observations()

        # Define Action Space - depends on action space type (Node or ACL)
        if self.training_config.action_type == ActionType.NODE:
            _LOGGER.debug("Action space type NODE selected")
            # Terms (for node action space):
            # [0, num nodes] - node ID (0 = nothing, node ID)
            # [0, 4] - what property it's acting on (0 = nothing, state, SoftwareState, service state, file system state) # noqa
            # [0, 3] - action on property (0 = nothing, On / Scan, Off / Repair, Reset / Patch / Restore) # noqa
            # [0, num services] - resolves to service ID (0 = nothing, resolves to service) # noqa
            self.action_dict = self.create_node_action_dict()
            self.action_space = spaces.Discrete(len(self.action_dict))
        elif self.training_config.action_type == ActionType.ACL:
            _LOGGER.debug("Action space type ACL selected")
            # Terms (for ACL action space):
            # [0, 2] - Action (0 = do nothing, 1 = create rule, 2 = delete rule)
            # [0, 1] - Permission (0 = DENY, 1 = ALLOW)
            # [0, num nodes] - Source IP (0 = any, then 1 -> x resolving to IP addresses)
            # [0, num nodes] - Dest IP (0 = any, then 1 -> x resolving to IP addresses)
            # [0, num services] - Protocol (0 = any, then 1 -> x resolving to protocol)
            # [0, num ports] - Port (0 = any, then 1 -> x resolving to port)
            self.action_dict = self.create_acl_action_dict()
            self.action_space = spaces.Discrete(len(self.action_dict))
        elif self.training_config.action_type == ActionType.ANY:
            _LOGGER.debug("Action space type ANY selected - Node + ACL")
            self.action_dict = self.create_node_and_acl_action_dict()
            self.action_space = spaces.Discrete(len(self.action_dict))
        else:
            _LOGGER.error(f"Invalid action type selected: {self.training_config.action_type}")

        self.episode_av_reward_writer = SessionOutputWriter(self, transaction_writer=False, learning_session=True)
        self.transaction_writer = SessionOutputWriter(self, transaction_writer=True, learning_session=True)

    @property
    def actual_episode_count(self) -> int:
        """Shifts the episode_count by -1 for RLlib."""
        if self.training_config.agent_framework is AgentFramework.RLLIB:
            return self.episode_count - 1
        return self.episode_count

    def set_as_eval(self):
        """Set the writers to write to eval directories."""
        self.episode_av_reward_writer = SessionOutputWriter(self, transaction_writer=False, learning_session=False)
        self.transaction_writer = SessionOutputWriter(self, transaction_writer=True, learning_session=False)
        self.episode_count = 0
        self.step_count = 0
        self.total_step_count = 0

    def reset(self):
        """
        AI Gym Reset function.

        Returns:
             Environment observation space (reset)
        """
        if self.actual_episode_count > 0:
            csv_data = self.actual_episode_count, self.average_reward
            self.episode_av_reward_writer.write(csv_data)

        self.episode_count += 1

        # Don't need to reset links, as they are cleared and recalculated every
        # step

        # Clear the ACL
        self.init_acl()

        # Reset the node statuses and recreate the ACL from config
        # Does this for both live and reference nodes
        self.reset_environment()

        # Create a random red agent to use for this episode
        if self.training_config.random_red_agent:
            self._create_random_red_agent()

        # Reset counters and totals
        self.total_reward = 0
        self.step_count = 0
        self.average_reward = 0

        # Update observations space and return
        self.update_environent_obs()

        return self.env_obs

    def step(self, action):
        """
        AI Gym Step function.

        Args:
            action: Action space from agent

        Returns:
             env_obs: Observation space
             reward: Reward value for this step
             done: Indicates episode is complete if True
             step_info: Additional information relating to this step
        """
        # TEMP
        done = False
        self.step_count += 1
        self.total_step_count += 1

        # Need to clear traffic on all links first
        for link_key, link_value in self.links.items():
            link_value.clear_traffic()

        for link in self.links_reference.values():
            link.clear_traffic()

        # Create a Transaction (metric) object for this step
        transaction = Transaction(self.agent_identifier, self.actual_episode_count, self.step_count)
        # Load the initial observation space into the transaction
        transaction.obs_space = self.obs_handler._flat_observation

        # Set the transaction obs space description
        transaction.obs_space_description = self._obs_space_description

        # Load the action space into the transaction
        transaction.action_space = copy.deepcopy(action)

        # 1. Implement Blue Action
        self.interpret_action_and_apply(action)
        # Take snapshots of nodes and links
        self.nodes_post_blue = copy.deepcopy(self.nodes)
        self.links_post_blue = copy.deepcopy(self.links)

        # 2. Perform any time-based activities (e.g. a component moving from patching to good)
        self.apply_time_based_updates()

        # 3. Apply PoL
        apply_node_pol(self.nodes, self.node_pol, self.step_count)  # Node PoL
        apply_iers(
            self.network,
            self.nodes,
            self.links,
            self.green_iers,
            self.acl,
            self.step_count,
        )  # Network PoL
        # Take snapshots of nodes and links
        self.nodes_post_pol = copy.deepcopy(self.nodes)
        self.links_post_pol = copy.deepcopy(self.links)
        # Reference
        apply_node_pol(self.nodes_reference, self.node_pol, self.step_count)  # Node PoL
        apply_iers(
            self.network_reference,
            self.nodes_reference,
            self.links_reference,
            self.green_iers_reference,
            self.acl,
            self.step_count,
        )  # Network PoL

        # 4. Implement Red Action
        apply_red_agent_iers(
            self.network,
            self.nodes,
            self.links,
            self.red_iers,
            self.acl,
            self.step_count,
        )
        apply_red_agent_node_pol(self.nodes, self.red_iers, self.red_node_pol, self.step_count)
        # Take snapshots of nodes and links
        self.nodes_post_red = copy.deepcopy(self.nodes)
        self.links_post_red = copy.deepcopy(self.links)

        # 5. Calculate reward signal (for RL)
        reward = calculate_reward_function(
            self.nodes_post_pol,
            self.nodes_post_red,
            self.nodes_reference,
            self.green_iers,
            self.green_iers_reference,
            self.red_iers,
            self.step_count,
            self.training_config,
        )
        _LOGGER.debug(f"Episode: {self.actual_episode_count}, " f"Step {self.step_count}, " f"Reward: {reward}")
        self.total_reward += reward
        if self.step_count == self.episode_steps:
            self.average_reward = self.total_reward / self.step_count
            if self.training_config.session_type is SessionType.EVAL:
                # For evaluation, need to trigger the done value = True when
                # step count is reached in order to prevent neverending episode
                done = True
            _LOGGER.info(f"Episode: {self.actual_episode_count}, " f"Average Reward: {self.average_reward}")
            # Load the reward into the transaction
        transaction.reward = reward

        # 6. Output Verbose
        # self.output_link_status()

        # 7. Update env_obs
        self.update_environent_obs()

        # Write transaction to file
        if self.actual_episode_count > 0:
            self.transaction_writer.write(transaction)

        # Return
        return self.env_obs, reward, done, self.step_info

    def close(self):
        """Override parent close and close writers."""
        # Close files if last episode/step
        # if self.can_finish:
        super().close()

        self.transaction_writer.close()
        self.episode_av_reward_writer.close()

    def init_acl(self):
        """Initialise the Access Control List."""
        self.acl.remove_all_rules()

    def output_link_status(self):
        """Output the link status of all links to the console."""
        for link_key, link_value in self.links.items():
            _LOGGER.debug("Link ID: " + link_value.get_id())
            for protocol in link_value.protocol_list:
                print("    Protocol: " + protocol.get_name().name + ", Load: " + str(protocol.get_load()))

    def interpret_action_and_apply(self, _action):
        """
        Applies agent actions to the nodes and Access Control List.

        Args:
            _action: The action space from the agent
        """
        # At the moment, actions are only affecting nodes

        if self.training_config.action_type == ActionType.NODE:
            self.apply_actions_to_nodes(_action)
        elif self.training_config.action_type == ActionType.ACL:
            self.apply_actions_to_acl(_action)
<<<<<<< HEAD
        elif (
            len(self.action_dict[_action]) == 7
        ):  # ACL actions in multidiscrete form have len 7
=======
        elif len(self.action_dict[_action]) == 6:  # ACL actions in multidiscrete form have len 6
>>>>>>> 6006f022
            self.apply_actions_to_acl(_action)
        elif len(self.action_dict[_action]) == 4:  # Node actions in multdiscrete (array) from have len 4
            self.apply_actions_to_nodes(_action)
        else:
            logging.error("Invalid action type found")

    def apply_actions_to_nodes(self, _action):
        """
        Applies agent actions to the nodes.

        Args:
            _action: The action space from the agent
        """
        readable_action = self.action_dict[_action]
        node_id = readable_action[0]
        node_property = readable_action[1]
        property_action = readable_action[2]
        service_index = readable_action[3]

        # Check that the action is requesting a valid node
        try:
            node = self.nodes[str(node_id)]
        except Exception:
            return

        if node_property == 0:
            # This is the do nothing action
            return
        elif node_property == 1:
            # This is an action on the node Hardware State
            if property_action == 0:
                # Do nothing
                return
            elif property_action == 1:
                # Turn on (only applicable if it's OFF, not if it's patching)
                if node.hardware_state == HardwareState.OFF:
                    node.turn_on()
            elif property_action == 2:
                # Turn off
                node.turn_off()
            elif property_action == 3:
                # Reset (only applicable if it's ON)
                if node.hardware_state == HardwareState.ON:
                    node.reset()
            else:
                return
        elif node_property == 2:
            if isinstance(node, ActiveNode) or isinstance(node, ServiceNode):
                # This is an action on the node Software State
                if property_action == 0:
                    # Do nothing
                    return
                elif property_action == 1:
                    # Patch (valid action if it's good or compromised)
                    node.software_state = SoftwareState.PATCHING
            else:
                # Node is not of Active or Service Type
                return
        elif node_property == 3:
            # This is an action on a node Service State
            if isinstance(node, ServiceNode):
                # This is an action on a node Service State
                if property_action == 0:
                    # Do nothing
                    return
                elif property_action == 1:
                    # Patch (valid action if it's good or compromised)
                    node.set_service_state(self.services_list[service_index], SoftwareState.PATCHING)
            else:
                # Node is not of Service Type
                return
        elif node_property == 4:
            # This is an action on a node file system state
            if isinstance(node, ActiveNode):
                if property_action == 0:
                    # Do nothing
                    return
                elif property_action == 1:
                    # Scan
                    node.start_file_system_scan()
                elif property_action == 2:
                    # Repair
                    # You cannot repair a destroyed file system - it needs restoring
                    if node.file_system_state_actual != FileSystemState.DESTROYED:
                        node.set_file_system_state(FileSystemState.REPAIRING)
                elif property_action == 3:
                    # Restore
                    node.set_file_system_state(FileSystemState.RESTORING)
            else:
                # Node is not of Active Type
                return
        else:
            return

    def apply_actions_to_acl(self, _action):
        """
        Applies agent actions to the Access Control List [TO DO].

        Args:
            _action: The action space from the agent
        """
        # Convert discrete value back to multidiscrete
        readable_action = self.action_dict[_action]

        action_decision = readable_action[0]
        action_permission = readable_action[1]
        action_source_ip = readable_action[2]
        action_destination_ip = readable_action[3]
        action_protocol = readable_action[4]
        action_port = readable_action[5]
        acl_rule_position = readable_action[6]

        if action_decision == 0:
            # It's decided to do nothing
            return
        else:
            # It's decided to create a new ACL rule or remove an existing rule
            # Permission value
            if action_permission == 0:
                acl_rule_permission = "DENY"
            else:
                acl_rule_permission = "ALLOW"
            # Source IP value
            if action_source_ip == 0:
                acl_rule_source = "ANY"
            else:
                node = list(self.nodes.values())[action_source_ip - 1]
                if isinstance(node, ServiceNode) or isinstance(node, ActiveNode):
                    acl_rule_source = node.ip_address
                else:
                    return
            # Destination IP value
            if action_destination_ip == 0:
                acl_rule_destination = "ANY"
            else:
                node = list(self.nodes.values())[action_destination_ip - 1]
                if isinstance(node, ServiceNode) or isinstance(node, ActiveNode):
                    acl_rule_destination = node.ip_address
                else:
                    return
            # Protocol value
            if action_protocol == 0:
                acl_rule_protocol = "ANY"
            else:
                acl_rule_protocol = self.services_list[action_protocol - 1]
            # Port value
            if action_port == 0:
                acl_rule_port = "ANY"
            else:
                acl_rule_port = self.ports_list[action_port - 1]

            # Now add or remove
            if action_decision == 1:
                # Add the rule
                self.acl.add_rule(
                    acl_rule_permission,
                    acl_rule_source,
                    acl_rule_destination,
                    acl_rule_protocol,
                    acl_rule_port,
                    acl_rule_position,
                )
            elif action_decision == 2:
                # Remove the rule
                self.acl.remove_rule(
                    acl_rule_permission,
                    acl_rule_source,
                    acl_rule_destination,
                    acl_rule_protocol,
                    acl_rule_port,
                )
            else:
                return

    def apply_time_based_updates(self):
        """
        Updates anything that needs to count down and then change state.

        e.g. reset / patching status
        """
        for node_key, node in self.nodes.items():
            if node.hardware_state == HardwareState.RESETTING:
                node.update_resetting_status()
            else:
                pass
            if isinstance(node, ActiveNode) or isinstance(node, ServiceNode):
                node.update_file_system_state()
                if node.software_state == SoftwareState.PATCHING:
                    node.update_os_patching_status()
                else:
                    pass
            else:
                pass
            if isinstance(node, ServiceNode):
                node.update_services_patching_status()
            else:
                pass

        for node_key, node in self.nodes_reference.items():
            if node.hardware_state == HardwareState.RESETTING:
                node.update_resetting_status()
            else:
                pass
            if isinstance(node, ActiveNode) or isinstance(node, ServiceNode):
                node.update_file_system_state()
                if node.software_state == SoftwareState.PATCHING:
                    node.update_os_patching_status()
                else:
                    pass
            else:
                pass
            if isinstance(node, ServiceNode):
                node.update_services_patching_status()
            else:
                pass

    def init_observations(self) -> Tuple[spaces.Space, np.ndarray]:
        """Create the environment's observation handler.

        :return: The observation space, initial observation (zeroed out array with the correct shape)
        :rtype: Tuple[spaces.Space, np.ndarray]
        """
        self.obs_handler = ObservationsHandler.from_config(self, self.obs_config)

        if not self._obs_space_description:
            self._obs_space_description = self.obs_handler.describe_structure()

        return self.obs_handler.space, self.obs_handler.current_observation

    def update_environent_obs(self):
        """Updates the observation space based on the node and link status."""
        self.obs_handler.update_obs()
        self.env_obs = self.obs_handler.current_observation

    def load_lay_down_config(self):
        """Loads config data in order to build the environment configuration."""
        for item in self.lay_down_config:
            if item["item_type"] == "NODE":
                # Create a node
                self.create_node(item)
            elif item["item_type"] == "LINK":
                # Create a link
                self.create_link(item)
            elif item["item_type"] == "GREEN_IER":
                # Create a Green IER
                self.create_green_ier(item)
            elif item["item_type"] == "GREEN_POL":
                # Create a Green PoL
                self.create_green_pol(item)
            elif item["item_type"] == "RED_IER":
                # Create a Red IER
                self.create_red_ier(item)
            elif item["item_type"] == "RED_POL":
                # Create a Red PoL
                self.create_red_pol(item)
            elif item["item_type"] == "ACL_RULE":
                # Create an ACL rule
                self.create_acl_rule(item)
            elif item["item_type"] == "SERVICES":
                # Create the list of services
                self.create_services_list(item)
            elif item["item_type"] == "PORTS":
                # Create the list of ports
                self.create_ports_list(item)
            else:
                item_type = item["item_type"]
                _LOGGER.error(f"Invalid item_type: {item_type}")
                pass

        _LOGGER.info("Environment configuration loaded")
        print("Environment configuration loaded")

    def create_node(self, item):
        """
        Creates a node from config data.

        Args:
            item: A config data item
        """
        # All nodes have these parameters
        node_id = item["node_id"]
        node_name = item["name"]
        node_class = item["node_class"]
        node_type = NodeType[item["node_type"]]
        node_priority = Priority[item["priority"]]
        node_hardware_state = HardwareState[item["hardware_state"]]

        if node_class == "PASSIVE":
            node = PassiveNode(
                node_id,
                node_name,
                node_type,
                node_priority,
                node_hardware_state,
                self.training_config,
            )
        elif node_class == "ACTIVE":
            # Active nodes have IP address, Software State and file system state
            node_ip_address = item["ip_address"]
            node_software_state = SoftwareState[item["software_state"]]
            node_file_system_state = FileSystemState[item["file_system_state"]]
            node = ActiveNode(
                node_id,
                node_name,
                node_type,
                node_priority,
                node_hardware_state,
                node_ip_address,
                node_software_state,
                node_file_system_state,
                self.training_config,
            )
        elif node_class == "SERVICE":
            # Service nodes have IP address, Software State, file system state and list of services
            node_ip_address = item["ip_address"]
            node_software_state = SoftwareState[item["software_state"]]
            node_file_system_state = FileSystemState[item["file_system_state"]]
            node = ServiceNode(
                node_id,
                node_name,
                node_type,
                node_priority,
                node_hardware_state,
                node_ip_address,
                node_software_state,
                node_file_system_state,
                self.training_config,
            )
            node_services = item["services"]
            for service in node_services:
                service_protocol = service["name"]
                service_port = service["port"]
                service_state = SoftwareState[service["state"]]
                node.add_service(Service(service_protocol, service_port, service_state))
        else:
            # Bad formatting
            pass

        # Copy the node for the reference version
        node_ref = copy.deepcopy(node)

        # Add node to node dictionary
        self.nodes[node_id] = node

        # Add reference node to reference node dictionary
        self.nodes_reference[node_id] = node_ref

        # Add node to network
        self.network.add_nodes_from([node])

        # Add node to network (reference)
        self.network_reference.add_nodes_from([node_ref])

    def create_link(self, item: Dict):
        """
        Creates a link from config data.

        Args:
            item: A config data item
        """
        link_id = item["id"]
        link_name = item["name"]
        link_bandwidth = item["bandwidth"]
        link_source = item["source"]
        link_destination = item["destination"]

        source_node: Node = self.nodes[link_source]
        dest_node: Node = self.nodes[link_destination]

        # Add link to network
        self.network.add_edge(source_node, dest_node, id=link_name)

        # Add link to link dictionary
        self.links[link_name] = Link(
            link_id,
            link_bandwidth,
            source_node.name,
            dest_node.name,
            self.services_list,
        )

        # Reference
        source_node_ref: Node = self.nodes_reference[link_source]
        dest_node_ref: Node = self.nodes_reference[link_destination]

        # Add link to network (reference)
        self.network_reference.add_edge(source_node_ref, dest_node_ref, id=link_name)

        # Add link to link dictionary (reference)
        self.links_reference[link_name] = Link(
            link_id,
            link_bandwidth,
            source_node_ref.name,
            dest_node_ref.name,
            self.services_list,
        )

    def create_green_ier(self, item):
        """
        Creates a green IER from config data.

        Args:
            item: A config data item
        """
        ier_id = item["id"]
        ier_start_step = item["start_step"]
        ier_end_step = item["end_step"]
        ier_load = item["load"]
        ier_protocol = item["protocol"]
        ier_port = item["port"]
        ier_source = item["source"]
        ier_destination = item["destination"]
        ier_mission_criticality = item["mission_criticality"]

        # Create IER and add to green IER dictionary
        self.green_iers[ier_id] = IER(
            ier_id,
            ier_start_step,
            ier_end_step,
            ier_load,
            ier_protocol,
            ier_port,
            ier_source,
            ier_destination,
            ier_mission_criticality,
        )
        self.green_iers_reference[ier_id] = IER(
            ier_id,
            ier_start_step,
            ier_end_step,
            ier_load,
            ier_protocol,
            ier_port,
            ier_source,
            ier_destination,
            ier_mission_criticality,
        )

    def create_red_ier(self, item):
        """
        Creates a red IER from config data.

        Args:
            item: A config data item
        """
        ier_id = item["id"]
        ier_start_step = item["start_step"]
        ier_end_step = item["end_step"]
        ier_load = item["load"]
        ier_protocol = item["protocol"]
        ier_port = item["port"]
        ier_source = item["source"]
        ier_destination = item["destination"]
        ier_mission_criticality = item["mission_criticality"]

        # Create IER and add to red IER dictionary
        self.red_iers[ier_id] = IER(
            ier_id,
            ier_start_step,
            ier_end_step,
            ier_load,
            ier_protocol,
            ier_port,
            ier_source,
            ier_destination,
            ier_mission_criticality,
        )

    def create_green_pol(self, item):
        """
        Creates a green PoL object from config data.

        Args:
            item: A config data item
        """
        pol_id = item["id"]
        pol_start_step = item["start_step"]
        pol_end_step = item["end_step"]
        pol_node = item["nodeId"]
        pol_type = NodePOLType[item["type"]]

        # State depends on whether this is Operating, Software, file system or Service PoL type
        if pol_type == NodePOLType.OPERATING:
            pol_state = HardwareState[item["state"]]
            pol_protocol = ""
        elif pol_type == NodePOLType.FILE:
            pol_state = FileSystemState[item["state"]]
            pol_protocol = ""
        else:
            pol_protocol = item["protocol"]
            pol_state = SoftwareState[item["state"]]

        self.node_pol[pol_id] = NodeStateInstructionGreen(
            pol_id,
            pol_start_step,
            pol_end_step,
            pol_node,
            pol_type,
            pol_protocol,
            pol_state,
        )

    def create_red_pol(self, item):
        """
        Creates a red PoL object from config data.

        Args:
            item: A config data item
        """
        pol_id = item["id"]
        pol_start_step = item["start_step"]
        pol_end_step = item["end_step"]
        pol_target_node_id = item["targetNodeId"]
        pol_initiator = NodePOLInitiator[item["initiator"]]
        pol_type = NodePOLType[item["type"]]
        pol_protocol = item["protocol"]

        # State depends on whether this is Operating, Software, file system or Service PoL type
        if pol_type == NodePOLType.OPERATING:
            pol_state = HardwareState[item["state"]]
        elif pol_type == NodePOLType.FILE:
            pol_state = FileSystemState[item["state"]]
        else:
            pol_state = SoftwareState[item["state"]]

        pol_source_node_id = item["sourceNodeId"]
        pol_source_node_service = item["sourceNodeService"]
        pol_source_node_service_state = item["sourceNodeServiceState"]

        self.red_node_pol[pol_id] = NodeStateInstructionRed(
            pol_id,
            pol_start_step,
            pol_end_step,
            pol_target_node_id,
            pol_initiator,
            pol_type,
            pol_protocol,
            pol_state,
            pol_source_node_id,
            pol_source_node_service,
            pol_source_node_service_state,
        )

    def create_acl_rule(self, item):
        """
        Creates an ACL rule from config data.

        Args:
            item: A config data item
        """
        acl_rule_permission = item["permission"]
        acl_rule_source = item["source"]
        acl_rule_destination = item["destination"]
        acl_rule_protocol = item["protocol"]
        acl_rule_port = item["port"]

        self.acl.add_rule(
            acl_rule_permission,
            acl_rule_source,
            acl_rule_destination,
            acl_rule_protocol,
            acl_rule_port,
            0,
        )

    def create_services_list(self, services):
        """
        Creates a list of services (enum) from config data.

        Args:
            item: A config data item representing the services
        """
        service_list = services["service_list"]

        for service in service_list:
            service_name = service["name"]
            self.services_list.append(service_name)

        # Set the number of services
        self.num_services = len(self.services_list)

    def create_ports_list(self, ports):
        """
        Creates a list of ports from config data.

        Args:
            item: A config data item representing the ports
        """
        ports_list = ports["ports_list"]

        for port in ports_list:
            port_value = port["port"]
            self.ports_list.append(port_value)

        # Set the number of ports
        self.num_ports = len(self.ports_list)

    def get_observation_info(self, observation_info):
        """Extracts observation_info.

        :param observation_info: Config item that defines which type of observation space to use
        :type observation_info: str
        """
        self.observation_type = ObservationType[observation_info["type"]]

    def get_action_info(self, action_info):
        """
        Extracts action_info.

        Args:
            item: A config data item representing action info
        """
        self.action_type = ActionType[action_info["type"]]

    def save_obs_config(self, obs_config: dict):
        """Cache the config for the observation space.

        This is necessary as the observation space can't be built while reading the config,
        it must be done after all the nodes, links, and services have been initialised.

        :param obs_config: Parsed config relating to the observation space. The format is described in
        :py:meth:`primaite.environment.observations.ObservationsHandler.from_config`
        :type obs_config: dict
        """
        self.obs_config = obs_config

    def reset_environment(self):
        """
        # Resets environment.

        Uses config data config data in order to build the environment
        configuration.
        """
        for item in self.lay_down_config:
            if item["item_type"] == "NODE":
                # Reset a node's state (normal and reference)
                self.reset_node(item)
            elif item["item_type"] == "ACL_RULE":
                # Create an ACL rule (these are cleared on reset, so just need to recreate them)
                self.create_acl_rule(item)
            else:
                # Do nothing (bad formatting or not relevant to reset)
                pass

        # Reset the IER status so they are not running initially
        # Green IERs
        for ier_key, ier_value in self.green_iers.items():
            ier_value.set_is_running(False)
        # Red IERs
        for ier_key, ier_value in self.red_iers.items():
            ier_value.set_is_running(False)

    def reset_node(self, item):
        """
        Resets the statuses of a node.

        Args:
            item: A config data item
        """
        # All nodes have these parameters
        node_id = item["node_id"]
        node_class = item["node_class"]
        node_hardware_state: HardwareState = HardwareState[item["hardware_state"]]

        node: NodeUnion = self.nodes[node_id]
        node_ref = self.nodes_reference[node_id]

        # Reset the hardware state (common for all node types)
        node.hardware_state = node_hardware_state
        node_ref.hardware_state = node_hardware_state

        if node_class == "ACTIVE":
            # Active nodes have Software State
            node_software_state = SoftwareState[item["software_state"]]
            node_file_system_state = FileSystemState[item["file_system_state"]]
            node.software_state = node_software_state
            node_ref.software_state = node_software_state
            node.set_file_system_state(node_file_system_state)
            node_ref.set_file_system_state(node_file_system_state)
        elif node_class == "SERVICE":
            # Service nodes have Software State and list of services
            node_software_state = SoftwareState[item["software_state"]]
            node_file_system_state = FileSystemState[item["file_system_state"]]
            node.software_state = node_software_state
            node_ref.software_state = node_software_state
            node.set_file_system_state(node_file_system_state)
            node_ref.set_file_system_state(node_file_system_state)
            # Update service states
            node_services = item["services"]
            for service in node_services:
                service_protocol = service["name"]
                service_state = SoftwareState[service["state"]]
                # Update node service state
                node.set_service_state(service_protocol, service_state)
                # Update reference node service state
                node_ref.set_service_state(service_protocol, service_state)
        else:
            # Bad formatting
            pass

    def create_node_action_dict(self):
        """
        Creates a dictionary mapping each possible discrete action to more readable multidiscrete action.

        Note: Only actions that have the potential to change the state exist in the mapping (except for key 0)

        example return:
        {0: [1, 0, 0, 0],
        1: [1, 1, 1, 0],
        2: [1, 1, 2, 0],
        3: [1, 1, 3, 0],
        4: [1, 2, 1, 0],
        5: [1, 3, 1, 0],
        ...
        }

        """
        # Terms (for node action space):
        # [0, num nodes] - node ID (0 = nothing, node ID)
        # [0, 4] - what property it's acting on (0 = nothing, state, SoftwareState, service state, file system state) # noqa
        # [0, 3] - action on property (0 = nothing, On / Scan, Off / Repair, Reset / Patch / Restore) # noqa
        # [0, num services] - resolves to service ID (0 = nothing, resolves to service) # noqa
        # reserve 0 action to be a nothing action
        actions = {0: [1, 0, 0, 0]}
        action_key = 1
        for node in range(1, self.num_nodes + 1):
            # 4 node properties (NONE, OPERATING, OS, SERVICE)
            for node_property in range(4):
                # Node Actions either:
                # (NONE, ON, OFF, RESET) - operating state OR (NONE, PATCH) - OS/service state
                # Use MAX to ensure we get them all
                for node_action in range(4):
                    for service_state in range(self.num_services):
                        action = [node, node_property, node_action, service_state]
                        # check to see if it's a nothing action (has no effect)
                        if is_valid_node_action(action):
                            actions[action_key] = action
                            action_key += 1

        return actions

    def create_acl_action_dict(self):
        """Creates a dictionary mapping each possible discrete action to more readable multidiscrete action."""
        # Terms (for ACL action space):
        # [0, 2] - Action (0 = do nothing, 1 = create rule, 2 = delete rule)
        # [0, 1] - Permission (0 = DENY, 1 = ALLOW)
        # [0, num nodes] - Source IP (0 = any, then 1 -> x resolving to IP addresses)
        # [0, num nodes] - Dest IP (0 = any, then 1 -> x resolving to IP addresses)
        # [0, num services] - Protocol (0 = any, then 1 -> x resolving to protocol)
        # [0, num ports] - Port (0 = any, then 1 -> x resolving to port)
        # [0, max acl rules - 1] - Position (0 = first index, then 1 -> x index resolving to acl rule in acl list)
        # reserve 0 action to be a nothing action
        actions = {0: [0, 0, 0, 0, 0, 0, 0]}
        # [1, 1, 2, 1, 1, 1, 2] CREATE RULE ALLOW NODE 2 TO NODE 1 ON SERVICE 1 PORT 1 AT INDEX 2
        # 1, 2, 1, 6, 0, 0, 1 ALLOW NODE 2 TO NODE 1 ON SERVICE 1 SERVICE ANY PORT ANY AT INDEX 1
        action_key = 1
        # 3 possible action decisions, 0=NOTHING, 1=CREATE, 2=DELETE
        for action_decision in range(3):
            # 2 possible action permissions 0 = DENY, 1 = CREATE
            for action_permission in range(2):
                # Number of nodes + 1 (for any)
                for source_ip in range(self.num_nodes + 1):
                    for dest_ip in range(self.num_nodes + 1):
                        for protocol in range(self.num_services + 1):
                            for port in range(self.num_ports + 1):
                                for position in range(self.max_number_acl_rules - 1):
                                    action = [
                                        action_decision,
                                        action_permission,
                                        source_ip,
                                        dest_ip,
                                        protocol,
                                        port,
                                        position,
                                    ]
                                    # Check to see if it is an action we want to include as possible
                                    # i.e. not a nothing action
                                    if is_valid_acl_action_extra(action):
                                        actions[action_key] = action
                                        action_key += 1

        return actions

    def create_node_and_acl_action_dict(self):
        """
        Create a dictionary mapping each possible discrete action to a more readable mutlidiscrete action.

        The dictionary contains actions of both Node and ACL action types.

        """
        node_action_dict = self.create_node_action_dict()
        acl_action_dict = self.create_acl_action_dict()

        # Change node keys to not overlap with acl keys
        # Only 1 nothing action (key 0) is required, remove the other
        new_node_action_dict = {k + len(acl_action_dict) - 1: v for k, v in node_action_dict.items() if k != 0}

        # Combine the Node dict and ACL dict
        combined_action_dict = {**acl_action_dict, **new_node_action_dict}
<<<<<<< HEAD
        print("combined dict", combined_action_dict.items())
        return combined_action_dict
=======
        return combined_action_dict

    def _create_random_red_agent(self):
        """Decide on random red agent for the episode to be called in env.reset()."""
        # Reset the current red iers and red node pol
        self.red_iers = {}
        self.red_node_pol = {}

        # Decide how many nodes become compromised
        node_list = list(self.nodes.values())
        computers = [node for node in node_list if node.node_type == NodeType.COMPUTER]
        max_num_nodes_compromised = len(computers)  # only computers can become compromised
        # random select between 1 and max_num_nodes_compromised
        num_nodes_to_compromise = randint(1, max_num_nodes_compromised)

        # Decide which of the nodes to compromise
        nodes_to_be_compromised = sample(computers, num_nodes_to_compromise)

        # choose a random compromise node to be source of attacks
        source_node = choice(nodes_to_be_compromised)

        # For each of the nodes to be compromised decide which step they become compromised
        max_step_compromised = self.episode_steps // 2  # always compromise in first half of episode

        # Bandwidth for all links
        bandwidths = [i.get_bandwidth() for i in list(self.links.values())]

        if len(bandwidths) < 1:
            msg = "Random red agent cannot be used on a network without any links"
            _LOGGER.error(msg)
            raise Exception(msg)

        servers = [node for node in node_list if node.node_type == NodeType.SERVER]

        for n, node in enumerate(nodes_to_be_compromised):
            # 1: Use Node PoL to set node to compromised

            _id = str(uuid.uuid4())
            _start_step = randint(2, max_step_compromised + 1)  # step compromised
            pol_service_name = choice(list(node.services.keys()))

            source_node_service = choice(list(source_node.services.values()))

            red_pol = NodeStateInstructionRed(
                _id=_id,
                _start_step=_start_step,
                _end_step=_start_step,  # only run for 1 step
                _target_node_id=node.node_id,
                _pol_initiator="DIRECT",
                _pol_type=NodePOLType["SERVICE"],
                pol_protocol=pol_service_name,
                _pol_state=SoftwareState.COMPROMISED,
                _pol_source_node_id=source_node.node_id,
                _pol_source_node_service=source_node_service.name,
                _pol_source_node_service_state=source_node_service.software_state,
            )

            self.red_node_pol[_id] = red_pol

            # 2: Launch the attack from compromised node - set the IER

            ier_id = str(uuid.uuid4())
            # Launch the attack after node is compromised, and not right at the end of the episode
            ier_start_step = randint(_start_step + 2, int(self.episode_steps * 0.8))
            ier_end_step = self.episode_steps

            # Randomise the load, as a percentage of a random link bandwith
            ier_load = uniform(0.4, 0.8) * choice(bandwidths)
            ier_protocol = pol_service_name  # Same protocol as compromised node
            ier_service = node.services[pol_service_name]
            ier_port = ier_service.port
            ier_mission_criticality = 0  # Red IER will never be important to green agent success
            # We choose a node to attack based on the first that applies:
            # a. Green IERs, select dest node of the red ier based on dest node of green IER
            # b. Attack a random server that doesn't have a DENY acl rule in default config
            # c. Attack a random server
            possible_ier_destinations = [
                ier.get_dest_node_id()
                for ier in list(self.green_iers.values())
                if ier.get_source_node_id() == node.node_id
            ]
            if len(possible_ier_destinations) < 1:
                for server in servers:
                    if not self.acl.is_blocked(
                        node.ip_address,
                        server.ip_address,
                        ier_service,
                        ier_port,
                    ):
                        possible_ier_destinations.append(server.node_id)
            if len(possible_ier_destinations) < 1:
                # If still none found choose from all servers
                possible_ier_destinations = [server.node_id for server in servers]
            ier_dest = choice(possible_ier_destinations)
            self.red_iers[ier_id] = IER(
                ier_id,
                ier_start_step,
                ier_end_step,
                ier_load,
                ier_protocol,
                ier_port,
                node.node_id,
                ier_dest,
                ier_mission_criticality,
            )

            overwhelm_pol = red_pol
            overwhelm_pol.id = str(uuid.uuid4())
            overwhelm_pol.end_step = self.episode_steps

            # 3: Make sure the targetted node can be set to overwhelmed - with node pol
            # # TODO remove duplicate red pol for same targetted service - must take into account start step

            o_pol_id = str(uuid.uuid4())
            o_red_pol = NodeStateInstructionRed(
                _id=o_pol_id,
                _start_step=ier_start_step,
                _end_step=self.episode_steps,
                _target_node_id=ier_dest,
                _pol_initiator="DIRECT",
                _pol_type=NodePOLType["SERVICE"],
                pol_protocol=ier_protocol,
                _pol_state=SoftwareState.OVERWHELMED,
                _pol_source_node_id=source_node.node_id,
                _pol_source_node_service=source_node_service.name,
                _pol_source_node_service_state=source_node_service.software_state,
            )
            self.red_node_pol[o_pol_id] = o_red_pol
>>>>>>> 6006f022
<|MERGE_RESOLUTION|>--- conflicted
+++ resolved
@@ -450,13 +450,7 @@
             self.apply_actions_to_nodes(_action)
         elif self.training_config.action_type == ActionType.ACL:
             self.apply_actions_to_acl(_action)
-<<<<<<< HEAD
-        elif (
-            len(self.action_dict[_action]) == 7
-        ):  # ACL actions in multidiscrete form have len 7
-=======
-        elif len(self.action_dict[_action]) == 6:  # ACL actions in multidiscrete form have len 6
->>>>>>> 6006f022
+        elif len(self.action_dict[_action]) == 7:  # ACL actions in multidiscrete form have len 6
             self.apply_actions_to_acl(_action)
         elif len(self.action_dict[_action]) == 4:  # Node actions in multdiscrete (array) from have len 4
             self.apply_actions_to_nodes(_action)
@@ -1210,8 +1204,7 @@
         # [0, max acl rules - 1] - Position (0 = first index, then 1 -> x index resolving to acl rule in acl list)
         # reserve 0 action to be a nothing action
         actions = {0: [0, 0, 0, 0, 0, 0, 0]}
-        # [1, 1, 2, 1, 1, 1, 2] CREATE RULE ALLOW NODE 2 TO NODE 1 ON SERVICE 1 PORT 1 AT INDEX 2
-        # 1, 2, 1, 6, 0, 0, 1 ALLOW NODE 2 TO NODE 1 ON SERVICE 1 SERVICE ANY PORT ANY AT INDEX 1
+
         action_key = 1
         # 3 possible action decisions, 0=NOTHING, 1=CREATE, 2=DELETE
         for action_decision in range(3):
@@ -1256,10 +1249,7 @@
 
         # Combine the Node dict and ACL dict
         combined_action_dict = {**acl_action_dict, **new_node_action_dict}
-<<<<<<< HEAD
         print("combined dict", combined_action_dict.items())
-        return combined_action_dict
-=======
         return combined_action_dict
 
     def _create_random_red_agent(self):
@@ -1387,5 +1377,4 @@
                 _pol_source_node_service=source_node_service.name,
                 _pol_source_node_service_state=source_node_service.software_state,
             )
-            self.red_node_pol[o_pol_id] = o_red_pol
->>>>>>> 6006f022
+            self.red_node_pol[o_pol_id] = o_red_pol